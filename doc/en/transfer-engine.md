--- conflicted
+++ resolved
@@ -434,8 +434,5 @@
 - `MC_RETRY_CNT` The maximum number of retries in Transfer Engine
 - `MC_LOG_LEVEL` This option can be set as `TRACE`/`INFO`/`WARNING`/`ERROR` (see [glog doc](https://github.com/google/glog/blob/master/docs/logging.md)), and more detailed logs will be output during runtime
 - `MC_DISABLE_METACACHE` Disable local meta cache to prevent transfer failure due to dynamic memory registrations, which may downgrades the performance
-<<<<<<< HEAD
 - `MC_HANDSHAKE_LISTEN_BACKLOG` The backlog size of socket listening for handshaking, default value is 128
-=======
 - `MC_LOG_DIR` Specify the directory path for log redirection files. If invalid, log to stderr instead.
->>>>>>> 3c27b0bd
