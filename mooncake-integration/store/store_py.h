--- conflicted
+++ resolved
@@ -128,15 +128,12 @@
     int initAll(const std::string &protocol, const std::string &device_name,
                 size_t mount_segment_size = 1024 * 1024 * 16);  // Default 16MB
 
-<<<<<<< HEAD
     int put(const std::string &key, const std::string &value);
     int put(const std::string &key, pybind11::buffer value);
-=======
     int put(const std::string &key, std::span<const char> value);
 
     int put_parts(const std::string &key,
                   std::vector<std::span<const char>> values);
->>>>>>> 02764cbd
 
     pybind11::bytes get(const std::string &key);
 
