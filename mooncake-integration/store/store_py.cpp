

#include <pybind11/gil.h>  // For GIL management
#include <pybind11/stl.h>
#include <numa.h>

#include "pybind_client.h"

#include <cstdlib>  // for atexit

#include "integration_utils.h"

namespace py = pybind11;

namespace mooncake {

// Python-specific wrapper functions that handle GIL and return pybind11 types
class MooncakeStorePyWrapper {
   public:
    std::shared_ptr<PyClient> store_{nullptr};

    MooncakeStorePyWrapper() : store_(PyClient::create()) {}

    pybind11::bytes get(const std::string &key) {
        if (!store_ || !store_->client_) {
            LOG(ERROR) << "Client is not initialized";
            return pybind11::bytes("\\0", 0);
        }

        const auto kNullString = pybind11::bytes("\\0", 0);

        {
            py::gil_scoped_release release_gil;
            auto buffer_handle = store_->get_buffer(key);
            if (!buffer_handle) {
                py::gil_scoped_acquire acquire_gil;
                return kNullString;
            }

            py::gil_scoped_acquire acquire_gil;
            return pybind11::bytes((char *)buffer_handle->ptr(),
                                   buffer_handle->size());
        }
    }

    std::vector<pybind11::bytes> get_batch(
        const std::vector<std::string> &keys) {
        const auto kNullString = pybind11::bytes("\\0", 0);
        if (!store_ || !store_->client_) {
            LOG(ERROR) << "Client is not initialized";
            py::gil_scoped_acquire acquire_gil;
            return {kNullString};
        }

        {
            py::gil_scoped_release release_gil;
            auto batch_data = store_->batch_get_buffer(keys);
            if (batch_data.empty()) {
                py::gil_scoped_acquire acquire_gil;
                return {kNullString};
            }

            py::gil_scoped_acquire acquire_gil;
            std::vector<pybind11::bytes> results;
            results.reserve(batch_data.size());

            for (const auto &data : batch_data) {
                results.emplace_back(
                    data ? pybind11::bytes((char *)data->ptr(), data->size())
                         : kNullString);
            }

            return results;
        }
    }

    pybind11::object get_tensor(const std::string &key) {
        if (!store_ || !store_->client_) {
            LOG(ERROR) << "Client is not initialized";
            return pybind11::none();
        }

        try {
<<<<<<< HEAD
            // Query object info first
            auto query_result = store_.client_->Query(key);
            if (!query_result) {
                py::gil_scoped_acquire acquire_gil;
                LOG(ERROR) << "Query failed: " << query_result.error();
                return pybind11::none();
            }

            std::vector<Replica::Descriptor>& replica_list = query_result.value().replicas;
            if (replica_list.empty()) {
                py::gil_scoped_acquire acquire_gil;
                LOG(INFO) << "No replicas found for key: " << key;
                return pybind11::none();
            }

            const auto &replica = replica_list[0];
            uint64_t total_length = calculate_total_size(replica);

            if (total_length == 0) {
                py::gil_scoped_acquire acquire_gil;
                LOG(ERROR) << "Failed to allocate slices for key: " << key;
                return pybind11::none();
            }

            // Allocate buffer using the new allocator
            auto alloc_result =
                store_.client_buffer_allocator_->allocate(total_length);
            if (!alloc_result) {
                py::gil_scoped_acquire acquire_gil;
                return pybind11::none();
            }

            auto &buffer_handle = *alloc_result;

            // Create slices for the allocated buffer
            std::vector<Slice> slices;
            allocateSlices(slices, replica, buffer_handle);

            // Get the object data
            auto get_result = store_.client_->Get(key, query_result.value(), slices);
            if (!get_result) {
=======
            // Section with GIL released
            py::gil_scoped_release release_gil;
            auto buffer_handle = store_->get_buffer(key);
            if (!buffer_handle) {
>>>>>>> af4fb4d5
                py::gil_scoped_acquire acquire_gil;
                return pybind11::none();
            }
            // Create contiguous buffer and copy data
            auto total_length = buffer_handle->size();
            char *exported_data = new char[total_length];
            if (!exported_data) {
                py::gil_scoped_acquire acquire_gil;
                LOG(ERROR) << "Invalid data format: insufficient data for "
                              "metadata";
                return pybind11::none();
            }
            TensorMetadata metadata;
            // Copy data from buffer to contiguous memory
            memcpy(exported_data, buffer_handle->ptr(), total_length);
            memcpy(&metadata, exported_data, sizeof(TensorMetadata));

            if (metadata.ndim < 0 || metadata.ndim > 4) {
                delete[] exported_data;
                py::gil_scoped_acquire acquire_gil;
                LOG(ERROR) << "Invalid tensor metadata: ndim=" << metadata.ndim;
                return pybind11::none();
            }

            TensorDtype dtype_enum = static_cast<TensorDtype>(metadata.dtype);
            if (dtype_enum == TensorDtype::UNKNOWN) {
                delete[] exported_data;
                py::gil_scoped_acquire acquire_gil;
                LOG(ERROR) << "Unknown tensor dtype!";
                return pybind11::none();
            }

            size_t tensor_size = total_length - sizeof(TensorMetadata);
            if (tensor_size == 0) {
                delete[] exported_data;
                py::gil_scoped_acquire acquire_gil;
                LOG(ERROR) << "Invalid data format: no tensor data found";
                return pybind11::none();
            }

            py::gil_scoped_acquire acquire_gil;
            // Convert bytes to tensor using torch.from_numpy
            pybind11::object np_array;
            int dtype_index = static_cast<int>(dtype_enum);
            if (dtype_index >= 0 &&
                dtype_index < static_cast<int>(array_creators.size())) {
                np_array = array_creators[dtype_index](
                    exported_data, sizeof(TensorMetadata), tensor_size);
            } else {
                LOG(ERROR) << "Unsupported dtype enum: " << dtype_index;
                return pybind11::none();
            }

            if (metadata.ndim > 0) {
                std::vector<int> shape_vec;
                for (int i = 0; i < metadata.ndim; i++) {
                    shape_vec.push_back(metadata.shape[i]);
                }
                py::tuple shape_tuple = py::cast(shape_vec);
                np_array = np_array.attr("reshape")(shape_tuple);
            }
            pybind11::object tensor =
                torch_module().attr("from_numpy")(np_array);
            return tensor;

        } catch (const pybind11::error_already_set &e) {
            LOG(ERROR) << "Failed to get tensor data: " << e.what();
            return pybind11::none();
        }
    }

    int put_tensor(const std::string &key, pybind11::object tensor) {
        if (!store_ || !store_->client_) {
            LOG(ERROR) << "Client is not initialized";
            return -static_cast<int>(ErrorCode::INVALID_PARAMS);
        }
        try {
            if (!(tensor.attr("__class__")
                      .attr("__name__")
                      .cast<std::string>()
                      .find("Tensor") != std::string::npos)) {
                LOG(ERROR) << "Input is not a PyTorch tensor";
                return -static_cast<int>(ErrorCode::INVALID_PARAMS);
            }

            uintptr_t data_ptr = tensor.attr("data_ptr")().cast<uintptr_t>();
            size_t numel = tensor.attr("numel")().cast<size_t>();
            size_t element_size = tensor.attr("element_size")().cast<size_t>();
            size_t tensor_size = numel * element_size;

            pybind11::object shape_obj = tensor.attr("shape");
            pybind11::object dtype_obj = tensor.attr("dtype");

            TensorDtype dtype_enum = get_tensor_dtype(dtype_obj);
            if (dtype_enum == TensorDtype::UNKNOWN) {
                LOG(ERROR) << "Unsupported tensor dtype!";
                return -static_cast<int>(ErrorCode::INVALID_PARAMS);
            }

            pybind11::tuple shape_tuple =
                pybind11::cast<pybind11::tuple>(shape_obj);
            int32_t ndim = static_cast<int32_t>(shape_tuple.size());
            if (ndim > 4) {
                LOG(ERROR) << "Tensor has more than 4 dimensions: " << ndim;
                return -static_cast<int>(ErrorCode::INVALID_PARAMS);
            }

            TensorMetadata metadata;
            metadata.dtype = static_cast<int32_t>(dtype_enum);
            metadata.ndim = ndim;

            for (int i = 0; i < 4; i++) {
                if (i < ndim) {
                    metadata.shape[i] = shape_tuple[i].cast<int32_t>();
                } else {
                    metadata.shape[i] = -1;
                }
            }

            // Section with GIL released
            py::gil_scoped_release release_gil;
            char *buffer = reinterpret_cast<char *>(data_ptr);
            char *metadata_buffer = reinterpret_cast<char *>(&metadata);
            std::vector<std::span<const char>> values;
            values.emplace_back(
                std::span<const char>(metadata_buffer, sizeof(TensorMetadata)));
            values.emplace_back(std::span<const char>(buffer, tensor_size));

            // Use put_parts to put metadata and tensor together
            auto put_result = store_->put_parts_internal(key, values);
            if (!put_result) {
                return -static_cast<int>(put_result.error());
            }

            return 0;
        } catch (const pybind11::error_already_set &e) {
            LOG(ERROR) << "Failed to access tensor data: " << e.what();
            return -static_cast<int>(ErrorCode::INVALID_PARAMS);
        }
    }
};

PYBIND11_MODULE(store, m) {
    // Define the ReplicateConfig class
    py::class_<ReplicateConfig>(m, "ReplicateConfig")
        .def(py::init<>())
        .def_readwrite("replica_num", &ReplicateConfig::replica_num)
        .def_readwrite("with_soft_pin", &ReplicateConfig::with_soft_pin)
        .def_readwrite("preferred_segment", &ReplicateConfig::preferred_segment)
        .def("__str__", [](const ReplicateConfig &config) {
            std::ostringstream oss;
            oss << config;
            return oss.str();
        });

    // Define the BufferHandle class
    py::class_<BufferHandle, std::shared_ptr<BufferHandle>>(
        m, "BufferHandle", py::buffer_protocol())
        .def("ptr",
             [](const BufferHandle &self) {
                 // Return the pointer as an integer for Python
                 return reinterpret_cast<uintptr_t>(self.ptr());
             })
        .def("size", &BufferHandle::size)
        .def("__len__", &BufferHandle::size)
        .def_buffer([](BufferHandle &self) -> py::buffer_info {
            // BufferHandle now always contains contiguous memory
            if (self.size() > 0) {
                return py::buffer_info(
                    self.ptr(),   /* Pointer to buffer */
                    sizeof(char), /* Size of one scalar */
                    py::format_descriptor<
                        char>::format(),   /* Python struct-style
                                              format descriptor */
                    1,                     /* Number of dimensions */
                    {(size_t)self.size()}, /* Buffer dimensions */
                    {sizeof(char)} /* Strides (in bytes) for each index */
                );
            } else {
                // Empty buffer
                return py::buffer_info(
                    nullptr,      /* Pointer to buffer */
                    sizeof(char), /* Size of one scalar */
                    py::format_descriptor<
                        char>::format(), /* Python struct-style
                                            format descriptor */
                    1,                   /* Number of dimensions */
                    {0},                 /* Buffer dimensions */
                    {sizeof(char)}       /* Strides (in bytes) for each index */
                );
            }
        });

    // Create a wrapper that exposes DistributedObjectStore with Python-specific
    // methods
    py::class_<MooncakeStorePyWrapper>(m, "MooncakeDistributedStore")
        .def(py::init<>())
        .def("setup",
             [](MooncakeStorePyWrapper &self, const std::string &local_hostname,
                const std::string &metadata_server,
                size_t global_segment_size = 1024 * 1024 * 16,
                size_t local_buffer_size = 1024 * 1024 * 16,
                const std::string &protocol = "tcp",
                const std::string &rdma_devices = "",
                const std::string &master_server_addr = "127.0.0.1:50051") {
                 if (!self.store_) {
                     self.store_ = PyClient::create();
                 }
                 return self.store_->setup(local_hostname, metadata_server,
                                           global_segment_size,
                                           local_buffer_size, protocol,
                                           rdma_devices, master_server_addr);
             })
        .def("init_all",
             [](MooncakeStorePyWrapper &self, const std::string &protocol,
                const std::string &device_name,
                size_t mount_segment_size = 1024 * 1024 * 16) {
                 return self.store_->initAll(protocol, device_name,
                                             mount_segment_size);
             })
        .def("get", &MooncakeStorePyWrapper::get)
        .def("get_batch", &MooncakeStorePyWrapper::get_batch)
        .def(
            "get_buffer",
            [](MooncakeStorePyWrapper &self, const std::string &key) {
                py::gil_scoped_release release;
                return self.store_->get_buffer(key);
            },
            py::return_value_policy::take_ownership)
        .def(
            "batch_get_buffer",
            [](MooncakeStorePyWrapper &self,
               const std::vector<std::string> &keys) {
                py::gil_scoped_release release;
                return self.store_->batch_get_buffer(keys);
            },
            py::return_value_policy::take_ownership)
        .def("remove",
             [](MooncakeStorePyWrapper &self, const std::string &key) {
                 py::gil_scoped_release release;
                 return self.store_->remove(key);
             })
        .def(
            "remove_by_regex",
            [](MooncakeStorePyWrapper &self, const std::string &str) {
                py::gil_scoped_release release;
                return self.store_->removeByRegex(str);
            },
            py::arg("regex_pattern"),
            "Removes objects from the store whose keys match the given "
            "regular expression.")
        .def("remove_all",
             [](MooncakeStorePyWrapper &self) {
                 py::gil_scoped_release release;
                 return self.store_->removeAll();
             })
        .def("is_exist",
             [](MooncakeStorePyWrapper &self, const std::string &key) {
                 py::gil_scoped_release release;
                 return self.store_->isExist(key);
             })
        .def(
            "batch_is_exist",
            [](MooncakeStorePyWrapper &self,
               const std::vector<std::string> &keys) {
                py::gil_scoped_release release;
                return self.store_->batchIsExist(keys);
            },
            py::arg("keys"),
            "Check if multiple objects exist. Returns list of results: 1 if "
            "exists, 0 if not exists, -1 if error")
        .def("close",
             [](MooncakeStorePyWrapper &self) {
                 if (!self.store_) return 0;
                 int rc = self.store_->tearDownAll();
                 self.store_.reset();
                 return rc;
             })
        .def("get_size",
             [](MooncakeStorePyWrapper &self, const std::string &key) {
                 py::gil_scoped_release release;
                 return self.store_->getSize(key);
             })
        .def("get_tensor", &MooncakeStorePyWrapper::get_tensor, py::arg("key"),
             "Get a PyTorch tensor from the store")
        .def("put_tensor", &MooncakeStorePyWrapper::put_tensor, py::arg("key"),
             py::arg("tensor"), "Put a PyTorch tensor into the store")
        .def(
            "register_buffer",
            [](MooncakeStorePyWrapper &self, uintptr_t buffer_ptr,
               size_t size) {
                // Register memory buffer for RDMA operations
                void *buffer = reinterpret_cast<void *>(buffer_ptr);
                py::gil_scoped_release release;
                return self.store_->register_buffer(buffer, size);
            },
            py::arg("buffer_ptr"), py::arg("size"),
            "Register a memory buffer for direct access operations")
        .def(
            "unregister_buffer",
            [](MooncakeStorePyWrapper &self, uintptr_t buffer_ptr) {
                // Unregister memory buffer
                void *buffer = reinterpret_cast<void *>(buffer_ptr);
                py::gil_scoped_release release;
                return self.store_->unregister_buffer(buffer);
            },
            py::arg("buffer_ptr"),
            "Unregister a previously registered memory "
            "buffer for direct access operations")
        .def(
            "get_into",
            [](MooncakeStorePyWrapper &self, const std::string &key,
               uintptr_t buffer_ptr, size_t size) {
                // Get data directly into user-provided buffer
                void *buffer = reinterpret_cast<void *>(buffer_ptr);
                py::gil_scoped_release release;
                return self.store_->get_into(key, buffer, size);
            },
            py::arg("key"), py::arg("buffer_ptr"), py::arg("size"),
            "Get object data directly into a pre-allocated buffer")
        .def(
            "batch_get_into",
            [](MooncakeStorePyWrapper &self,
               const std::vector<std::string> &keys,
               const std::vector<uintptr_t> &buffer_ptrs,
               const std::vector<size_t> &sizes) {
                std::vector<void *> buffers;
                buffers.reserve(buffer_ptrs.size());
                for (uintptr_t ptr : buffer_ptrs) {
                    buffers.push_back(reinterpret_cast<void *>(ptr));
                }
                py::gil_scoped_release release;
                return self.store_->batch_get_into(keys, buffers, sizes);
            },
            py::arg("keys"), py::arg("buffer_ptrs"), py::arg("sizes"),
            "Get object data directly into pre-allocated buffers for "
            "multiple "
            "keys")
        .def(
            "put_from",
            [](MooncakeStorePyWrapper &self, const std::string &key,
               uintptr_t buffer_ptr, size_t size,
               const ReplicateConfig &config = ReplicateConfig{}) {
                // Put data directly from user-provided buffer
                void *buffer = reinterpret_cast<void *>(buffer_ptr);
                py::gil_scoped_release release;
                return self.store_->put_from(key, buffer, size, config);
            },
            py::arg("key"), py::arg("buffer_ptr"), py::arg("size"),
            py::arg("config") = ReplicateConfig{},
            "Put object data directly from a pre-allocated buffer")
        .def(
            "put_from_with_metadata",
            [](MooncakeStorePyWrapper &self, const std::string &key,
               uintptr_t buffer_ptr, uintptr_t metadata_buffer_ptr, size_t size,
               size_t metadata_size,
               const ReplicateConfig &config = ReplicateConfig{}) {
                // Put data directly from user-provided buffer with
                // metadata
                void *buffer = reinterpret_cast<void *>(buffer_ptr);
                void *metadata_buffer =
                    reinterpret_cast<void *>(metadata_buffer_ptr);
                py::gil_scoped_release release;
                return self.store_->put_from_with_metadata(
                    key, buffer, metadata_buffer, size, metadata_size, config);
            },
            py::arg("key"), py::arg("buffer_ptr"),
            py::arg("metadata_buffer_ptr"), py::arg("size"),
            py::arg("metadata_size"), py::arg("config") = ReplicateConfig{},
            "Put object data directly from a pre-allocated buffer with "
            "metadata")
        .def(
            "batch_put_from",
            [](MooncakeStorePyWrapper &self,
               const std::vector<std::string> &keys,
               const std::vector<uintptr_t> &buffer_ptrs,
               const std::vector<size_t> &sizes,
               const ReplicateConfig &config = ReplicateConfig{}) {
                std::vector<void *> buffers;
                buffers.reserve(buffer_ptrs.size());
                for (uintptr_t ptr : buffer_ptrs) {
                    buffers.push_back(reinterpret_cast<void *>(ptr));
                }
                py::gil_scoped_release release;
                return self.store_->batch_put_from(keys, buffers, sizes,
                                                   config);
            },
            py::arg("keys"), py::arg("buffer_ptrs"), py::arg("sizes"),
            py::arg("config") = ReplicateConfig{},
            "Put object data directly from pre-allocated buffers for "
            "multiple "
            "keys")
        .def(
            "put",
            [](MooncakeStorePyWrapper &self, const std::string &key,
               py::buffer buf,
               const ReplicateConfig &config = ReplicateConfig{}) {
                py::buffer_info info = buf.request(/*writable=*/false);
                py::gil_scoped_release release;
                return self.store_->put(
                    key,
                    std::span<const char>(static_cast<char *>(info.ptr),
                                          static_cast<size_t>(info.size)),
                    config);
            },
            py::arg("key"), py::arg("value"),
            py::arg("config") = ReplicateConfig{})
        .def(
            "put_parts",
            [](MooncakeStorePyWrapper &self, const std::string &key,
               py::args parts,
               const ReplicateConfig &config = ReplicateConfig{}) {
                // 1) Python buffer → span
                std::vector<py::buffer_info> infos;
                std::vector<std::span<const char>> spans;
                infos.reserve(parts.size());
                spans.reserve(parts.size());

                for (auto &obj : parts) {
                    py::buffer buf = py::reinterpret_borrow<py::buffer>(obj);
                    infos.emplace_back(buf.request(false));
                    const auto &info = infos.back();
                    if (info.ndim != 1 || info.itemsize != 1)
                        throw std::runtime_error(
                            "parts must be 1-D bytes-like");

                    spans.emplace_back(static_cast<const char *>(info.ptr),
                                       static_cast<size_t>(info.size));
                }

                // 2) Call C++ function
                py::gil_scoped_release unlock;
                return self.store_->put_parts(key, spans, config);
            },
            py::arg("key"), py::arg("config") = ReplicateConfig{})
        .def(
            "put_batch",
            [](MooncakeStorePyWrapper &self,
               const std::vector<std::string> &keys,
               const std::vector<py::buffer> &buffers,
               const ReplicateConfig &config = ReplicateConfig{}) {
                // Convert pybuffers to spans without copying
                std::vector<py::buffer_info> infos;
                std::vector<std::span<const char>> spans;
                infos.reserve(buffers.size());
                spans.reserve(buffers.size());

                for (const auto &buf : buffers) {
                    infos.emplace_back(buf.request(/*writable=*/false));
                    const auto &info = infos.back();
                    spans.emplace_back(static_cast<const char *>(info.ptr),
                                       static_cast<size_t>(info.size));
                }

                py::gil_scoped_release release;
                return self.store_->put_batch(keys, spans, config);
            },
            py::arg("keys"), py::arg("values"),
            py::arg("config") = ReplicateConfig{})
        .def("get_hostname", [](MooncakeStorePyWrapper &self) {
            return self.store_->get_hostname();
        });

    // Expose NUMA binding as a module-level function (no self required)
    m.def(
        "bind_to_numa_node",
        [](int node) {
            if (numa_available() < 0) {
                LOG(WARNING)
                    << "NUMA is not available on this system; binding skipped";
                return;
            }

            int max_node = numa_max_node();
            if (node < 0 || node > max_node) {
                LOG(WARNING) << "Invalid NUMA node: " << node
                             << ". Valid range: 0-" << max_node;
            }

            if (numa_run_on_node(node) != 0) {
                LOG(WARNING) << "numa_run_on_node failed for node " << node;
            }

            // Prefer this NUMA node for future allocations but allow fallback
            numa_set_bind_policy(0);  // non-strict binding
            numa_set_preferred(node);
        },
        py::arg("node"),
        "Bind the current thread and memory allocation preference to the "
        "specified NUMA node");
}

}  // namespace mooncake<|MERGE_RESOLUTION|>--- conflicted
+++ resolved
@@ -81,54 +81,10 @@
         }
 
         try {
-<<<<<<< HEAD
-            // Query object info first
-            auto query_result = store_.client_->Query(key);
-            if (!query_result) {
-                py::gil_scoped_acquire acquire_gil;
-                LOG(ERROR) << "Query failed: " << query_result.error();
-                return pybind11::none();
-            }
-
-            std::vector<Replica::Descriptor>& replica_list = query_result.value().replicas;
-            if (replica_list.empty()) {
-                py::gil_scoped_acquire acquire_gil;
-                LOG(INFO) << "No replicas found for key: " << key;
-                return pybind11::none();
-            }
-
-            const auto &replica = replica_list[0];
-            uint64_t total_length = calculate_total_size(replica);
-
-            if (total_length == 0) {
-                py::gil_scoped_acquire acquire_gil;
-                LOG(ERROR) << "Failed to allocate slices for key: " << key;
-                return pybind11::none();
-            }
-
-            // Allocate buffer using the new allocator
-            auto alloc_result =
-                store_.client_buffer_allocator_->allocate(total_length);
-            if (!alloc_result) {
-                py::gil_scoped_acquire acquire_gil;
-                return pybind11::none();
-            }
-
-            auto &buffer_handle = *alloc_result;
-
-            // Create slices for the allocated buffer
-            std::vector<Slice> slices;
-            allocateSlices(slices, replica, buffer_handle);
-
-            // Get the object data
-            auto get_result = store_.client_->Get(key, query_result.value(), slices);
-            if (!get_result) {
-=======
             // Section with GIL released
             py::gil_scoped_release release_gil;
             auto buffer_handle = store_->get_buffer(key);
             if (!buffer_handle) {
->>>>>>> af4fb4d5
                 py::gil_scoped_acquire acquire_gil;
                 return pybind11::none();
             }
