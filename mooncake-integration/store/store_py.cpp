#include <pybind11/gil.h>  // For GIL management
#include <pybind11/stl.h>
#include <numa.h>

#include "pyclient.h"
#include "dummy_client.h"
#include "real_client.h"

#include <cstdlib>  // for atexit

#include "integration_utils.h"

namespace py = pybind11;

namespace mooncake {
namespace {
std::vector<std::vector<void *>> CastAddrs2Ptrs(
    const std::vector<std::vector<uintptr_t>> &all_buffer_ptrs) {
    std::vector<std::vector<void *>> all_buffers;
    all_buffers.reserve(all_buffer_ptrs.size());
    for (auto &buffer_ptrs : all_buffer_ptrs) {
        std::vector<void *> ptrs;
        ptrs.reserve(buffer_ptrs.size());
        for (uintptr_t ptr : buffer_ptrs) {
            ptrs.push_back(reinterpret_cast<void *>(ptr));
        }
        all_buffers.emplace_back(std::move(ptrs));
    }
    return all_buffers;
}

// Helper function to convert ErrorCode to Python return value
// ErrorCode values are already negative, so just cast to int
inline int to_py_ret(ErrorCode error_code) {
    return static_cast<int>(error_code);
}
}  // namespace
// Python-specific wrapper functions that handle GIL and return pybind11 types
class MooncakeStorePyWrapper {
   public:
    std::shared_ptr<PyClient> store_{nullptr};
    bool use_dummy_client_{false};

    MooncakeStorePyWrapper() = default;

    bool is_client_initialized() const {
        // Check if the store and client are initialized
        // Dummy client does not use client_ instance
        return (store_ && (use_dummy_client_ || store_->client_));
    }

    pybind11::bytes get(const std::string &key) {
        if (!is_client_initialized()) {
            LOG(ERROR) << "Client is not initialized";
            return pybind11::bytes("\\0", 0);
        }

        const auto kNullString = pybind11::bytes("\\0", 0);

        {
            py::gil_scoped_release release_gil;
            if (use_dummy_client_) {
                auto [buffer_base, buffer_size] = store_->get_buffer_info(key);
                if (buffer_size == 0) {
                    py::gil_scoped_acquire acquire_gil;
                    return kNullString;
                }
                py::gil_scoped_acquire acquire_gil;
                return pybind11::bytes(reinterpret_cast<char *>(buffer_base),
                                       buffer_size);
            } else {
                auto buffer_handle = store_->get_buffer(key);
                if (!buffer_handle) {
                    py::gil_scoped_acquire acquire_gil;
                    return kNullString;
                }

                py::gil_scoped_acquire acquire_gil;
                return pybind11::bytes((char *)buffer_handle->ptr(),
                                       buffer_handle->size());
            }
        }
    }

    std::vector<pybind11::bytes> get_batch(
        const std::vector<std::string> &keys) {
        const auto kNullString = pybind11::bytes("\\0", 0);
        if (!is_client_initialized()) {
            LOG(ERROR) << "Client is not initialized";
            py::gil_scoped_acquire acquire_gil;
            return {kNullString};
        }

        {
            py::gil_scoped_release release_gil;
            auto batch_data = store_->batch_get_buffer(keys);
            if (batch_data.empty()) {
                py::gil_scoped_acquire acquire_gil;
                return {kNullString};
            }

            py::gil_scoped_acquire acquire_gil;
            std::vector<pybind11::bytes> results;
            results.reserve(batch_data.size());

            for (const auto &data : batch_data) {
                results.emplace_back(
                    data ? pybind11::bytes((char *)data->ptr(), data->size())
                         : kNullString);
            }

            return results;
        }
    }

    pybind11::object get_tensor(const std::string &key) {
        if (!is_client_initialized()) {
            LOG(ERROR) << "Client is not initialized";
            return pybind11::none();
        }

        if (use_dummy_client_) {
            LOG(ERROR) << "get_tensor is not supported for dummy client now";
            return pybind11::none();
        }

        try {
            // Section with GIL released
            py::gil_scoped_release release_gil;
            auto buffer_handle = store_->get_buffer(key);
            if (!buffer_handle) {
                py::gil_scoped_acquire acquire_gil;
                return pybind11::none();
            }
            // Create contiguous buffer and copy data
            auto total_length = buffer_handle->size();
            char *exported_data = new char[total_length];
            if (!exported_data) {
                py::gil_scoped_acquire acquire_gil;
                LOG(ERROR) << "Invalid data format: insufficient data for "
                              "metadata";
                return pybind11::none();
            }
            TensorMetadata metadata;
            // Copy data from buffer to contiguous memory
            memcpy(exported_data, buffer_handle->ptr(), total_length);
            memcpy(&metadata, exported_data, sizeof(TensorMetadata));

            if (metadata.ndim < 0 || metadata.ndim > 4) {
                delete[] exported_data;
                py::gil_scoped_acquire acquire_gil;
                LOG(ERROR) << "Invalid tensor metadata: ndim=" << metadata.ndim;
                return pybind11::none();
            }

            TensorDtype dtype_enum = static_cast<TensorDtype>(metadata.dtype);
            if (dtype_enum == TensorDtype::UNKNOWN) {
                delete[] exported_data;
                py::gil_scoped_acquire acquire_gil;
                LOG(ERROR) << "Unknown tensor dtype!";
                return pybind11::none();
            }

            size_t tensor_size = total_length - sizeof(TensorMetadata);
            if (tensor_size == 0) {
                delete[] exported_data;
                py::gil_scoped_acquire acquire_gil;
                LOG(ERROR) << "Invalid data format: no tensor data found";
                return pybind11::none();
            }

            py::gil_scoped_acquire acquire_gil;
            // Convert bytes to tensor using torch.from_numpy
            pybind11::object np_array;
            int dtype_index = static_cast<int>(dtype_enum);
            if (dtype_index >= 0 &&
                dtype_index < static_cast<int>(array_creators.size())) {
                np_array = array_creators[dtype_index](
                    exported_data, sizeof(TensorMetadata), tensor_size);
            } else {
                LOG(ERROR) << "Unsupported dtype enum: " << dtype_index;
                return pybind11::none();
            }

            if (metadata.ndim > 0) {
                std::vector<int> shape_vec;
                for (int i = 0; i < metadata.ndim; i++) {
                    shape_vec.push_back(metadata.shape[i]);
                }
                py::tuple shape_tuple = py::cast(shape_vec);
                np_array = np_array.attr("reshape")(shape_tuple);
            }
            pybind11::object tensor =
                torch_module().attr("from_numpy")(np_array);
            return tensor;

        } catch (const pybind11::error_already_set &e) {
            LOG(ERROR) << "Failed to get tensor data: " << e.what();
            return pybind11::none();
        }
    }

    pybind11::list batch_get_tensor(const std::vector<std::string> &keys) {
        if (!is_client_initialized()) {
            LOG(ERROR) << "Client is not initialized";
            py::list empty_list;
            for (size_t i = 0; i < keys.size(); ++i) {
                empty_list.append(py::none());
            }
            return empty_list;
        }

        if (use_dummy_client_) {
            LOG(ERROR) << "batch_get_tensor is not supported for dummy client "
                          "now";
            py::list empty_list;
            for (size_t i = 0; i < keys.size(); ++i) {
                empty_list.append(py::none());
            }
            return empty_list;
        }

        // Phase 1: Batch Get Buffers (GIL Released)
        std::vector<std::shared_ptr<BufferHandle>> buffer_handles;
        {
            py::gil_scoped_release release_gil;
            // This internal call already handles logging for query failures
            buffer_handles = store_->batch_get_buffer(keys);
        }

        py::list results_list;

        try {
            py::gil_scoped_acquire acquire_gil;
            auto torch = torch_module();

            for (const auto &buffer_handle : buffer_handles) {
                if (!buffer_handle) {
                    results_list.append(py::none());
                    continue;
                }

                auto total_length = buffer_handle->size();
                if (total_length <= sizeof(TensorMetadata)) {
                    LOG(ERROR) << "Invalid data format: insufficient data for "
                                  "metadata";
                    results_list.append(py::none());
                    continue;
                }

                char *exported_data = new char[total_length];
                if (!exported_data) {
                    LOG(ERROR) << "Failed to allocate memory for tensor data";
                    results_list.append(py::none());
                    continue;
                }

                memcpy(exported_data, buffer_handle->ptr(), total_length);

                TensorMetadata metadata;
                memcpy(&metadata, exported_data, sizeof(TensorMetadata));

                if (metadata.ndim < 0 || metadata.ndim > 4) {
                    delete[] exported_data;
                    LOG(ERROR)
                        << "Invalid tensor metadata: ndim=" << metadata.ndim;
                    results_list.append(py::none());
                    continue;
                }

                TensorDtype dtype_enum =
                    static_cast<TensorDtype>(metadata.dtype);
                if (dtype_enum == TensorDtype::UNKNOWN) {
                    delete[] exported_data;
                    LOG(ERROR) << "Unknown tensor dtype!";
                    results_list.append(py::none());
                    continue;
                }

                size_t tensor_size = total_length - sizeof(TensorMetadata);
                if (tensor_size == 0) {
                    delete[] exported_data;
                    LOG(ERROR) << "Invalid data format: no tensor data found";
                    results_list.append(py::none());
                    continue;
                }

                pybind11::object np_array;
                int dtype_index = static_cast<int>(dtype_enum);
                if (dtype_index >= 0 &&
                    dtype_index < static_cast<int>(array_creators.size())) {
                    // This call MUST take ownership of exported_data
                    np_array = array_creators[dtype_index](
                        exported_data, sizeof(TensorMetadata), tensor_size);
                } else {
                    delete[] exported_data;  // Free memory on error
                    LOG(ERROR) << "Unsupported dtype enum: " << dtype_index;
                    results_list.append(py::none());
                    continue;
                }

                if (metadata.ndim > 0) {
                    std::vector<int> shape_vec;
                    for (int i = 0; i < metadata.ndim; i++) {
                        shape_vec.push_back(metadata.shape[i]);
                    }
                    py::tuple shape_tuple = py::cast(shape_vec);
                    np_array = np_array.attr("reshape")(shape_tuple);
                }
                pybind11::object tensor = torch.attr("from_numpy")(np_array);
                results_list.append(tensor);
            }
        } catch (const pybind11::error_already_set &e) {
            LOG(ERROR) << "Failed during batch tensor deserialization: "
                       << e.what();
        }
        return results_list;
    }

    int put_tensor(const std::string &key, pybind11::object tensor) {
        if (!is_client_initialized()) {
            LOG(ERROR) << "Client is not initialized";
            return to_py_ret(ErrorCode::INVALID_PARAMS);
        }

        if (use_dummy_client_) {
            LOG(ERROR) << "put_tensor is not supported for dummy client now";
            return to_py_ret(ErrorCode::INVALID_PARAMS);
        }

        try {
            if (!(tensor.attr("__class__")
                      .attr("__name__")
                      .cast<std::string>()
                      .find("Tensor") != std::string::npos)) {
                LOG(ERROR) << "Input is not a PyTorch tensor";
                return to_py_ret(ErrorCode::INVALID_PARAMS);
            }

            uintptr_t data_ptr = tensor.attr("data_ptr")().cast<uintptr_t>();
            size_t numel = tensor.attr("numel")().cast<size_t>();
            size_t element_size = tensor.attr("element_size")().cast<size_t>();
            size_t tensor_size = numel * element_size;

            pybind11::object shape_obj = tensor.attr("shape");
            pybind11::object dtype_obj = tensor.attr("dtype");

            TensorDtype dtype_enum = get_tensor_dtype(dtype_obj);
            if (dtype_enum == TensorDtype::UNKNOWN) {
                LOG(ERROR) << "Unsupported tensor dtype!";
                return to_py_ret(ErrorCode::INVALID_PARAMS);
            }

            pybind11::tuple shape_tuple =
                pybind11::cast<pybind11::tuple>(shape_obj);
            int32_t ndim = static_cast<int32_t>(shape_tuple.size());
            if (ndim > 4) {
                LOG(ERROR) << "Tensor has more than 4 dimensions: " << ndim;
                return to_py_ret(ErrorCode::INVALID_PARAMS);
            }

            TensorMetadata metadata;
            metadata.dtype = static_cast<int32_t>(dtype_enum);
            metadata.ndim = ndim;

            for (int i = 0; i < 4; i++) {
                if (i < ndim) {
                    metadata.shape[i] = shape_tuple[i].cast<int32_t>();
                } else {
                    metadata.shape[i] = -1;
                }
            }

            // Section with GIL released
            py::gil_scoped_release release_gil;
            char *buffer = reinterpret_cast<char *>(data_ptr);
            char *metadata_buffer = reinterpret_cast<char *>(&metadata);
            std::vector<std::span<const char>> values;
            values.emplace_back(
                std::span<const char>(metadata_buffer, sizeof(TensorMetadata)));
            values.emplace_back(std::span<const char>(buffer, tensor_size));

            // Use put_parts to put metadata and tensor together
            auto put_result = store_->put_parts(key, values);
            if (put_result != 0) return put_result;
            return 0;
        } catch (const pybind11::error_already_set &e) {
            LOG(ERROR) << "Failed to access tensor data: " << e.what();
            return to_py_ret(ErrorCode::INVALID_PARAMS);
        }
    }

    int pub_tensor(const std::string &key, pybind11::object tensor,
                   const ReplicateConfig &config = ReplicateConfig{}) {
        if (!store_ || !store_->client_) {
            LOG(ERROR) << "Client is not initialized";
            return -static_cast<int>(ErrorCode::INVALID_PARAMS);
        }

        // Validate segment preferences
        if (!config.preferred_segments.empty() &&
            config.preferred_segments.size() != config.replica_num) {
            LOG(ERROR) << "Preferred segments size ("
                       << config.preferred_segments.size()
                       << ") must match replica_num (" << config.replica_num
                       << ")";
            return -static_cast<int>(ErrorCode::INVALID_PARAMS);
        }

        try {
            if (!(tensor.attr("__class__")
                      .attr("__name__")
                      .cast<std::string>()
                      .find("Tensor") != std::string::npos)) {
                LOG(ERROR) << "Input is not a PyTorch tensor";
                return -static_cast<int>(ErrorCode::INVALID_PARAMS);
            }

            uintptr_t data_ptr = tensor.attr("data_ptr")().cast<uintptr_t>();
            size_t numel = tensor.attr("numel")().cast<size_t>();
            size_t element_size = tensor.attr("element_size")().cast<size_t>();
            size_t tensor_size = numel * element_size;

            pybind11::object shape_obj = tensor.attr("shape");
            pybind11::object dtype_obj = tensor.attr("dtype");

            TensorDtype dtype_enum = get_tensor_dtype(dtype_obj);
            if (dtype_enum == TensorDtype::UNKNOWN) {
                LOG(ERROR) << "Unsupported tensor dtype!";
                return -static_cast<int>(ErrorCode::INVALID_PARAMS);
            }

            pybind11::tuple shape_tuple =
                pybind11::cast<pybind11::tuple>(shape_obj);
            int32_t ndim = static_cast<int32_t>(shape_tuple.size());
            if (ndim > 4) {
                LOG(ERROR) << "Tensor has more than 4 dimensions: " << ndim;
                return -static_cast<int>(ErrorCode::INVALID_PARAMS);
            }

            TensorMetadata metadata;
            metadata.dtype = static_cast<int32_t>(dtype_enum);
            metadata.ndim = ndim;

            for (int i = 0; i < 4; i++) {
                if (i < ndim) {
                    metadata.shape[i] = shape_tuple[i].cast<int32_t>();
                } else {
                    metadata.shape[i] = -1;
                }
            }

            // Section with GIL released
            py::gil_scoped_release release_gil;
            char *buffer = reinterpret_cast<char *>(data_ptr);
            char *metadata_buffer = reinterpret_cast<char *>(&metadata);
            std::vector<std::span<const char>> values;
            values.emplace_back(
                std::span<const char>(metadata_buffer, sizeof(TensorMetadata)));
            values.emplace_back(std::span<const char>(buffer, tensor_size));

            // Use put_parts to put metadata and tensor together with custom
            // config
            auto put_result = store_->put_parts_internal(key, values, config);
            if (!put_result) {
                return -static_cast<int>(put_result.error());
            }

            return 0;
        } catch (const pybind11::error_already_set &e) {
            LOG(ERROR) << "Failed to access tensor data: " << e.what();
            return -static_cast<int>(ErrorCode::INVALID_PARAMS);
        }
    }

    std::vector<int> batch_put_tensor(const std::vector<std::string> &keys,
                                      const pybind11::list &tensors_list) {
        if (!is_client_initialized()) {
            LOG(ERROR) << "Client is not initialized";
            return std::vector<int>(keys.size(),
                                    to_py_ret(ErrorCode::INVALID_PARAMS));
        }

        if (use_dummy_client_) {
            LOG(ERROR) << "batch_put_tensor is not supported for dummy client "
                          "now";
            return std::vector<int>(keys.size(),
                                    to_py_ret(ErrorCode::INVALID_PARAMS));
        }

        if (keys.size() != tensors_list.size()) {
            LOG(ERROR) << "Keys and tensors list size mismatch. keys="
                       << keys.size() << ", tensors=" << tensors_list.size();
            return std::vector<int>(keys.size(),
                                    to_py_ret(ErrorCode::INVALID_PARAMS));
        }

        if (keys.empty()) {
            return std::vector<int>();
        }

        struct TensorInfo {
            uintptr_t data_ptr;
            size_t tensor_size;
            TensorMetadata metadata;
            bool valid = false;  // Mark if metadata extraction was successful
        };

        std::vector<TensorInfo> infos(keys.size());
        std::vector<int> results(keys.size(), 0);  // Default to success

        // Phase 1: Extract Metadata (GIL Held)
        try {
            for (size_t i = 0; i < keys.size(); ++i) {
                py::object tensor = tensors_list[i];

                if (!(tensor.attr("__class__")
                          .attr("__name__")
                          .cast<std::string>()
                          .find("Tensor") != std::string::npos)) {
                    LOG(ERROR)
                        << "Input at index " << i << " is not a PyTorch tensor";
                    results[i] = to_py_ret(ErrorCode::INVALID_PARAMS);
                    continue;
                }

                uintptr_t data_ptr =
                    tensor.attr("data_ptr")().cast<uintptr_t>();
                size_t numel = tensor.attr("numel")().cast<size_t>();
                size_t element_size =
                    tensor.attr("element_size")().cast<size_t>();
                size_t tensor_size = numel * element_size;

                pybind11::object shape_obj = tensor.attr("shape");
                pybind11::object dtype_obj = tensor.attr("dtype");

                TensorDtype dtype_enum = get_tensor_dtype(dtype_obj);
                if (dtype_enum == TensorDtype::UNKNOWN) {
                    LOG(ERROR)
                        << "Unsupported tensor dtype for key " << keys[i];
                    results[i] = to_py_ret(ErrorCode::INVALID_PARAMS);
                    continue;
                }

                pybind11::tuple shape_tuple =
                    pybind11::cast<pybind11::tuple>(shape_obj);
                int32_t ndim = static_cast<int32_t>(shape_tuple.size());
                if (ndim > 4) {
                    LOG(ERROR) << "Tensor " << keys[i]
                               << " has more than 4 dimensions: " << ndim;
                    results[i] = to_py_ret(ErrorCode::INVALID_PARAMS);
                    continue;
                }

                TensorMetadata metadata;
                metadata.dtype = static_cast<int32_t>(dtype_enum);
                metadata.ndim = ndim;

                for (int j = 0; j < 4; j++) {
                    metadata.shape[j] =
                        (j < ndim) ? shape_tuple[j].cast<int32_t>() : -1;
                }

                infos[i] = TensorInfo{data_ptr, tensor_size, metadata, true};
            }
        } catch (const pybind11::error_already_set &e) {
            LOG(ERROR) << "Failed to access tensor data during batch put: "
                       << e.what();
            return results;
        }

        std::vector<std::string> valid_keys;
        std::vector<void *> buffer_ptrs;
        std::vector<size_t> buffer_sizes;
        std::vector<std::unique_ptr<BufferHandle>>
            temp_handles;  // Manages lifetime of allocated buffers
        std::vector<size_t> valid_indices;  // To map results back

        {
            py::gil_scoped_release release_gil;

            for (size_t i = 0; i < infos.size(); ++i) {
                if (!infos[i].valid) {
                    continue;  // Skip items that failed metadata extraction
                }

                const auto &info = infos[i];
                size_t total_size = sizeof(TensorMetadata) + info.tensor_size;

                // Allocate a contiguous buffer for this tensor (metadata +
                // data)
                auto alloc_result =
                    store_->client_buffer_allocator_->allocate(total_size);

                if (!alloc_result) {
                    LOG(ERROR)
                        << "Failed to allocate buffer for key: " << keys[i]
                        << "size is: " << total_size;
                    results[i] = to_py_ret(ErrorCode::INVALID_PARAMS);
                    continue;  // Skip this item
                }

                auto &handle = *alloc_result;

                // Copy metadata
                memcpy(handle.ptr(), &info.metadata, sizeof(TensorMetadata));
                // Copy tensor data
                memcpy(
                    static_cast<char *>(handle.ptr()) + sizeof(TensorMetadata),
                    reinterpret_cast<void *>(info.data_ptr), info.tensor_size);

                // Add to the list for batch_put_from
                valid_keys.push_back(keys[i]);
                buffer_ptrs.push_back(handle.ptr());
                buffer_sizes.push_back(total_size);
                temp_handles.push_back(
                    std::make_unique<BufferHandle>(std::move(handle)));
                valid_indices.push_back(i);
            }

            if (valid_keys.empty()) {
                return results;
            }

            std::vector<int> batch_op_results =
                store_->batch_put_from(valid_keys, buffer_ptrs, buffer_sizes);

            for (size_t i = 0; i < batch_op_results.size(); ++i) {
                size_t original_index = valid_indices[i];
                results[original_index] = batch_op_results[i];
            }
        }

        return results;
    }
};

PYBIND11_MODULE(store, m) {
    // Define the ReplicateConfig class
    py::class_<mooncake::ReplicateConfig>(m, "ReplicateConfig")
        .def(py::init<>())
        .def_readwrite("replica_num", &mooncake::ReplicateConfig::replica_num)
        .def_readwrite("with_soft_pin",
                       &mooncake::ReplicateConfig::with_soft_pin)
        .def_readwrite("preferred_segments",
                       &mooncake::ReplicateConfig::preferred_segments)
        .def_readwrite("preferred_segment",
                       &mooncake::ReplicateConfig::preferred_segment)
        .def_readwrite("prefer_alloc_in_same_node",
                       &mooncake::ReplicateConfig::prefer_alloc_in_same_node)
        .def("__str__", [](const mooncake::ReplicateConfig &config) {
            std::ostringstream oss;
            oss << config;
            return oss.str();
        });

    // Define the BufferHandle class
    py::class_<mooncake::BufferHandle, std::shared_ptr<mooncake::BufferHandle>>(
        m, "BufferHandle", py::buffer_protocol())
        .def("ptr",
             [](const mooncake::BufferHandle &self) {
                 // Return the pointer as an integer for Python
                 return reinterpret_cast<uintptr_t>(self.ptr());
             })
        .def("size", &mooncake::BufferHandle::size)
        .def("__len__", &mooncake::BufferHandle::size)
        .def_buffer([](mooncake::BufferHandle &self) -> py::buffer_info {
            // BufferHandle now always contains contiguous memory
            if (self.size() > 0) {
                return py::buffer_info(
                    self.ptr(),   /* Pointer to buffer */
                    sizeof(char), /* Size of one scalar */
                    py::format_descriptor<
                        char>::format(),   /* Python struct-style
                                              format descriptor */
                    1,                     /* Number of dimensions */
                    {(size_t)self.size()}, /* Buffer dimensions */
                    {sizeof(char)} /* Strides (in bytes) for each index */
                );
            } else {
                // Empty buffer
                return py::buffer_info(
                    nullptr,      /* Pointer to buffer */
                    sizeof(char), /* Size of one scalar */
                    py::format_descriptor<
                        char>::format(), /* Python struct-style
                                            format descriptor */
                    1,                   /* Number of dimensions */
                    {0},                 /* Buffer dimensions */
                    {sizeof(char)}       /* Strides (in bytes) for each index */
                );
            }
        });

    // Create a wrapper that exposes DistributedObjectStore with Python-specific
    // methods
    py::class_<mooncake::MooncakeStorePyWrapper>(m, "MooncakeDistributedStore")
        .def(py::init<>())
        .def(
            "setup",
            [](mooncake::MooncakeStorePyWrapper &self,
               const std::string &local_hostname,
               const std::string &metadata_server,
               size_t global_segment_size = 1024 * 1024 * 16,
               size_t local_buffer_size = 1024 * 1024 * 16,
               const std::string &protocol = "tcp",
               const std::string &rdma_devices = "",
               const std::string &master_server_addr = "127.0.0.1:50051",
               const py::object &engine = py::none()) {
<<<<<<< HEAD
                if (!self.store_) {
                    self.store_ = PyClient::create();
                }
                std::shared_ptr<mooncake::TransferEngine> transfer_engine =
                    nullptr;
=======
                self.use_dummy_client_ = false;
                self.store_ = std::make_shared<RealClient>();
                ResourceTracker::getInstance().registerInstance(
                    std::dynamic_pointer_cast<PyClient>(self.store_));
                std::shared_ptr<TransferEngine> transfer_engine = nullptr;
>>>>>>> a24c1efe
                if (!engine.is_none()) {
                    transfer_engine =
                        engine
                            .cast<std::shared_ptr<mooncake::TransferEngine>>();
                }
                return self.store_->setup_real(
                    local_hostname, metadata_server, global_segment_size,
                    local_buffer_size, protocol, rdma_devices,
                    master_server_addr, transfer_engine);
            },
            py::arg("local_hostname"), py::arg("metadata_server"),
            py::arg("global_segment_size"), py::arg("local_buffer_size"),
            py::arg("protocol"), py::arg("rdma_devices"),
            py::arg("master_server_addr"), py::arg("engine") = py::none())
        .def(
            "setup_dummy",
            [](MooncakeStorePyWrapper &self, size_t mem_pool_size,
               size_t local_buffer_size, const std::string &server_address) {
                self.use_dummy_client_ = true;
                self.store_ = std::make_shared<DummyClient>();
                ResourceTracker::getInstance().registerInstance(
                    std::dynamic_pointer_cast<PyClient>(self.store_));
                return self.store_->setup_dummy(
                    mem_pool_size, local_buffer_size, server_address);
            },
            py::arg("mem_pool_size"), py::arg("local_buffer_size"),
            py::arg("server_address"))
        .def("init_all",
             [](mooncake::MooncakeStorePyWrapper &self,
                const std::string &protocol, const std::string &device_name,
                size_t mount_segment_size = 1024 * 1024 * 16) {
                 return self.store_->initAll(protocol, device_name,
                                             mount_segment_size);
             })
<<<<<<< HEAD
        .def("get", &mooncake::MooncakeStorePyWrapper::get)
        .def("get_batch", &mooncake::MooncakeStorePyWrapper::get_batch)
=======
        .def("alloc_from_mem_pool",
             [](MooncakeStorePyWrapper &self, size_t size) {
                 py::gil_scoped_release release;
                 return self.store_->alloc_from_mem_pool(size);
             })
        .def("get", &MooncakeStorePyWrapper::get)
        .def("get_batch", &MooncakeStorePyWrapper::get_batch)
>>>>>>> a24c1efe
        .def(
            "get_buffer",
            [](mooncake::MooncakeStorePyWrapper &self, const std::string &key) {
                py::gil_scoped_release release;
                return self.store_->get_buffer(key);
            },
            py::return_value_policy::take_ownership)
        .def(
            "batch_get_buffer",
            [](mooncake::MooncakeStorePyWrapper &self,
               const std::vector<std::string> &keys) {
                py::gil_scoped_release release;
                if (self.use_dummy_client_) {
                    LOG(ERROR) << "batch_get_buffer is not supported for dummy "
                                  "client now";
                    return std::vector<std::shared_ptr<BufferHandle>>{};
                }
                return self.store_->batch_get_buffer(keys);
            },
            py::return_value_policy::take_ownership)
        .def(
            "remove",
            [](mooncake::MooncakeStorePyWrapper &self, const std::string &key) {
                py::gil_scoped_release release;
                return self.store_->remove(key);
            })
        .def(
            "remove_by_regex",
            [](mooncake::MooncakeStorePyWrapper &self, const std::string &str) {
                py::gil_scoped_release release;
                return self.store_->removeByRegex(str);
            },
            py::arg("regex_pattern"),
            "Removes objects from the store whose keys match the given "
            "regular expression.")
        .def("remove_all",
             [](mooncake::MooncakeStorePyWrapper &self) {
                 py::gil_scoped_release release;
                 return self.store_->removeAll();
             })
        .def(
            "is_exist",
            [](mooncake::MooncakeStorePyWrapper &self, const std::string &key) {
                py::gil_scoped_release release;
                return self.store_->isExist(key);
            })
        .def(
            "batch_is_exist",
            [](mooncake::MooncakeStorePyWrapper &self,
               const std::vector<std::string> &keys) {
                py::gil_scoped_release release;
                return self.store_->batchIsExist(keys);
            },
            py::arg("keys"),
            "Check if multiple objects exist. Returns list of results: 1 if "
            "exists, 0 if not exists, -1 if error")
        .def("close",
             [](mooncake::MooncakeStorePyWrapper &self) {
                 if (!self.store_) return 0;
                 int rc = self.store_->tearDownAll();
                 self.store_.reset();
                 return rc;
             })
        .def(
            "get_size",
            [](mooncake::MooncakeStorePyWrapper &self, const std::string &key) {
                py::gil_scoped_release release;
                return self.store_->getSize(key);
            })
        .def("get_tensor", &mooncake::MooncakeStorePyWrapper::get_tensor,
             py::arg("key"), "Get a PyTorch tensor from the store")
        .def("put_tensor", &mooncake::MooncakeStorePyWrapper::put_tensor,
             py::arg("key"), py::arg("tensor"),
             "Put a PyTorch tensor into the store")
        .def("batch_get_tensor",
             &mooncake::MooncakeStorePyWrapper::batch_get_tensor,
             py::arg("keys"), "Get a batch of PyTorch tensors from the store")
        .def("batch_put_tensor",
             &mooncake::MooncakeStorePyWrapper::batch_put_tensor,
             py::arg("keys"), py::arg("tensors_list"),
             "Put a batch of PyTorch tensors into the store")
        .def("pub_tensor", &mooncake::MooncakeStorePyWrapper::pub_tensor,
             py::arg("key"), py::arg("tensor"),
             py::arg("config") = mooncake::ReplicateConfig{},
             "Publish a PyTorch tensor with configurable replication settings")
        .def(
            "register_buffer",
            [](mooncake::MooncakeStorePyWrapper &self, uintptr_t buffer_ptr,
               size_t size) {
                // Register memory buffer for RDMA operations
                void *buffer = reinterpret_cast<void *>(buffer_ptr);
                py::gil_scoped_release release;
                return self.store_->register_buffer(buffer, size);
            },
            py::arg("buffer_ptr"), py::arg("size"),
            "Register a memory buffer for direct access operations")
        .def(
            "unregister_buffer",
            [](mooncake::MooncakeStorePyWrapper &self, uintptr_t buffer_ptr) {
                // Unregister memory buffer
                void *buffer = reinterpret_cast<void *>(buffer_ptr);
                py::gil_scoped_release release;
                return self.store_->unregister_buffer(buffer);
            },
            py::arg("buffer_ptr"),
            "Unregister a previously registered memory "
            "buffer for direct access operations")
        .def(
            "get_into",
            [](mooncake::MooncakeStorePyWrapper &self, const std::string &key,
               uintptr_t buffer_ptr, size_t size) {
                // Get data directly into user-provided buffer
                void *buffer = reinterpret_cast<void *>(buffer_ptr);
                py::gil_scoped_release release;
                if (self.use_dummy_client_) {
                    LOG(ERROR) << "get_into is not supported for dummy client "
                                  "now";
                    return (int64_t)-1;
                }
                return self.store_->get_into(key, buffer, size);
            },
            py::arg("key"), py::arg("buffer_ptr"), py::arg("size"),
            "Get object data directly into a pre-allocated buffer")
        .def(
            "batch_get_into",
            [](mooncake::MooncakeStorePyWrapper &self,
               const std::vector<std::string> &keys,
               const std::vector<uintptr_t> &buffer_ptrs,
               const std::vector<size_t> &sizes) {
                std::vector<void *> buffers;
                buffers.reserve(buffer_ptrs.size());
                for (uintptr_t ptr : buffer_ptrs) {
                    buffers.push_back(reinterpret_cast<void *>(ptr));
                }
                py::gil_scoped_release release;
                return self.store_->batch_get_into(keys, buffers, sizes);
            },
            py::arg("keys"), py::arg("buffer_ptrs"), py::arg("sizes"),
            "Get object data directly into pre-allocated buffers for "
            "multiple "
            "keys")
        .def(
            "put_from",
            [](mooncake::MooncakeStorePyWrapper &self, const std::string &key,
               uintptr_t buffer_ptr, size_t size,
               const mooncake::ReplicateConfig &config =
                   mooncake::ReplicateConfig{}) {
                // Put data directly from user-provided buffer
                void *buffer = reinterpret_cast<void *>(buffer_ptr);
                py::gil_scoped_release release;
                if (self.use_dummy_client_) {
                    LOG(ERROR) << "put_from is not supported for dummy client "
                                  "now";
                    return -1;
                }
                return self.store_->put_from(key, buffer, size, config);
            },
            py::arg("key"), py::arg("buffer_ptr"), py::arg("size"),
            py::arg("config") = mooncake::ReplicateConfig{},
            "Put object data directly from a pre-allocated buffer")
        .def(
            "put_from_with_metadata",
            [](mooncake::MooncakeStorePyWrapper &self, const std::string &key,
               uintptr_t buffer_ptr, uintptr_t metadata_buffer_ptr, size_t size,
               size_t metadata_size,
               const mooncake::ReplicateConfig &config =
                   mooncake::ReplicateConfig{}) {
                // Put data directly from user-provided buffer with
                // metadata
                void *buffer = reinterpret_cast<void *>(buffer_ptr);
                void *metadata_buffer =
                    reinterpret_cast<void *>(metadata_buffer_ptr);
                py::gil_scoped_release release;
                if (self.use_dummy_client_) {
                    LOG(ERROR)
                        << "put_from_with_metadata is not supported for dummy "
                           "client now";
                    return -1;
                }
                return self.store_->put_from_with_metadata(
                    key, buffer, metadata_buffer, size, metadata_size, config);
            },
            py::arg("key"), py::arg("buffer_ptr"),
            py::arg("metadata_buffer_ptr"), py::arg("size"),
            py::arg("metadata_size"),
            py::arg("config") = mooncake::ReplicateConfig{},
            "Put object data directly from a pre-allocated buffer with "
            "metadata")
        .def(
            "batch_put_from",
            [](mooncake::MooncakeStorePyWrapper &self,
               const std::vector<std::string> &keys,
               const std::vector<uintptr_t> &buffer_ptrs,
               const std::vector<size_t> &sizes,
               const mooncake::ReplicateConfig &config =
                   mooncake::ReplicateConfig{}) {
                std::vector<void *> buffers;
                buffers.reserve(buffer_ptrs.size());
                for (uintptr_t ptr : buffer_ptrs) {
                    buffers.push_back(reinterpret_cast<void *>(ptr));
                }
                py::gil_scoped_release release;
                return self.store_->batch_put_from(keys, buffers, sizes,
                                                   config);
            },
            py::arg("keys"), py::arg("buffer_ptrs"), py::arg("sizes"),
            py::arg("config") = mooncake::ReplicateConfig{},
            "Put object data directly from pre-allocated buffers for "
            "multiple "
            "keys")
        .def(
            "put",
            [](mooncake::MooncakeStorePyWrapper &self, const std::string &key,
               py::buffer buf,
               const mooncake::ReplicateConfig &config =
                   mooncake::ReplicateConfig{}) {
                py::buffer_info info = buf.request(/*writable=*/false);
                py::gil_scoped_release release;
                return self.store_->put(
                    key,
                    std::span<const char>(static_cast<char *>(info.ptr),
                                          static_cast<size_t>(info.size)),
                    config);
            },
            py::arg("key"), py::arg("value"),
            py::arg("config") = mooncake::ReplicateConfig{})
        .def(
            "put_parts",
            [](mooncake::MooncakeStorePyWrapper &self, const std::string &key,
               py::args parts,
               const mooncake::ReplicateConfig &config =
                   mooncake::ReplicateConfig{}) {
                // 1) Python buffer → span
                std::vector<py::buffer_info> infos;
                std::vector<std::span<const char>> spans;
                infos.reserve(parts.size());
                spans.reserve(parts.size());

                for (auto &obj : parts) {
                    py::buffer buf = py::reinterpret_borrow<py::buffer>(obj);
                    infos.emplace_back(buf.request(false));
                    const auto &info = infos.back();
                    if (info.ndim != 1 || info.itemsize != 1)
                        throw std::runtime_error(
                            "parts must be 1-D bytes-like");

                    spans.emplace_back(static_cast<const char *>(info.ptr),
                                       static_cast<size_t>(info.size));
                }

                // 2) Call C++ function
                py::gil_scoped_release unlock;
                return self.store_->put_parts(key, spans, config);
            },
            py::arg("key"), py::arg("config") = mooncake::ReplicateConfig{})
        .def(
            "put_batch",
            [](mooncake::MooncakeStorePyWrapper &self,
               const std::vector<std::string> &keys,
               const std::vector<py::buffer> &buffers,
               const mooncake::ReplicateConfig &config =
                   mooncake::ReplicateConfig{}) {
                // Convert pybuffers to spans without copying
                std::vector<py::buffer_info> infos;
                std::vector<std::span<const char>> spans;
                infos.reserve(buffers.size());
                spans.reserve(buffers.size());

                for (const auto &buf : buffers) {
                    infos.emplace_back(buf.request(/*writable=*/false));
                    const auto &info = infos.back();
                    spans.emplace_back(static_cast<const char *>(info.ptr),
                                       static_cast<size_t>(info.size));
                }

                py::gil_scoped_release release;
                return self.store_->put_batch(keys, spans, config);
            },
            py::arg("keys"), py::arg("values"),
            py::arg("config") = mooncake::ReplicateConfig{})
        .def("get_hostname",
             [](mooncake::MooncakeStorePyWrapper &self) {
                 return self.store_->get_hostname();
             })
        .def(
            "batch_put_from_multi_buffers",
            [](mooncake::MooncakeStorePyWrapper &self,
               const std::vector<std::string> &keys,
               const std::vector<std::vector<uintptr_t>> &all_buffer_ptrs,
               const std::vector<std::vector<size_t>> &all_sizes,
               const mooncake::ReplicateConfig &config =
                   mooncake::ReplicateConfig{}) {
                py::gil_scoped_release release;
                if (self.use_dummy_client_) {
                    LOG(ERROR)
                        << "batch_put_from_multi_buffers is not supported for "
                           "dummy client now";
                    return std::vector<int>{};
                }
                return self.store_->batch_put_from_multi_buffers(
                    keys, CastAddrs2Ptrs(all_buffer_ptrs), all_sizes, config);
            },
            py::arg("keys"), py::arg("all_buffer_ptrs"), py::arg("all_sizes"),
            py::arg("config") = mooncake::ReplicateConfig{},
            "Put object data directly from multiple pre-allocated buffers for "
            "multiple "
            "keys")
        .def(
            "batch_get_into_multi_buffers",
            [](mooncake::MooncakeStorePyWrapper &self,
               const std::vector<std::string> &keys,
               const std::vector<std::vector<uintptr_t>> &all_buffer_ptrs,
               const std::vector<std::vector<size_t>> &all_sizes,
               bool prefer_alloc_in_same_node = false) {
                py::gil_scoped_release release;
                if (self.use_dummy_client_) {
                    LOG(ERROR)
                        << "batch_get_into_multi_buffers is not supported for "
                           "dummy client now";
                    return std::vector<int>{};
                }
                return self.store_->batch_get_into_multi_buffers(
                    keys, CastAddrs2Ptrs(all_buffer_ptrs), all_sizes,
                    prefer_alloc_in_same_node);
            },
            py::arg("keys"), py::arg("all_buffer_ptrs"), py::arg("all_sizes"),
            py::arg("prefer_alloc_in_same_node") = false,
            "Get object data directly into multiple pre-allocated buffers for "
            "multiple "
            "keys");

    // Expose NUMA binding as a module-level function (no self required)
    m.def(
        "bind_to_numa_node",
        [](int node) {
            if (numa_available() < 0) {
                LOG(WARNING)
                    << "NUMA is not available on this system; binding skipped";
                return;
            }

            int max_node = numa_max_node();
            if (node < 0 || node > max_node) {
                LOG(WARNING) << "Invalid NUMA node: " << node
                             << ". Valid range: 0-" << max_node;
            }

            if (numa_run_on_node(node) != 0) {
                LOG(WARNING) << "numa_run_on_node failed for node " << node;
            }

            // Prefer this NUMA node for future allocations but allow fallback
            numa_set_bind_policy(0);  // non-strict binding
            numa_set_preferred(node);
        },
        py::arg("node"),
        "Bind the current thread and memory allocation preference to the "
        "specified NUMA node");
}

}  // namespace mooncake<|MERGE_RESOLUTION|>--- conflicted
+++ resolved
@@ -707,19 +707,11 @@
                const std::string &rdma_devices = "",
                const std::string &master_server_addr = "127.0.0.1:50051",
                const py::object &engine = py::none()) {
-<<<<<<< HEAD
-                if (!self.store_) {
-                    self.store_ = PyClient::create();
-                }
-                std::shared_ptr<mooncake::TransferEngine> transfer_engine =
-                    nullptr;
-=======
                 self.use_dummy_client_ = false;
                 self.store_ = std::make_shared<RealClient>();
                 ResourceTracker::getInstance().registerInstance(
                     std::dynamic_pointer_cast<PyClient>(self.store_));
                 std::shared_ptr<TransferEngine> transfer_engine = nullptr;
->>>>>>> a24c1efe
                 if (!engine.is_none()) {
                     transfer_engine =
                         engine
@@ -754,10 +746,6 @@
                  return self.store_->initAll(protocol, device_name,
                                              mount_segment_size);
              })
-<<<<<<< HEAD
-        .def("get", &mooncake::MooncakeStorePyWrapper::get)
-        .def("get_batch", &mooncake::MooncakeStorePyWrapper::get_batch)
-=======
         .def("alloc_from_mem_pool",
              [](MooncakeStorePyWrapper &self, size_t size) {
                  py::gil_scoped_release release;
@@ -765,7 +753,6 @@
              })
         .def("get", &MooncakeStorePyWrapper::get)
         .def("get_batch", &MooncakeStorePyWrapper::get_batch)
->>>>>>> a24c1efe
         .def(
             "get_buffer",
             [](mooncake::MooncakeStorePyWrapper &self, const std::string &key) {
