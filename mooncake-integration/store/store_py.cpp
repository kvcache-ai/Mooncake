#include "store_py.h"

#include <netinet/in.h>
#include <pybind11/gil.h>  // For GIL management
#include <pybind11/stl.h>
#include <sys/socket.h>
#include <unistd.h>

#include <cstdlib>  // for atexit
#include <random>
#include "types.h"
#include "utils.h"

namespace py = pybind11;

namespace {
        enum class TensorDtype : int32_t {
            FLOAT32 = 0,
            FLOAT64 = 1,
            INT8 = 2,
            UINT8 = 3,
            INT16 = 4,
            UINT16 = 5,
            INT32 = 6,
            UINT32 = 7,
            INT64 = 8,
            UINT64 = 9,
            BOOL = 10,
            UNKNOWN = -1
        };

        TensorDtype dtypeStringToEnum(const std::string& dtype_str) {
            if (dtype_str.find("float32") != std::string::npos) return TensorDtype::FLOAT32;
            if (dtype_str.find("float64") != std::string::npos) return TensorDtype::FLOAT64;
            if (dtype_str.find("int8") != std::string::npos) return TensorDtype::INT8;
            if (dtype_str.find("uint8") != std::string::npos) return TensorDtype::UINT8;
            if (dtype_str.find("int16") != std::string::npos) return TensorDtype::INT16;
            if (dtype_str.find("uint16") != std::string::npos) return TensorDtype::UINT16;
            if (dtype_str.find("int32") != std::string::npos) return TensorDtype::INT32;
            if (dtype_str.find("uint32") != std::string::npos) return TensorDtype::UINT32;
            if (dtype_str.find("int64") != std::string::npos) return TensorDtype::INT64;
            if (dtype_str.find("uint64") != std::string::npos) return TensorDtype::UINT64;
            if (dtype_str.find("bool") != std::string::npos) return TensorDtype::BOOL;
            return TensorDtype::UNKNOWN;
        }

        std::string dtypeEnumToString(TensorDtype dtype) {
            switch (dtype) {
                case TensorDtype::FLOAT32: return "torch.float32";
                case TensorDtype::FLOAT64: return "torch.float64";
                case TensorDtype::INT8: return "torch.int8";
                case TensorDtype::UINT8: return "torch.uint8";
                case TensorDtype::INT16: return "torch.int16";
                case TensorDtype::UINT16: return "torch.uint16";
                case TensorDtype::INT32: return "torch.int32";
                case TensorDtype::UINT32: return "torch.uint32";
                case TensorDtype::INT64: return "torch.int64";
                case TensorDtype::UINT64: return "torch.uint64";
                case TensorDtype::BOOL: return "torch.bool";
                default: return "unknown";
            }
        }

        struct TensorMetadata {
            int32_t dtype;        
            int32_t ndim;       
            int32_t shape[4];     
        };
        static_assert(sizeof(TensorMetadata) == 24, "TensorMetadata size should be 24 bytes");
}

namespace mooncake {

// RAII container that automatically frees slices on destruction
class SliceGuard {
   public:
    explicit SliceGuard(DistributedObjectStore &store) : store_(store) {}

    ~SliceGuard() { store_.freeSlices(slices_); }

    // Prevent copying
    SliceGuard(const SliceGuard &) = delete;
    SliceGuard &operator=(const SliceGuard &) = delete;

    // Access the underlying slices
    std::vector<Slice> &slices() { return slices_; }
    const std::vector<Slice> &slices() const { return slices_; }

   private:
    DistributedObjectStore &store_;
    std::vector<Slice> slices_;
};

// ResourceTracker implementation using singleton pattern
ResourceTracker &ResourceTracker::getInstance() {
    static ResourceTracker instance;
    return instance;
}

ResourceTracker::ResourceTracker() {
    // Set up signal handlers
    struct sigaction sa;
    sa.sa_handler = signalHandler;
    sigemptyset(&sa.sa_mask);
    sa.sa_flags = 0;

    // Register for common termination signals
    sigaction(SIGINT, &sa, nullptr);   // Ctrl+C
    sigaction(SIGTERM, &sa, nullptr);  // kill command
    sigaction(SIGHUP, &sa, nullptr);   // Terminal closed

    // Register exit handler
    std::atexit(exitHandler);
}

ResourceTracker::~ResourceTracker() {
    // Cleanup is handled by exitHandler
}

void ResourceTracker::registerInstance(DistributedObjectStore *instance) {
    std::lock_guard<std::mutex> lock(mutex_);
    instances_.insert(instance);
}

void ResourceTracker::unregisterInstance(DistributedObjectStore *instance) {
    std::lock_guard<std::mutex> lock(mutex_);
    instances_.erase(instance);
}

void ResourceTracker::cleanupAllResources() {
    std::lock_guard<std::mutex> lock(mutex_);

    // Perform cleanup outside the lock to avoid potential deadlocks
    for (void *instance : instances_) {
        DistributedObjectStore *store =
            static_cast<DistributedObjectStore *>(instance);
        if (store) {
            LOG(INFO) << "Cleaning up DistributedObjectStore instance";
            store->tearDownAll();
        }
    }
}

void ResourceTracker::signalHandler(int signal) {
    LOG(INFO) << "Received signal " << signal << ", cleaning up resources";
    getInstance().cleanupAllResources();

    // Re-raise the signal with default handler to allow normal termination
    struct sigaction sa;
    sa.sa_handler = SIG_DFL;
    sigemptyset(&sa.sa_mask);
    sa.sa_flags = 0;
    sigaction(signal, &sa, nullptr);
    raise(signal);
}

void ResourceTracker::exitHandler() { getInstance().cleanupAllResources(); }

static bool isPortAvailable(int port) {
    int sock = socket(AF_INET, SOCK_STREAM, 0);
    if (sock < 0) return false;

    int opt = 1;
    setsockopt(sock, SOL_SOCKET, SO_REUSEADDR, &opt, sizeof(opt));

    struct sockaddr_in addr;
    memset(&addr, 0, sizeof(addr));
    addr.sin_family = AF_INET;
    addr.sin_addr.s_addr = INADDR_ANY;
    addr.sin_port = htons(port);

    bool available = (bind(sock, (struct sockaddr *)&addr, sizeof(addr)) == 0);
    close(sock);
    return available;
}

// Get a random available port between min_port and max_port
static int getRandomAvailablePort(int min_port = 12300, int max_port = 14300) {
    std::random_device rd;
    std::mt19937 gen(rd());
    std::uniform_int_distribution<> dis(min_port, max_port);

    for (int attempts = 0; attempts < 10; attempts++) {
        int port = dis(gen);
        if (isPortAvailable(port)) {
            return port;
        }
    }
    return -1;  // Failed to find available port
}

DistributedObjectStore::DistributedObjectStore() {
    // Register this instance with the global tracker
    easylog::set_min_severity(easylog::Severity::WARN);
    ResourceTracker::getInstance().registerInstance(this);
}

DistributedObjectStore::~DistributedObjectStore() {
    // Unregister from the tracker before cleanup
    ResourceTracker::getInstance().unregisterInstance(this);
}

int DistributedObjectStore::setup(const std::string &local_hostname,
                                  const std::string &metadata_server,
                                  size_t global_segment_size,
                                  size_t local_buffer_size,
                                  const std::string &protocol,
                                  const std::string &rdma_devices,
                                  const std::string &master_server_addr) {
    this->protocol = protocol;

    // Remove port if hostname already contains one
    std::string hostname = local_hostname;
    size_t colon_pos = hostname.find(":");
    if (colon_pos == std::string::npos) {
        // Get a random available port
        int port = getRandomAvailablePort();
        if (port < 0) {
            LOG(ERROR) << "Failed to find available port";
            return 1;
        }
        // Combine hostname with port
        this->local_hostname = hostname + ":" + std::to_string(port);
    } else {
        this->local_hostname = local_hostname;
    }

    void **args = (protocol == "rdma") ? rdma_args(rdma_devices) : nullptr;
    auto client_opt =
        mooncake::Client::Create(this->local_hostname, metadata_server,
                                 protocol, args, master_server_addr);
    if (!client_opt) {
        LOG(ERROR) << "Failed to create client";
        return 1;
    }
    client_ = *client_opt;

    client_buffer_allocator_ =
        std::make_unique<SimpleAllocator>(local_buffer_size);
    auto result = client_->RegisterLocalMemory(
        client_buffer_allocator_->getBase(), local_buffer_size,
        kWildcardLocation, false, true);
    if (!result.has_value()) {
        LOG(ERROR) << "Failed to register local memory: "
                   << toString(result.error());
        return 1;
    }
    // Skip mount segment if global_segment_size is 0
    if (global_segment_size == 0) {
        return 0;
    }
    void *ptr = allocate_buffer_allocator_memory(global_segment_size);
    if (!ptr) {
        LOG(ERROR) << "Failed to allocate segment memory";
        return 1;
    }
    segment_ptr_.reset(ptr);
    auto mount_result =
        client_->MountSegment(segment_ptr_.get(), global_segment_size);
    if (!mount_result.has_value()) {
        LOG(ERROR) << "Failed to mount segment: "
                   << toString(mount_result.error());
        return 1;
    }

    return 0;
}

int DistributedObjectStore::initAll(const std::string &protocol_,
                                    const std::string &device_name,
                                    size_t mount_segment_size) {
    if (client_) {
        LOG(ERROR) << "Client is already initialized";
        return 1;
    }
    uint64_t buffer_allocator_size = 1024 * 1024 * 1024;
    return setup("localhost:12345", "127.0.0.1:2379", mount_segment_size,
                 buffer_allocator_size, protocol_, device_name);
}

int DistributedObjectStore::allocateSlices(std::vector<Slice> &slices,
                                           size_t length) {
    uint64_t offset = 0;
    while (offset < length) {
        auto chunk_size = std::min(length - offset, kMaxSliceSize);
        auto ptr = client_buffer_allocator_->allocate(chunk_size);
        if (!ptr) {
            return 1;  // SliceGuard will handle cleanup
        }
        slices.emplace_back(Slice{ptr, chunk_size});
        offset += chunk_size;
    }
    return 0;
}

int DistributedObjectStore::allocateSlices(std::vector<Slice> &slices,
                                           const std::string &value) {
    uint64_t offset = 0;
    while (offset < value.size()) {
        auto chunk_size = std::min(value.size() - offset, kMaxSliceSize);
        auto ptr = client_buffer_allocator_->allocate(chunk_size);
        if (!ptr) {
            return 1;  // SliceGuard will handle cleanup
        }
        memcpy(ptr, value.data() + offset, chunk_size);
        slices.emplace_back(Slice{ptr, chunk_size});
        offset += chunk_size;
    }
    return 0;
}

int DistributedObjectStore::allocateSlices(std::vector<Slice> &slices,
                                           std::span<const char> value) {
    uint64_t offset = 0;
    while (offset < value.size()) {
        auto chunk_size = std::min(value.size() - offset, kMaxSliceSize);
        auto ptr = client_buffer_allocator_->allocate(chunk_size);
        if (!ptr) {
            return 1;  // SliceGuard will handle cleanup
        }
        memcpy(ptr, value.data() + offset, chunk_size);
        slices.emplace_back(Slice{ptr, chunk_size});
        offset += chunk_size;
    }
    return 0;
}

int DistributedObjectStore::allocateSlicesPacked(
    std::vector<mooncake::Slice> &slices,
    const std::vector<std::span<const char>> &parts) {
    size_t total = 0;
    for (auto p : parts) total += p.size();

    if (total == 0) return 0;

    size_t n_slice = (total + kMaxSliceSize - 1) / kMaxSliceSize;
    slices.reserve(n_slice);

    size_t remaining = total;
    for (size_t i = 0; i < n_slice; ++i) {
        size_t sz = std::min(remaining, (size_t)kMaxSliceSize);
        void *ptr = client_buffer_allocator_->allocate(sz);
        if (!ptr) {
            return 1;  // SliceGuard will handle cleanup
        }
        slices.emplace_back(mooncake::Slice{ptr, sz});
        remaining -= sz;
    }

    size_t idx = 0;
    char *dst = static_cast<char *>(slices[0].ptr);
    size_t dst_left = slices[0].size;

    for (auto part : parts) {
        const char *src = part.data();
        size_t n = part.size();

        while (n > 0) {
            if (dst_left == 0) {
                dst = static_cast<char *>(slices[++idx].ptr);
                dst_left = slices[idx].size;
            }
            size_t chunk = std::min(n, dst_left);
            memcpy(dst, src, chunk);
            dst += chunk;
            dst_left -= chunk;
            src += chunk;
            n -= chunk;
        }
    }
    return 0;
}

int DistributedObjectStore::allocateSlices(
    std::vector<mooncake::Slice> &slices,
    const std::vector<Replica::Descriptor> &replica_list, uint64_t &length) {
    length = 0;
    if (replica_list.empty()) return -1;
    auto &replica = replica_list[0];
    if (replica.is_memory_replica() == false) {
        auto &disk_descriptor = replica.get_disk_descriptor();
        length = disk_descriptor.file_size;
        return allocateSlices(slices, length);
    } else {
        auto &memory_descriptors = replica.get_memory_descriptor();
        for (auto &handle : memory_descriptors.buffer_descriptors) {
            auto chunk_size = handle.size_;
            assert(chunk_size <= kMaxSliceSize);
            auto ptr = client_buffer_allocator_->allocate(chunk_size);
            if (!ptr) {
                return 1;  // SliceGuard will handle cleanup
            }
            slices.emplace_back(Slice{ptr, chunk_size});
            length += chunk_size;
        }
    }
    return 0;
}

int DistributedObjectStore::allocateBatchedSlices(
    const std::vector<std::string> &keys,
    std::unordered_map<std::string, std::vector<mooncake::Slice>>
        &batched_slices,
    const std::vector<std::vector<mooncake::Replica::Descriptor>>
        &replica_lists,
    std::unordered_map<std::string, uint64_t> &str_length_map) {
    if (replica_lists.empty()) return -1;
    if (keys.size() != replica_lists.size()) {
        LOG(ERROR) << "Keys size (" << keys.size()
                   << ") doesn't match replica lists size ("
                   << replica_lists.size() << ")";
        return 1;
    }

    for (size_t i = 0; i < keys.size(); ++i) {
        const auto &key = keys[i];
        const auto &replica_list = replica_lists[i];

        if (replica_list.empty()) {
            LOG(ERROR) << "Empty replica list for key: " << key;
            return 1;
        }

        // Get first replica
        const auto &replica = replica_list[0];
        uint64_t length = 0;

        if (replica.is_memory_replica() == false) {
            auto &disk_descriptor = replica.get_disk_descriptor();
            length = disk_descriptor.file_size;
            auto result = allocateSlices(batched_slices[key], length);
            if (result) {
                return 1;
            }
        } else {
            auto &memory_descriptors = replica.get_memory_descriptor();
            for (auto &handle : memory_descriptors.buffer_descriptors) {
                auto chunk_size = handle.size_;
                assert(chunk_size <= kMaxSliceSize);
                auto ptr = client_buffer_allocator_->allocate(chunk_size);
                if (!ptr) {
                    return 1;
                }
                batched_slices[key].emplace_back(Slice{ptr, chunk_size});
                length += chunk_size;
            }
        }
        str_length_map.emplace(key, length);
    }
    return 0;
}

char *DistributedObjectStore::exportSlices(
    const std::vector<mooncake::Slice> &slices, uint64_t length) {
    char *buf = new char[length + 1];
    buf[length] = '\0';
    uint64_t offset = 0;
    for (auto slice : slices) {
        memcpy(buf + offset, slice.ptr, slice.size);
        offset += slice.size;
    }
    return buf;
}

int DistributedObjectStore::freeSlices(
    const std::vector<mooncake::Slice> &slices) {
    for (auto slice : slices) {
        client_buffer_allocator_->deallocate(slice.ptr, slice.size);
    }
    return 0;
}

int DistributedObjectStore::tearDownAll() {
    if (!client_) {
        LOG(ERROR) << "Client is not initialized";
        return 1;
    }
    // Reset all resources
    client_.reset();
    client_buffer_allocator_.reset();
    segment_ptr_.reset();
    local_hostname = "";
    device_name = "";
    protocol = "";
    return 0;
}

int DistributedObjectStore::put(const std::string &key,
                                std::span<const char> value,
                                const ReplicateConfig &config) {
    if (!client_) {
        LOG(ERROR) << "Client is not initialized";
        return 1;
    }
    SliceGuard slices(*this);
    int ret = allocateSlices(slices.slices(), value);
    if (ret) {
        LOG(ERROR) << "Failed to allocate slices for put operation, key: "
                   << key << ", value size: " << value.size();
        return ret;
    }

    auto put_result = client_->Put(key, slices.slices(), config);
    if (!put_result) {
        LOG(ERROR) << "Put operation failed with error: "
                   << toString(put_result.error());
        return toInt(put_result.error());
    }

    return 0;
}

int DistributedObjectStore::put_batch(
    const std::vector<std::string> &keys,
    const std::vector<std::span<const char>> &values,
    const ReplicateConfig &config) {
    if (!client_) {
        LOG(ERROR) << "Client is not initialized";
        return 1;
    }
    if (keys.size() != values.size()) {
        LOG(ERROR) << "Key and value size mismatch";
        return 1;
    }
    std::vector<std::unique_ptr<SliceGuard>> slices;
    slices.reserve(keys.size());
    std::unordered_map<std::string, std::vector<Slice>> batched_slices;
    batched_slices.reserve(keys.size());

    for (size_t i = 0; i < keys.size(); ++i) {
        auto &key = keys[i];
        auto &value = values[i];
        slices.emplace_back(std::make_unique<SliceGuard>(*this));
        int ret = allocateSlices(slices.back()->slices(), value);
        if (ret) {
            LOG(ERROR)
                << "Failed to allocate slices for put_batch operation, key: "
                << key << ", value size: " << value.size();
            return ret;
        }
        batched_slices.emplace(key, slices.back()->slices());
    }

    // Convert unordered_map to vector format expected by BatchPut
    std::vector<std::vector<mooncake::Slice>> ordered_batched_slices;
    ordered_batched_slices.reserve(keys.size());
    for (const auto &key : keys) {
        auto it = batched_slices.find(key);
        if (it != batched_slices.end()) {
            ordered_batched_slices.emplace_back(it->second);
        } else {
            LOG(ERROR) << "Missing slices for key: " << key;
            return 1;
        }
    }

    auto results = client_->BatchPut(keys, ordered_batched_slices, config);

    // Check if any operations failed
    for (size_t i = 0; i < results.size(); ++i) {
        if (!results[i]) {
            LOG(ERROR) << "BatchPut operation failed for key '" << keys[i]
                       << "' with error: " << toString(results[i].error());
            return toInt(results[i].error());
        }
    }
    return 0;
}

int DistributedObjectStore::put_parts(const std::string &key,
                                      std::vector<std::span<const char>> values,
                                      const ReplicateConfig &config) {
    if (!client_) {
        LOG(ERROR) << "Client is not initialized";
        return 1;
    }
    SliceGuard slices(*this);
    int ret = allocateSlicesPacked(slices.slices(), values);
    if (ret) {
        LOG(ERROR) << "Failed to allocate slices for put operation, key: "
                   << key << ", values size: " << values.size();
        return ret;
    }

    auto put_result = client_->Put(key, slices.slices(), config);
    if (!put_result) {
        LOG(ERROR) << "Put operation failed with error: "
                   << toString(put_result.error());
        return toInt(put_result.error());
    }
    return 0;
}

pybind11::bytes DistributedObjectStore::get(const std::string &key) {
    if (!client_) {
        LOG(ERROR) << "Client is not initialized";
        return pybind11::bytes("\0", 0);
    }

    SliceGuard guard(*this);  // Use SliceGuard for RAII
    uint64_t str_length = 0;
    char *exported_str_ptr = nullptr;
    bool use_exported_str = false;

    const auto kNullString = pybind11::bytes("\0", 0);

    {
        py::gil_scoped_release release_gil;

        auto query_result = client_->Query(key);
        if (!query_result) {
            py::gil_scoped_acquire acquire_gil;
            return kNullString;
        }
        // Extract replica list from the query result
        auto replica_list = query_result.value();
        if (replica_list.empty()) {
            py::gil_scoped_acquire acquire_gil;
            return kNullString;
        }
        int ret = allocateSlices(guard.slices(), replica_list, str_length);
        if (ret) {
            py::gil_scoped_acquire acquire_gil;
            return kNullString;
        }

        auto get_result = client_->Get(key, replica_list, guard.slices());
        if (!get_result) {
            py::gil_scoped_acquire acquire_gil;
            return kNullString;
        }

        if (guard.slices().size() == 1 &&
            guard.slices()[0].size == str_length) {
        } else {
            exported_str_ptr = exportSlices(guard.slices(), str_length);
            if (!exported_str_ptr) {
                py::gil_scoped_acquire acquire_gil;
                return kNullString;
            }
            use_exported_str = true;
        }
    }

    py::gil_scoped_acquire acquire_gil;

    pybind11::bytes result;
    if (use_exported_str) {
        result = pybind11::bytes(exported_str_ptr, str_length);
        delete[] exported_str_ptr;
    } else if (!guard.slices().empty()) {
        result = pybind11::bytes(static_cast<char *>(guard.slices()[0].ptr),
                                 str_length);
    } else {
        result = kNullString;
    }

    return result;
}

std::vector<pybind11::bytes> DistributedObjectStore::get_batch(
    const std::vector<std::string> &keys) {
    const auto kNullString = pybind11::bytes("\0", 0);
    if (!client_) {
        LOG(ERROR) << "Client is not initialized";
        py::gil_scoped_acquire acquire_gil;
        return {kNullString};
    }
    std::unordered_set<std::string> seen;
    for (const auto &key : keys) {
        if (!seen.insert(key).second) {
            LOG(ERROR) << "Duplicate key not supported for Batch API, key: "
                       << key;
            py::gil_scoped_acquire acquire_gil;
            return {kNullString};
        }
    }

    std::vector<pybind11::bytes> results;
    std::unordered_map<std::string, std::vector<mooncake::Slice>>
        batched_slices;
    batched_slices.reserve(keys.size());
    std::unordered_map<std::string, uint64_t> str_length_map;
    {
        py::gil_scoped_release release_gil;
        auto query_results = client_->BatchQuery(keys);

        // Extract successful replica lists
        std::vector<std::vector<mooncake::Replica::Descriptor>> replica_lists;
        replica_lists.reserve(keys.size());
        for (size_t i = 0; i < query_results.size(); ++i) {
            if (!query_results[i]) {
                py::gil_scoped_acquire acquire_gil;
                LOG(ERROR) << "Query failed for key '" << keys[i]
                           << "': " << toString(query_results[i].error());
                return {kNullString};
            }
            replica_lists.emplace_back(query_results[i].value());
        }

        int ret = allocateBatchedSlices(keys, batched_slices, replica_lists,
                                        str_length_map);
        if (ret) {
            for (auto &slice : batched_slices) {
                freeSlices(slice.second);
            }
            py::gil_scoped_acquire acquire_gil;
            return {kNullString};
        }

        auto get_results =
            client_->BatchGet(keys, replica_lists, batched_slices);
        for (size_t i = 0; i < get_results.size(); ++i) {
            if (!get_results[i]) {
                for (auto &slice : batched_slices) {
                    freeSlices(slice.second);
                }
                py::gil_scoped_acquire acquire_gil;
                LOG(ERROR) << "BatchGet failed for key '" << keys[i]
                           << "': " << toString(get_results[i].error());
                return {kNullString};
            }
        }

        py::gil_scoped_acquire acquire_gil;
        std::vector<pybind11::bytes> results;
        for (const auto &key : keys) {
            if (batched_slices[key].size() == 1 &&
                batched_slices[key][0].size == str_length_map[key]) {
                results.push_back(pybind11::bytes(
                    static_cast<char *>(batched_slices[key][0].ptr),
                    str_length_map[key]));
            } else {
                char *exported_str_ptr =
                    exportSlices(batched_slices[key], str_length_map[key]);
                if (!exported_str_ptr) {
                    for (auto &slice : batched_slices) {
                        freeSlices(slice.second);
                    }
                    return {kNullString};
                } else {
                    results.push_back(
                        pybind11::bytes(exported_str_ptr, str_length_map[key]));
                    delete[] exported_str_ptr;
                }
            }
        }
        if (results.size() != keys.size()) {
            LOG(ERROR) << "Results size does not match keys size";
            for (auto &slice : batched_slices) {
                freeSlices(slice.second);
            }
            return {kNullString};
        }
        for (auto &slice : batched_slices) {
            freeSlices(slice.second);
        }
        return results;
    }
}

int DistributedObjectStore::remove(const std::string &key) {
    if (!client_) {
        LOG(ERROR) << "Client is not initialized";
        return 1;
    }
    auto remove_result = client_->Remove(key);
    if (!remove_result) return toInt(remove_result.error());
    return 0;
}

long DistributedObjectStore::removeAll() {
    if (!client_) {
        LOG(ERROR) << "Client is not initialized";
        return -1;
    }
    auto result = client_->RemoveAll();
    if (!result) {
        LOG(ERROR) << "RemoveAll failed: " << result.error();
        return -1;
    }
    return result.value();
}

int DistributedObjectStore::isExist(const std::string &key) {
    if (!client_) {
        LOG(ERROR) << "Client is not initialized";
        return -1;
    }
    auto exist_result = client_->IsExist(key);
    if (!exist_result) {
        if (exist_result.error() == ErrorCode::OBJECT_NOT_FOUND)
            return 0;                        // No
        return toInt(exist_result.error());  // Error
    }
    return exist_result.value() ? 1 : 0;  // Yes/No
}

std::vector<int> DistributedObjectStore::batchIsExist(
    const std::vector<std::string> &keys) {
    std::vector<int> results;

    if (!client_) {
        LOG(ERROR) << "Client is not initialized";
        results.resize(keys.size(), -1);  // Fill with error codes
        return results;
    }

    if (keys.empty()) {
        LOG(WARNING) << "Empty keys vector provided to batchIsExist";
        return results;  // Return empty vector
    }

    auto batch_exist_results = client_->BatchIsExist(keys);

    results.resize(keys.size());

    // Convert tl::expected results to int results
    for (size_t i = 0; i < keys.size(); ++i) {
        if (!batch_exist_results[i]) {
            if (batch_exist_results[i].error() == ErrorCode::OBJECT_NOT_FOUND) {
                results[i] = 0;  // Does not exist
            } else {
                results[i] = toInt(batch_exist_results[i].error());  // Error
            }
        } else {
            results[i] =
                batch_exist_results[i].value() ? 1 : 0;  // Exists/Not exists
        }
    }

    return results;
}

int64_t DistributedObjectStore::getSize(const std::string &key) {
    if (!client_) {
        LOG(ERROR) << "Client is not initialized";
        return -1;
    }

    auto query_result = client_->Query(key);

    if (!query_result) {
        return toInt(query_result.error());
    }

    auto replica_list = query_result.value();

    // Calculate total size from all replicas' handles
    int64_t total_size = 0;
    if (!replica_list.empty()) {
        auto &replica = replica_list[0];
        if (replica.is_memory_replica() == false) {
            auto &disk_descriptor = replica.get_disk_descriptor();
            total_size = disk_descriptor.file_size;
        } else {
            auto &memory_descriptors = replica.get_memory_descriptor();
            for (auto &handle : memory_descriptors.buffer_descriptors) {
                total_size += handle.size_;
            }
        }
    } else {
        LOG(ERROR) << "Internal error: replica_list is empty";
        return -1;  // Internal error
    }

    return total_size;
}

// SliceBuffer implementation
SliceBuffer::SliceBuffer(DistributedObjectStore &store, void *buffer,
                         uint64_t size, bool use_allocator_free)
    : store_(store),
      buffer_(buffer),
      size_(size),
      use_allocator_free_(use_allocator_free) {}

SliceBuffer::~SliceBuffer() {
    if (buffer_) {
        if (use_allocator_free_) {
            // Use SimpleAllocator to deallocate memory
            store_.client_buffer_allocator_->deallocate(buffer_, size_);
        } else {
            // Use delete[] for memory allocated with new[]
            delete[] static_cast<char *>(buffer_);
        }
        buffer_ = nullptr;
    }
}

void *SliceBuffer::ptr() const { return buffer_; }

uint64_t SliceBuffer::size() const { return size_; }

// Implementation of get_buffer method
std::shared_ptr<SliceBuffer> DistributedObjectStore::get_buffer(
    const std::string &key) {
    if (!client_) {
        LOG(ERROR) << "Client is not initialized";
        return nullptr;
    }

    SliceGuard guard(*this);  // Use SliceGuard for RAII
    uint64_t total_length = 0;
    std::shared_ptr<SliceBuffer> result = nullptr;

    // Query the object info
    auto query_result = client_->Query(key);
    if (!query_result) {
        if (query_result.error() == ErrorCode::OBJECT_NOT_FOUND) {
            return nullptr;
        }
        LOG(ERROR) << "Query failed for key: " << key
                   << " with error: " << toString(query_result.error());
        return nullptr;
    }

    auto replica_list = query_result.value();

    // Allocate slices for the object using the guard
    int ret = allocateSlices(guard.slices(), replica_list, total_length);
    if (ret) {
        LOG(ERROR) << "Failed to allocate slices for key: " << key;
        return nullptr;
    }

    // Get the object data
    auto get_result = client_->Get(key, replica_list, guard.slices());
    if (!get_result) {
        LOG(ERROR) << "Get failed for key: " << key
                   << " with error: " << toString(get_result.error());
        return nullptr;
    }

    if (guard.slices().size() == 1) {
        auto ptr = guard.slices()[0].ptr;
        guard.slices().clear();
        // Use SimpleAllocator for deallocation (default behavior)
        result = std::make_shared<SliceBuffer>(*this, ptr, total_length, true);
    } else {
        auto contiguous_buffer = exportSlices(guard.slices(), total_length);
        // Use delete[] for deallocation since exportSlices uses new char[]
        result = std::make_shared<SliceBuffer>(*this, contiguous_buffer,
                                               total_length, false);
    }

    return result;
}

int DistributedObjectStore::register_buffer(void *buffer, size_t size) {
    if (!client_) {
        LOG(ERROR) << "Client is not initialized";
        return 1;
    }
    auto register_result = client_->RegisterLocalMemory(
        buffer, size, kWildcardLocation, false, true);
    if (!register_result) {
        LOG(ERROR) << "Register buffer failed with error: "
                   << toString(register_result.error());
        return toInt(register_result.error());
    }
    return 0;
}

int DistributedObjectStore::unregister_buffer(void *buffer) {
    if (!client_) {
        LOG(ERROR) << "Client is not initialized";
        return 1;
    }
    auto unregister_result = client_->unregisterLocalMemory(buffer, true);
    if (!unregister_result) {
        LOG(ERROR) << "Unregister buffer failed with error: "
                   << toString(unregister_result.error());
        return toInt(unregister_result.error());
    }
    return 0;
}

int DistributedObjectStore::get_into(const std::string &key, void *buffer,
                                     size_t size) {
    // NOTE: The buffer address must be previously registered with
    // register_buffer() for zero-copy RDMA operations to work correctly
    if (!client_) {
        LOG(ERROR) << "Client is not initialized";
        return -1;
    }

    // Step 1: Get object info
    auto query_result = client_->Query(key);
    if (!query_result) {
        if (query_result.error() == ErrorCode::OBJECT_NOT_FOUND) {
            VLOG(1) << "Object not found for key: " << key;
            return -toInt(query_result.error());
        }
        LOG(ERROR) << "Query failed for key: " << key
                   << " with error: " << toString(query_result.error());
        return -toInt(query_result.error());
    }

    auto replica_list = query_result.value();

    // Calculate total size from replica list
    uint64_t total_size = 0;
    if (replica_list.empty()) {
        LOG(ERROR) << "Internal error: replica_list is empty";
        return -1;
    }

    auto &replica = replica_list[0];
    if (replica.is_memory_replica() == false) {
        auto &disk_descriptor = replica.get_disk_descriptor();
        total_size = disk_descriptor.file_size;
    } else {
        for (auto &handle :
             replica.get_memory_descriptor().buffer_descriptors) {
            total_size += handle.size_;
        }
    }

    // Check if user buffer is large enough
    if (size < total_size) {
        LOG(ERROR) << "User buffer too small. Required: " << total_size
                   << ", provided: " << size;
        return -1;
    }

    // Step 2: Split user buffer according to object info and create slices
    std::vector<mooncake::Slice> slices;
    uint64_t offset = 0;

    if (replica.is_memory_replica() == false) {
        while (offset < total_size) {
            auto chunk_size = std::min(total_size - offset, kMaxSliceSize);
            void *chunk_ptr = static_cast<char *>(buffer) + offset;
            slices.emplace_back(Slice{chunk_ptr, chunk_size});
            offset += chunk_size;
        }
    } else {
        for (auto &handle :
             replica.get_memory_descriptor().buffer_descriptors) {
            void *chunk_ptr = static_cast<char *>(buffer) + offset;
            slices.emplace_back(Slice{chunk_ptr, handle.size_});
            offset += handle.size_;
        }
    }

    // Step 3: Read data directly into user buffer
    auto get_result = client_->Get(key, replica_list, slices);
    if (!get_result) {
        LOG(ERROR) << "Get failed for key: " << key
                   << " with error: " << toString(get_result.error());
        return -toInt(get_result.error());
    }

    return static_cast<int>(total_size);
}

std::string DistributedObjectStore::get_hostname() const {
    return local_hostname;
}

std::vector<int> DistributedObjectStore::batch_put_from(
    const std::vector<std::string> &keys, const std::vector<void *> &buffers,
    const std::vector<size_t> &sizes, const ReplicateConfig &config) {
    if (!client_) {
        LOG(ERROR) << "Client is not initialized";
        return std::vector<int>(keys.size(), -1);
    }

    if (keys.size() != buffers.size() || keys.size() != sizes.size()) {
        LOG(ERROR) << "Mismatched sizes for keys, buffers, and sizes";
        return std::vector<int>(keys.size(), -1);
    }

    std::unordered_map<std::string, std::vector<mooncake::Slice>> all_slices;

    // Create slices from user buffers
    for (size_t i = 0; i < keys.size(); ++i) {
        const std::string &key = keys[i];
        void *buffer = buffers[i];
        size_t size = sizes[i];

        std::vector<mooncake::Slice> slices;
        uint64_t offset = 0;

        while (offset < size) {
            auto chunk_size = std::min(size - offset, kMaxSliceSize);
            void *chunk_ptr = static_cast<char *>(buffer) + offset;
            slices.emplace_back(Slice{chunk_ptr, chunk_size});
            offset += chunk_size;
        }

        all_slices[key] = std::move(slices);
    }

    std::vector<std::vector<mooncake::Slice>> ordered_batched_slices;
    ordered_batched_slices.reserve(keys.size());
    for (const auto &key : keys) {
        auto it = all_slices.find(key);
        if (it != all_slices.end()) {
            ordered_batched_slices.emplace_back(it->second);
        } else {
            LOG(ERROR) << "Missing slices for key: " << key;
            return std::vector<int>(keys.size(), -1);
        }
    }

    auto batch_put_results =
        client_->BatchPut(keys, ordered_batched_slices, config);

    std::vector<int> results(keys.size());

    // Check if any operations failed
    for (size_t i = 0; i < batch_put_results.size(); ++i) {
        if (!batch_put_results[i]) {
            LOG(ERROR) << "BatchPut operation failed for key '" << keys[i]
                       << "' with error: "
                       << toString(batch_put_results[i].error());
            results[i] = -toInt(batch_put_results[i].error());
        } else {
            results[i] = 0;
        }
    }

    return results;
}

std::vector<int> DistributedObjectStore::batch_get_into(
    const std::vector<std::string> &keys, const std::vector<void *> &buffers,
    const std::vector<size_t> &sizes) {
    // Validate preconditions
    if (!client_) {
        LOG(ERROR) << "Client is not initialized";
        return std::vector<int>(keys.size(), -1);
    }

    if (keys.size() != buffers.size() || keys.size() != sizes.size()) {
        LOG(ERROR) << "Input vector sizes mismatch: keys=" << keys.size()
                   << ", buffers=" << buffers.size()
                   << ", sizes=" << sizes.size();
        return std::vector<int>(keys.size(), -1);
    }

    const size_t num_keys = keys.size();
    std::vector<int> results(num_keys, -1);

    if (num_keys == 0) {
        return results;
    }

    // Query metadata for all keys
    const auto query_results = client_->BatchQuery(keys);

    // Process each key individually and prepare for batch transfer
    struct ValidKeyInfo {
        std::string key;
        size_t original_index;
        std::vector<Replica::Descriptor> replica_list;
        std::vector<Slice> slices;
        uint64_t total_size;
    };

    std::vector<ValidKeyInfo> valid_operations;
    valid_operations.reserve(num_keys);

    for (size_t i = 0; i < num_keys; ++i) {
        const auto &key = keys[i];

        // Handle query failures
        if (!query_results[i]) {
            const auto error = query_results[i].error();
            results[i] = (error == ErrorCode::OBJECT_NOT_FOUND)
                             ? -toInt(ErrorCode::OBJECT_NOT_FOUND)
                             : -toInt(error);

            if (error != ErrorCode::OBJECT_NOT_FOUND) {
                LOG(ERROR) << "Query failed for key '" << key
                           << "': " << toString(error);
            }
            continue;
        }

        // Validate replica list
        auto replica_list = query_results[i].value();
        if (replica_list.empty()) {
            LOG(ERROR) << "Empty replica list for key: " << key;
            results[i] = -1;
            // TODO: We could early return here for prefix match case
            continue;
        }

        // Calculate required buffer size
        const auto &replica = replica_list[0];
        uint64_t total_size = 0;
        if (replica.is_memory_replica() == false) {
            auto &disk_descriptor = replica.get_disk_descriptor();
            total_size = disk_descriptor.file_size;
        } else {
            for (auto &handle :
                 replica.get_memory_descriptor().buffer_descriptors) {
                total_size += handle.size_;
            }
        }

        // Validate buffer capacity
        if (sizes[i] < total_size) {
            LOG(ERROR) << "Buffer too small for key '" << key
                       << "': required=" << total_size
                       << ", available=" << sizes[i];
            results[i] = -1;
            continue;
        }

        // Create slices for this key's buffer
        std::vector<Slice> key_slices;
        uint64_t offset = 0;
        if (replica.is_memory_replica() == false) {
            while (offset < total_size) {
                auto chunk_size = std::min(total_size - offset, kMaxSliceSize);
                void *chunk_ptr = static_cast<char *>(buffers[i]) + offset;
                key_slices.emplace_back(Slice{chunk_ptr, chunk_size});
                offset += chunk_size;
            }
        } else {
            for (auto &handle :
                 replica.get_memory_descriptor().buffer_descriptors) {
                void *chunk_ptr = static_cast<char *>(buffers[i]) + offset;
                key_slices.emplace_back(Slice{chunk_ptr, handle.size_});
                offset += handle.size_;
            }
        }

        // Store operation info for batch processing
        valid_operations.push_back({.key = key,
                                    .original_index = i,
                                    .replica_list = std::move(replica_list),
                                    .slices = std::move(key_slices),
                                    .total_size = total_size});

        // Set success result (actual bytes transferred)
        results[i] = static_cast<int>(total_size);
    }

    // Early return if no valid operations
    if (valid_operations.empty()) {
        return results;
    }

    // Prepare batch transfer data structures
    std::vector<std::string> batch_keys;
    std::vector<std::vector<Replica::Descriptor>> batch_replica_lists;
    std::unordered_map<std::string, std::vector<Slice>> batch_slices;

    batch_keys.reserve(valid_operations.size());
    batch_replica_lists.reserve(valid_operations.size());

    for (const auto &op : valid_operations) {
        batch_keys.push_back(op.key);
        batch_replica_lists.push_back(op.replica_list);
        batch_slices[op.key] = op.slices;
    }

    // Execute batch transfer
    const auto batch_get_results =
        client_->BatchGet(batch_keys, batch_replica_lists, batch_slices);

    // Process transfer results
    for (size_t j = 0; j < batch_get_results.size(); ++j) {
        const auto &op = valid_operations[j];

        if (!batch_get_results[j]) {
            const auto error = batch_get_results[j].error();
            LOG(ERROR) << "BatchGet failed for key '" << op.key
                       << "': " << toString(error);
            results[op.original_index] = -toInt(error);
        }
    }

    return results;
}

int DistributedObjectStore::put_from(const std::string &key, void *buffer,
                                     size_t size,
                                     const ReplicateConfig &config) {
    // NOTE: The buffer address must be previously registered with
    // register_buffer() for zero-copy RDMA operations to work correctly
    if (!client_) {
        LOG(ERROR) << "Client is not initialized";
        return -1;
    }

    if (size == 0) {
        LOG(WARNING) << "Attempting to put empty data for key: " << key;
        return 0;
    }

    // Create slices directly from the user buffer
    std::vector<mooncake::Slice> slices;
    uint64_t offset = 0;

    while (offset < size) {
        auto chunk_size = std::min(size - offset, kMaxSliceSize);
        void *chunk_ptr = static_cast<char *>(buffer) + offset;
        slices.emplace_back(Slice{chunk_ptr, chunk_size});
        offset += chunk_size;
    }

    auto put_result = client_->Put(key, slices, config);
    if (!put_result) {
        LOG(ERROR) << "Put operation failed with error: "
                   << toString(put_result.error());
        return -toInt(put_result.error());
    }

    return 0;
}

template <typename T>
py::array create_typed_array(char *exported_data, size_t total_length) {
    py::capsule free_when_done(exported_data,
                               [](void *p) { delete[] static_cast<T *>(p); });

    return py::array_t<T>({static_cast<ssize_t>(total_length / sizeof(T))},
                          (T *)exported_data, free_when_done);
}

<<<<<<< HEAD
int DistributedObjectStore::put_tensor(const std::string &key, pybind11::object tensor){
    if (!client_) {
        LOG(ERROR) << "Client is not initialized";
        return -1;
    }
    try{
        if (!(tensor.attr("__class__").attr("__name__").cast<std::string>().find("Tensor") != std::string::npos)) {
            LOG(ERROR) << "Input is not a PyTorch tensor";
            return -1;
        }

        uintptr_t data_ptr = tensor.attr("data_ptr")().cast<uintptr_t>();
        size_t numel = tensor.attr("numel")().cast<size_t>();
        size_t element_size = tensor.attr("element_size")().cast<size_t>();
        size_t tensor_size = numel * element_size;
        
        pybind11::object shape_obj = tensor.attr("shape");
        pybind11::object dtype_obj = tensor.attr("dtype");
        std::string dtype_str = pybind11::str(dtype_obj).cast<std::string>();
        
        TensorDtype dtype_enum = dtypeStringToEnum(dtype_str);
        if (dtype_enum == TensorDtype::UNKNOWN) {
            LOG(ERROR) << "Unsupported tensor dtype: " << dtype_str;
            return -1;
        }


        pybind11::tuple shape_tuple = pybind11::cast<pybind11::tuple>(shape_obj);
        int32_t ndim = static_cast<int32_t>(shape_tuple.size());
        if (ndim > 4) {
            LOG(ERROR) << "Tensor has more than 4 dimensions: " << ndim;
            return -1;
        }

        TensorMetadata metadata;
        metadata.dtype = static_cast<int32_t>(dtype_enum);
        metadata.ndim = ndim;
        
        for (int i = 0; i < 4; i++) {
            if (i < ndim) {
                metadata.shape[i] = shape_tuple[i].cast<int32_t>();
            } else {
                metadata.shape[i] = -1;
            }
        }
        
        size_t total_size = sizeof(TensorMetadata) + tensor_size;
        char* combined_buffer = new char[total_size];
        
        std::memcpy(combined_buffer, &metadata, sizeof(TensorMetadata));
        std::memcpy(combined_buffer + sizeof(TensorMetadata), 
                reinterpret_cast<void*>(data_ptr), tensor_size);
        

        this->register_buffer(combined_buffer, total_size);
        int result = this->put_from(key, combined_buffer, total_size);
        this->unregister_buffer(combined_buffer);
        
        delete[] combined_buffer;

        return result;
    } catch (const pybind11::error_already_set &e) {
        LOG(ERROR) << "Failed to access tensor data: " << e.what();
        return -1;
    }
    
}

=======
>>>>>>> 27a3abec
pybind11::object DistributedObjectStore::get_tensor(const std::string &key) {
    if (!client_) {
        LOG(ERROR) << "Client is not initialized";
        return pybind11::none();
    }

    try {
        SliceGuard guard(*this);
        uint64_t total_length = 0;

        auto query_result = client_->Query(key);
        if (!query_result) {
            return pybind11::none();
        }

        auto replica_list = query_result.value();
        if (replica_list.empty()) {
            return pybind11::none();
        }

        int ret = allocateSlices(guard.slices(), replica_list, total_length);
        if (ret) {
            return pybind11::none();
        }

        auto get_result = client_->Get(key, replica_list, guard.slices());
        if (!get_result) {
            LOG(ERROR) << "Get failed for key: " << key;
            return pybind11::none();
        }

        char *data = exportSlices(guard.slices(), total_length);
        if (!data) {
            return pybind11::none();
        }

        if (total_length < sizeof(TensorMetadata)) {
            delete[] data;
            LOG(ERROR) << "Invalid data format: insufficient data for metadata";
            return pybind11::none();
        }

        TensorMetadata metadata;
        std::memcpy(&metadata, data, sizeof(TensorMetadata));
        
        if (metadata.ndim < 0 || metadata.ndim > 4) {
            delete[] data;
            LOG(ERROR) << "Invalid tensor dimensions: " << metadata.ndim;
            return pybind11::none();
        }
        
        TensorDtype dtype_enum = static_cast<TensorDtype>(metadata.dtype);
        std::string dtype_str = dtypeEnumToString(dtype_enum);
        if (dtype_str == "unknown") {
            delete[] data;
            LOG(ERROR) << "Unknown tensor dtype: " << metadata.dtype;
            return pybind11::none();
        }

        size_t tensor_size = total_length - sizeof(TensorMetadata);
        if (tensor_size == 0) {
            delete[] data;
            LOG(ERROR) << "Invalid data format: no tensor data found";
            return pybind11::none();
        }
        
        char* tensor_data = new char[tensor_size];
        std::memcpy(tensor_data, data + sizeof(TensorMetadata), tensor_size);
        delete[] data;  

        pybind11::object np_array;
        if (dtype_enum == TensorDtype::FLOAT32) {
            np_array = create_typed_array<float>(tensor_data, tensor_size);
        } else if (dtype_enum == TensorDtype::FLOAT64) {
            np_array = create_typed_array<double>(tensor_data, tensor_size);
        } else if (dtype_enum == TensorDtype::INT8) {
            np_array = create_typed_array<int8_t>(tensor_data, tensor_size);
        } else if (dtype_enum == TensorDtype::UINT8) {
            np_array = create_typed_array<uint8_t>(tensor_data, tensor_size);
        } else if (dtype_enum == TensorDtype::INT16) {
            np_array = create_typed_array<int16_t>(tensor_data, tensor_size);
        } else if (dtype_enum == TensorDtype::UINT16) {
            np_array = create_typed_array<uint16_t>(tensor_data, tensor_size);
        } else if (dtype_enum == TensorDtype::INT32) {
            np_array = create_typed_array<int32_t>(tensor_data, tensor_size);
        } else if (dtype_enum == TensorDtype::UINT32) {
            np_array = create_typed_array<uint32_t>(tensor_data, tensor_size);
        } else if (dtype_enum == TensorDtype::INT64) {
            np_array = create_typed_array<int64_t>(tensor_data, tensor_size);
        } else if (dtype_enum == TensorDtype::UINT64) {
            np_array = create_typed_array<uint64_t>(tensor_data, tensor_size);
        } else if (dtype_enum == TensorDtype::BOOL) {
            np_array = create_typed_array<bool>(tensor_data, tensor_size);
        } else {
            delete[] tensor_data;
            LOG(ERROR) << "Unsupported dtype enum: " << static_cast<int>(dtype_enum);
            return pybind11::none();
        }

        if (metadata.ndim > 0) {
            std::vector<int> shape_vec;
            for (int i = 0; i < metadata.ndim; i++) {
                shape_vec.push_back(metadata.shape[i]);
            }
            
            py::tuple shape_tuple = py::cast(shape_vec);
            np_array = np_array.attr("reshape")(shape_tuple);
        }

        pybind11::object tensor = torch.attr("from_numpy")(np_array);
        return tensor;

    } catch (const pybind11::error_already_set &e) {
        LOG(ERROR) << "Failed to get tensor data: " << e.what();
        return pybind11::none();
    }
}


int DistributedObjectStore::put_tensor(const std::string &key, pybind11::object tensor){
    if (!client_) {
        LOG(ERROR) << "Client is not initialized";
        return -1;
    }
    try{
        if (!(tensor.attr("__class__").attr("__name__").cast<std::string>().find("Tensor") != std::string::npos)) {
            LOG(ERROR) << "Input is not a PyTorch tensor";
            return -1;
        }

        uintptr_t data_ptr = tensor.attr("data_ptr")().cast<uintptr_t>();
        size_t numel = tensor.attr("numel")().cast<size_t>();
        size_t element_size = tensor.attr("element_size")().cast<size_t>();
        size_t tensor_size = numel * element_size;
        
        pybind11::object shape_obj = tensor.attr("shape");
        pybind11::object dtype_obj = tensor.attr("dtype");
        std::string dtype_str = pybind11::str(dtype_obj).cast<std::string>();
        
        TensorDtype dtype_enum = dtypeStringToEnum(dtype_str);
        if (dtype_enum == TensorDtype::UNKNOWN) {
            LOG(ERROR) << "Unsupported tensor dtype: " << dtype_str;
            return -1;
        }


        pybind11::tuple shape_tuple = pybind11::cast<pybind11::tuple>(shape_obj);
        int32_t ndim = static_cast<int32_t>(shape_tuple.size());
        if (ndim > 4) {
            LOG(ERROR) << "Tensor has more than 4 dimensions: " << ndim;
            return -1;
        }

        TensorMetadata metadata;
        metadata.dtype = static_cast<int32_t>(dtype_enum);
        metadata.ndim = ndim;
        
        for (int i = 0; i < 4; i++) {
            if (i < ndim) {
                metadata.shape[i] = shape_tuple[i].cast<int32_t>();
            } else {
                metadata.shape[i] = -1;
            }
        }
        
        size_t total_size = sizeof(TensorMetadata) + tensor_size;
        char* combined_buffer = new char[total_size];
        
        std::memcpy(combined_buffer, &metadata, sizeof(TensorMetadata));
        std::memcpy(combined_buffer + sizeof(TensorMetadata), 
                reinterpret_cast<void*>(data_ptr), tensor_size);
        

        this->register_buffer(combined_buffer, total_size);
        int result = this->put_from(key, combined_buffer, total_size);
        this->unregister_buffer(combined_buffer);
        
        delete[] combined_buffer;

        return result;
    } catch (const pybind11::error_already_set &e) {
        LOG(ERROR) << "Failed to access tensor data: " << e.what();
        return -1;
    }
    
}

PYBIND11_MODULE(store, m) {
    // Define the ReplicateConfig class
    py::class_<ReplicateConfig>(m, "ReplicateConfig")
        .def(py::init<>())
        .def_readwrite("replica_num", &ReplicateConfig::replica_num)
        .def_readwrite("with_soft_pin", &ReplicateConfig::with_soft_pin)
        .def_readwrite("preferred_segment", &ReplicateConfig::preferred_segment)
        .def("__str__", [](const ReplicateConfig &config) {
            std::ostringstream oss;
            oss << config;
            return oss.str();
        });

    // Define the SliceBuffer class
    py::class_<SliceBuffer, std::shared_ptr<SliceBuffer>>(m, "SliceBuffer",
                                                          py::buffer_protocol())
        .def("ptr",
             [](const SliceBuffer &self) {
                 // Return the pointer as an integer for Python
                 return reinterpret_cast<uintptr_t>(self.ptr());
             })
        .def("size", &SliceBuffer::size)
        .def("__len__", &SliceBuffer::size)
        .def_buffer([](SliceBuffer &self) -> py::buffer_info {
            // SliceBuffer now always contains contiguous memory
            if (self.size() > 0) {
                return py::buffer_info(
                    self.ptr(),   /* Pointer to buffer */
                    sizeof(char), /* Size of one scalar */
                    py::format_descriptor<
                        char>::format(),   /* Python struct-style
                                              format descriptor */
                    1,                     /* Number of dimensions */
                    {(size_t)self.size()}, /* Buffer dimensions */
                    {sizeof(char)} /* Strides (in bytes) for each index */
                );
            } else {
                // Empty buffer
                return py::buffer_info(
                    nullptr,      /* Pointer to buffer */
                    sizeof(char), /* Size of one scalar */
                    py::format_descriptor<
                        char>::format(), /* Python struct-style
                                            format descriptor */
                    1,                   /* Number of dimensions */
                    {0},                 /* Buffer dimensions */
                    {sizeof(char)}       /* Strides (in bytes) for each index */
                );
            }
        });

    // Define the DistributedObjectStore class
    py::class_<DistributedObjectStore>(m, "MooncakeDistributedStore")
        .def(py::init<>())
        .def("setup", &DistributedObjectStore::setup)
        .def("init_all", &DistributedObjectStore::initAll)
        .def("get", &DistributedObjectStore::get)
        .def("get_batch", &DistributedObjectStore::get_batch)
        .def("get_buffer", &DistributedObjectStore::get_buffer,
             py::call_guard<py::gil_scoped_release>(),
             py::return_value_policy::take_ownership)
        .def("remove", &DistributedObjectStore::remove,
             py::call_guard<py::gil_scoped_release>())
        .def("remove_all", &DistributedObjectStore::removeAll,
             py::call_guard<py::gil_scoped_release>())
        .def("is_exist", &DistributedObjectStore::isExist,
             py::call_guard<py::gil_scoped_release>())
        .def("batch_is_exist", &DistributedObjectStore::batchIsExist,
             py::call_guard<py::gil_scoped_release>(), py::arg("keys"),
             "Check if multiple objects exist. Returns list of results: 1 if "
             "exists, 0 if not exists, -1 if error")
        .def("close", &DistributedObjectStore::tearDownAll)
        .def("get_size", &DistributedObjectStore::getSize,
             py::call_guard<py::gil_scoped_release>())
        .def("get_tensor", &DistributedObjectStore::get_tensor, py::arg("key"),
         "Get a PyTorch tensor from the store")
        .def("put_tensor", &DistributedObjectStore::put_tensor, py::arg("key"),
             py::arg("tensor"), "Put a PyTorch tensor into the store")
        .def(
            "register_buffer",
            [](DistributedObjectStore &self, uintptr_t buffer_ptr,
               size_t size) {
                // Register memory buffer for RDMA operations
                void *buffer = reinterpret_cast<void *>(buffer_ptr);
                py::gil_scoped_release release;
                return self.register_buffer(buffer, size);
            },
            py::arg("buffer_ptr"), py::arg("size"),
            "Register a memory buffer for direct access operations")
        .def(
            "unregister_buffer",
            [](DistributedObjectStore &self, uintptr_t buffer_ptr) {
                // Unregister memory buffer
                void *buffer = reinterpret_cast<void *>(buffer_ptr);
                py::gil_scoped_release release;
                return self.unregister_buffer(buffer);
            },
            py::arg("buffer_ptr"),
            "Unregister a previously registered memory "
            "buffer for direct access operations")
        .def(
            "get_into",
            [](DistributedObjectStore &self, const std::string &key,
               uintptr_t buffer_ptr, size_t size) {
                // Get data directly into user-provided buffer
                void *buffer = reinterpret_cast<void *>(buffer_ptr);
                py::gil_scoped_release release;
                return self.get_into(key, buffer, size);
            },
            py::arg("key"), py::arg("buffer_ptr"), py::arg("size"),
            "Get object data directly into a pre-allocated buffer")
        .def(
            "batch_get_into",
            [](DistributedObjectStore &self,
               const std::vector<std::string> &keys,
               const std::vector<uintptr_t> &buffer_ptrs,
               const std::vector<size_t> &sizes) {
                std::vector<void *> buffers;
                buffers.reserve(buffer_ptrs.size());
                for (uintptr_t ptr : buffer_ptrs) {
                    buffers.push_back(reinterpret_cast<void *>(ptr));
                }
                py::gil_scoped_release release;
                return self.batch_get_into(keys, buffers, sizes);
            },
            py::arg("keys"), py::arg("buffer_ptrs"), py::arg("sizes"),
            "Get object data directly into pre-allocated buffers for multiple "
            "keys")
        .def(
            "put_from",
            [](DistributedObjectStore &self, const std::string &key,
               uintptr_t buffer_ptr, size_t size,
               const ReplicateConfig &config = ReplicateConfig{}) {
                // Put data directly from user-provided buffer
                void *buffer = reinterpret_cast<void *>(buffer_ptr);
                py::gil_scoped_release release;
                return self.put_from(key, buffer, size, config);
            },
            py::arg("key"), py::arg("buffer_ptr"), py::arg("size"),
            py::arg("config") = ReplicateConfig{},
            "Put object data directly from a pre-allocated buffer")
        .def(
            "batch_put_from",
            [](DistributedObjectStore &self,
               const std::vector<std::string> &keys,
               const std::vector<uintptr_t> &buffer_ptrs,
               const std::vector<size_t> &sizes,
               const ReplicateConfig &config = ReplicateConfig{}) {
                std::vector<void *> buffers;
                buffers.reserve(buffer_ptrs.size());
                for (uintptr_t ptr : buffer_ptrs) {
                    buffers.push_back(reinterpret_cast<void *>(ptr));
                }
                py::gil_scoped_release release;
                return self.batch_put_from(keys, buffers, sizes, config);
            },
            py::arg("keys"), py::arg("buffer_ptrs"), py::arg("sizes"),
            py::arg("config") = ReplicateConfig{},
            "Put object data directly from pre-allocated buffers for multiple "
            "keys")
        .def(
            "put",
            [](DistributedObjectStore &self, const std::string &key,
               py::buffer buf,
               const ReplicateConfig &config = ReplicateConfig{}) {
                py::buffer_info info = buf.request(/*writable=*/false);
                py::gil_scoped_release release;
                return self.put(
                    key,
                    std::span<const char>(static_cast<char *>(info.ptr),
                                          static_cast<size_t>(info.size)),
                    config);
            },
            py::arg("key"), py::arg("value"),
            py::arg("config") = ReplicateConfig{})
        .def(
            "put_parts",
            [](DistributedObjectStore &self, const std::string &key,
               py::args parts,
               const ReplicateConfig &config = ReplicateConfig{}) {
                // 1) Python buffer → span
                std::vector<py::buffer_info> infos;
                std::vector<std::span<const char>> spans;
                infos.reserve(parts.size());
                spans.reserve(parts.size());

                for (auto &obj : parts) {
                    py::buffer buf = py::reinterpret_borrow<py::buffer>(obj);
                    infos.emplace_back(buf.request(false));
                    const auto &info = infos.back();
                    if (info.ndim != 1 || info.itemsize != 1)
                        throw std::runtime_error(
                            "parts must be 1-D bytes-like");

                    spans.emplace_back(static_cast<const char *>(info.ptr),
                                       static_cast<size_t>(info.size));
                }

                // 2) Call C++ function
                py::gil_scoped_release unlock;
                return self.put_parts(key, spans, config);
            },
            py::arg("key"), py::arg("config") = ReplicateConfig{})
        .def(
            "put_batch",
            [](DistributedObjectStore &self,
               const std::vector<std::string> &keys,
               const std::vector<py::bytes> &py_values,
               const ReplicateConfig &config = ReplicateConfig{}) {
                std::vector<std::string> temp_values;
                temp_values.reserve(py_values.size());
                for (const auto &value : py_values) {
                    temp_values.emplace_back(value.cast<std::string>());
                }

                std::vector<std::span<const char>> spans;
                spans.reserve(temp_values.size());
                for (const auto &s : temp_values) {
                    spans.emplace_back(s.data(), s.size());
                }

                return self.put_batch(keys, spans, config);
            },
            py::arg("keys"), py::arg("values"),
            py::arg("config") = ReplicateConfig{})
        .def("get_hostname", &DistributedObjectStore::get_hostname);
}

}  // namespace mooncake<|MERGE_RESOLUTION|>--- conflicted
+++ resolved
@@ -1324,7 +1324,6 @@
                           (T *)exported_data, free_when_done);
 }
 
-<<<<<<< HEAD
 int DistributedObjectStore::put_tensor(const std::string &key, pybind11::object tensor){
     if (!client_) {
         LOG(ERROR) << "Client is not initialized";
@@ -1393,8 +1392,6 @@
     
 }
 
-=======
->>>>>>> 27a3abec
 pybind11::object DistributedObjectStore::get_tensor(const std::string &key) {
     if (!client_) {
         LOG(ERROR) << "Client is not initialized";
