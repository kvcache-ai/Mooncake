--- conflicted
+++ resolved
@@ -104,16 +104,9 @@
     xport_ = nullptr;
     if (strcmp(protocol, "rdma") == 0) {
         auto device_names = formatDeviceNames(device_name);
-<<<<<<< HEAD
-        std::string nic_priority_matrix = "{\"cpu:0\": [[" + device_names +
-                                          "], []],"
-                                          "\"cuda:0\": [[" +
-                                          device_names + "], []]}";
-=======
         std::string nic_priority_matrix =
             "{\"cpu:0\": [[" + device_names + "], []],"
             "\"cuda:0\": [[" + device_names + "], []]}";
->>>>>>> e28b03d2
         void **args = (void **)malloc(2 * sizeof(void *));
         args[0] = (void *)nic_priority_matrix.c_str();
         args[1] = nullptr;
