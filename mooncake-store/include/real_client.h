--- conflicted
+++ resolved
@@ -329,24 +329,8 @@
         const std::string &rdma_devices = "",
         const std::string &master_server_addr = "127.0.0.1:50051",
         const std::shared_ptr<TransferEngine> &transfer_engine = nullptr,
-<<<<<<< HEAD
+        const std::string &ipc_socket_path = "",
         bool enable_offload = false);
-
-    tl::expected<void, ErrorCode> map_shm_internal(const std::string &shm_name,
-                                                   uint64_t shm_base_addr,
-                                                   size_t shm_size,
-                                                   size_t local_buffer_size);
-
-    tl::expected<void, ErrorCode> unmap_shm_internal();
-
-    tl::expected<void, ErrorCode> register_shm_buffer_internal(
-        uint64_t dummy_base_addr, size_t registered_size);
-
-    tl::expected<size_t, ErrorCode> unregister_shm_buffer_internal(
-        uint64_t dummy_base_addr);
-=======
-        const std::string &ipc_socket_path = "");
->>>>>>> 317384c4
 
     tl::expected<void, ErrorCode> initAll_internal(
         const std::string &protocol, const std::string &device_name,
