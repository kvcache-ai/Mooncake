--- conflicted
+++ resolved
@@ -92,10 +92,7 @@
 
 struct PingResponse {
     ViewVersionId view_version = 0;
-<<<<<<< HEAD
     ClientStatus client_status = ClientStatus::UNDEFINED;
-=======
->>>>>>> 2c811b70
     ErrorCode error_code = ErrorCode::OK;
 };
 YLT_REFL(PingResponse, view_version, error_code)
@@ -110,16 +107,10 @@
                          double eviction_ratio = DEFAULT_EVICTION_RATIO,
                          double eviction_high_watermark_ratio =
                              DEFAULT_EVICTION_HIGH_WATERMARK_RATIO,
-<<<<<<< HEAD
                          ViewVersionId view_version = 0,
                          bool enable_ha = false)
         : master_service_(enable_gc, default_kv_lease_ttl, eviction_ratio,
                           eviction_high_watermark_ratio, view_version, enable_ha),
-=======
-                         ViewVersionId view_version = 0)
-        : master_service_(enable_gc, default_kv_lease_ttl, eviction_ratio,
-                          eviction_high_watermark_ratio),
->>>>>>> 2c811b70
           http_server_(4, http_port),
           metric_report_running_(enable_metric_reporting),
           view_version_(view_version) {
@@ -524,7 +515,6 @@
         return response;
     }
 
-<<<<<<< HEAD
     PingResponse Ping(const UUID& client_id) {
         ScopedVLogTimer timer(1, "Ping");
         timer.LogRequest("client_id=", client_id);
@@ -534,15 +524,6 @@
         PingResponse response;
         response.error_code = master_service_.Ping(
             client_id, response.view_version, response.client_status);
-=======
-    PingResponse Ping() {
-        ScopedVLogTimer timer(1, "Ping");
-        timer.LogRequest("action=ping");
-
-        MasterMetricManager::instance().inc_ping_requests();
-
-        PingResponse response(view_version_, ErrorCode::OK);
->>>>>>> 2c811b70
 
         timer.LogResponseJson(response);
         return response;
