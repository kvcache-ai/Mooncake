#pragma once
#include <ylt/struct_json/json_reader.h>
#include <ylt/struct_json/json_writer.h>

#include <atomic>
#include <chrono>
#include <cstdint>
#include <thread>
#include <ylt/coro_http/coro_http_client.hpp>
#include <ylt/coro_http/coro_http_server.hpp>
#include <ylt/coro_rpc/coro_rpc_server.hpp>
#include <ylt/reflection/user_reflect_macro.hpp>

#include "master_metric_manager.h"
#include "master_service.h"
#include "types.h"
#include "utils/scoped_vlog_timer.h"

namespace mooncake {

struct ExistKeyResponse {
    ErrorCode error_code = ErrorCode::OK;
};
YLT_REFL(ExistKeyResponse, error_code)

struct GetReplicaListResponse {
    std::vector<Replica::Descriptor> replica_list;
    ErrorCode error_code = ErrorCode::OK;
};
YLT_REFL(GetReplicaListResponse, replica_list, error_code)

struct BatchGetReplicaListResponse {
    std::unordered_map<std::string, std::vector<Replica::Descriptor>>
        batch_replica_list;
    ErrorCode error_code = ErrorCode::OK;
};
YLT_REFL(BatchGetReplicaListResponse, batch_replica_list, error_code)

struct PutStartResponse {
    std::vector<Replica::Descriptor> replica_list;
    ErrorCode error_code = ErrorCode::OK;
};
YLT_REFL(PutStartResponse, replica_list, error_code)

struct PutEndResponse {
    ErrorCode error_code = ErrorCode::OK;
};
YLT_REFL(PutEndResponse, error_code)
struct PutRevokeResponse {
    ErrorCode error_code = ErrorCode::OK;
};
YLT_REFL(PutRevokeResponse, error_code)
struct BatchPutStartResponse {
    std::unordered_map<std::string, std::vector<Replica::Descriptor>>
        batch_replica_list;
    ErrorCode error_code = ErrorCode::OK;
};
YLT_REFL(BatchPutStartResponse, batch_replica_list, error_code)

struct BatchPutEndResponse {
    ErrorCode error_code = ErrorCode::OK;
};
YLT_REFL(BatchPutEndResponse, error_code)

struct BatchPutRevokeResponse {
    ErrorCode error_code = ErrorCode::OK;
};
YLT_REFL(BatchPutRevokeResponse, error_code)

struct RemoveResponse {
    ErrorCode error_code = ErrorCode::OK;
};
YLT_REFL(RemoveResponse, error_code)
struct RemoveAllResponse {
    long removed_count = 0;
};
YLT_REFL(RemoveAllResponse, removed_count)
struct MountSegmentResponse {
    ErrorCode error_code = ErrorCode::OK;
};
YLT_REFL(MountSegmentResponse, error_code)

struct ReMountSegmentResponse {
    ErrorCode error_code = ErrorCode::OK;
};
YLT_REFL(ReMountSegmentResponse, error_code)

struct UnmountSegmentResponse {
    ErrorCode error_code = ErrorCode::OK;
};
YLT_REFL(UnmountSegmentResponse, error_code)

struct GetSessionIdResponse {
    std::string session_id;
    ErrorCode error_code = ErrorCode::OK;
};
YLT_REFL(GetSessionIdResponse, error_code, session_id)

struct PingResponse {
    ViewVersionId view_version = 0;
    ClientStatus client_status = ClientStatus::UNDEFINED;
    ErrorCode error_code = ErrorCode::OK;
};
YLT_REFL(PingResponse, view_version, error_code)

struct BatchExistResponse {
    std::vector<ErrorCode> exist_responses;
};
YLT_REFL(BatchExistResponse, exist_responses)

constexpr uint64_t kMetricReportIntervalSeconds = 10;

class WrappedMasterService {
   public:
    WrappedMasterService(
        bool enable_gc, uint64_t default_kv_lease_ttl,
        bool enable_metric_reporting = true, uint16_t http_port = 9003,
        double eviction_ratio = DEFAULT_EVICTION_RATIO,
        double eviction_high_watermark_ratio =
            DEFAULT_EVICTION_HIGH_WATERMARK_RATIO,
        ViewVersionId view_version = 0,
        int64_t client_live_ttl_sec = DEFAULT_CLIENT_LIVE_TTL_SEC,
        bool enable_ha = false)
        : master_service_(enable_gc, default_kv_lease_ttl, eviction_ratio,
                          eviction_high_watermark_ratio, view_version,
                          client_live_ttl_sec, enable_ha),
          http_server_(4, http_port),
          metric_report_running_(enable_metric_reporting),
          view_version_(view_version) {
        // Initialize HTTP server for metrics
        init_http_server();

        // Set the config for metric reporting
        MasterMetricManager::instance().set_enable_ha(enable_ha);

        // Start metric reporting thread if enabled
        if (enable_metric_reporting) {
            metric_report_thread_ = std::thread([this]() {
                while (metric_report_running_) {
                    std::string metrics_summary =
                        MasterMetricManager::instance().get_summary_string();
                    LOG(INFO) << "Master Metrics: " << metrics_summary;
                    std::this_thread::sleep_for(
                        std::chrono::seconds(kMetricReportIntervalSeconds));
                }
            });
        }
    }

    ~WrappedMasterService() {
        metric_report_running_ = false;
        if (metric_report_thread_.joinable()) {
            metric_report_thread_.join();
        }
        // Stop HTTP server
        http_server_.stop();
    }

    // Initialize and start the HTTP server
    void init_http_server() {
        using namespace coro_http;

        // Endpoint for Prometheus metrics
        http_server_.set_http_handler<GET>(
            "/metrics", [](coro_http_request& req, coro_http_response& resp) {
                std::string metrics =
                    MasterMetricManager::instance().serialize_metrics();
                resp.add_header("Content-Type", "text/plain; version=0.0.4");
                resp.set_status_and_content(status_type::ok, metrics);
            });

        // Endpoint for human-readable metrics summary
        http_server_.set_http_handler<GET>(
            "/metrics/summary",
            [](coro_http_request& req, coro_http_response& resp) {
                std::string summary =
                    MasterMetricManager::instance().get_summary_string();
                resp.add_header("Content-Type", "text/plain; version=0.0.4");
                resp.set_status_and_content(status_type::ok, summary);
            });

        // Endpoint for query a key's location
        http_server_.set_http_handler<GET>(
            "/query_key",
            [&](coro_http_request& req, coro_http_response& resp) {
                auto key = req.get_query_value("key");
                GetReplicaListResponse response;
                response = GetReplicaList(std::string(key));
                resp.add_header("Content-Type", "text/plain; version=0.0.4");
                std::string ss = "";
                for(size_t i = 0; i < response.replica_list.size(); i++) {
                    if(response.replica_list[i].is_memory_replica()) {
                        auto & memory_descriptors = response.replica_list[i].get_memory_descriptor();
                        for(const auto& handle : memory_descriptors.buffer_descriptors) {
                            std::string tmp = "";
                            struct_json::to_json(handle, tmp);
                            ss += tmp;
                            ss += "\n";
                        }
                    }
                }
                resp.set_status_and_content(status_type::ok, ss);
            });

        // Endpoint for query all keys
        http_server_.set_http_handler<GET>(
            "/get_all_keys",
            [&](coro_http_request& req, coro_http_response& resp) {
                resp.add_header("Content-Type", "text/plain; version=0.0.4");
                std::string ss = "";
                std::vector<std::string> all_keys;
                master_service_.GetAllKeys(all_keys);
                for (const auto& key : all_keys) {
                    ss += key;
                    ss += "\n";
                }
                resp.set_status_and_content(status_type::ok, ss);
            });

        // Endpoint for query all segments
        http_server_.set_http_handler<GET>(
            "/get_all_segments",
            [&](coro_http_request& req, coro_http_response& resp) {
                resp.add_header("Content-Type", "text/plain; version=0.0.4");
                std::string ss = "";
                std::vector<std::string> all_segments;
                master_service_.GetAllSegments(all_segments);
                for (const auto& segment : all_segments) {
                    ss += segment;
                    ss += "\n";
                }
                resp.set_status_and_content(status_type::ok, ss);
            });

        // Endpoint for query segment details
        http_server_.set_http_handler<GET>(
            "/query_segment",
            [&](coro_http_request& req, coro_http_response& resp) {
                auto segment = req.get_query_value("segment");
                resp.add_header("Content-Type", "text/plain; version=0.0.4");
                std::string ss = "";
                size_t used = 0, capacity = 0;
                if (master_service_.QuerySegments(std::string(segment), used,
                                                  capacity) == ErrorCode::OK) {
                    ss += segment;
                    ss += "\n";
                    ss += "Used(bytes): ";
                    ss += std::to_string(used);
                    ss += "\nCapacity(bytes) : ";
                    ss += std::to_string(capacity);
                    ss += "\n";
                    resp.set_status_and_content(status_type::ok, ss);
                } else {
                    resp.set_status_and_content(status_type::not_found, ss);
                }
            });

        // Health check endpoint
        http_server_.set_http_handler<GET>(
            "/health", [](coro_http_request& req, coro_http_response& resp) {
                resp.add_header("Content-Type", "text/plain; version=0.0.4");
                resp.set_status_and_content(status_type::ok, "OK");
            });

        // Start the HTTP server asynchronously
        http_server_.async_start();
        LOG(INFO) << "HTTP metrics server started on port "
                  << http_server_.port();
    }

    ExistKeyResponse ExistKey(const std::string& key) {
        ScopedVLogTimer timer(1, "ExistKey");
        timer.LogRequest("key=", key);

        // Increment request metric
        MasterMetricManager::instance().inc_exist_key_requests();

        ExistKeyResponse response;
        response.error_code = master_service_.ExistKey(key);

        // Track failures if needed
        if (response.error_code != ErrorCode::OK) {
            MasterMetricManager::instance().inc_exist_key_failures();
        }

        timer.LogResponseJson(response);
        return response;
    }

    BatchExistResponse BatchExistKey(const std::vector<std::string>& keys) {
        ScopedVLogTimer timer(1, "BatchExistKey");
        timer.LogRequest("keys_count=", keys.size());

        BatchExistResponse response{master_service_.BatchExistKey(keys)};
        timer.LogResponseJson(response);
        return response;
    }

    GetReplicaListResponse GetReplicaList(const std::string& key) {
        ScopedVLogTimer timer(1, "GetReplicaList");
        timer.LogRequest("key=", key);

        // Increment request metric
        MasterMetricManager::instance().inc_get_replica_list_requests();

        GetReplicaListResponse response;
        response.error_code =
            master_service_.GetReplicaList(key, response.replica_list);

        // Track failures if needed
        if (response.error_code != ErrorCode::OK) {
            MasterMetricManager::instance().inc_get_replica_list_failures();
        }

        timer.LogResponseJson(response);
        return response;
    }

    BatchGetReplicaListResponse BatchGetReplicaList(
        const std::vector<std::string>& keys) {
        ScopedVLogTimer timer(1, "BatchGetReplicaList");
        timer.LogRequest("action=get_batch_replica_list");

        BatchGetReplicaListResponse response;
        response.error_code = master_service_.BatchGetReplicaList(
            keys, response.batch_replica_list);

        timer.LogResponseJson(response);
        return response;
    }

    PutStartResponse PutStart(const std::string& key, uint64_t value_length,
                              const std::vector<uint64_t>& slice_lengths,
                              const ReplicateConfig& config) {
        ScopedVLogTimer timer(1, "PutStart");
        timer.LogRequest("key=", key, ", value_length=", value_length,
                         ", slice_lengths=", slice_lengths.size());

        // Increment request metric
        MasterMetricManager::instance().inc_put_start_requests();

        // Track value size in histogram
        MasterMetricManager::instance().observe_value_size(value_length);

        PutStartResponse response;
        response.error_code = master_service_.PutStart(
            key, value_length, slice_lengths, config, response.replica_list);

        // Track failures if needed
        if (response.error_code != ErrorCode::OK) {
            MasterMetricManager::instance().inc_put_start_failures();
        } else {
            // Increment key count on successful put start
            MasterMetricManager::instance().inc_key_count();
        }

        timer.LogResponseJson(response);
        return response;
    }

    PutEndResponse PutEnd(const std::string& key) {
        ScopedVLogTimer timer(1, "PutEnd");
        timer.LogRequest("key=", key);

        // Increment request metric
        MasterMetricManager::instance().inc_put_end_requests();

        PutEndResponse response;
        response.error_code = master_service_.PutEnd(key);

        // Track failures if needed
        if (response.error_code != ErrorCode::OK) {
            MasterMetricManager::instance().inc_put_end_failures();
        }

        timer.LogResponseJson(response);
        return response;
    }

    PutRevokeResponse PutRevoke(const std::string& key) {
        ScopedVLogTimer timer(1, "PutRevoke");
        timer.LogRequest("key=", key);

        // Increment request metric
        MasterMetricManager::instance().inc_put_revoke_requests();

        PutRevokeResponse response;
        response.error_code = master_service_.PutRevoke(key);

        // Track failures if needed
        if (response.error_code != ErrorCode::OK) {
            MasterMetricManager::instance().inc_put_revoke_failures();
        } else {
            // Decrement key count on successful revoke
            MasterMetricManager::instance().dec_key_count();
        }

        timer.LogResponseJson(response);
        return response;
    }

    BatchPutStartResponse BatchPutStart(
        const std::vector<std::string>& keys,
        const std::unordered_map<std::string, uint64_t>& value_lengths,
        const std::unordered_map<std::string, std::vector<uint64_t>>&
            slice_lengths,
        const ReplicateConfig& config) {
        ScopedVLogTimer timer(1, "BatchPutStart");
        timer.LogRequest("xrrkeys_count=", keys.size());

        BatchPutStartResponse response;
        response.error_code =
            master_service_.BatchPutStart(keys, value_lengths, slice_lengths,
                                          config, response.batch_replica_list);

        // Track failures if needed
        if (response.error_code == ErrorCode::OK) {
            MasterMetricManager::instance().inc_key_count(keys.size());
        }
        timer.LogResponseJson(response);
        return response;
    }

    BatchPutEndResponse BatchPutEnd(const std::vector<std::string>& keys) {
        ScopedVLogTimer timer(1, "BatchPutEnd");
        timer.LogRequest("keys_count=", keys.size());

        BatchPutEndResponse response;
        response.error_code = master_service_.BatchPutEnd(keys);
        timer.LogResponseJson(response);
        return response;
    }

    BatchPutRevokeResponse BatchPutRevoke(
        const std::vector<std::string>& keys) {
        ScopedVLogTimer timer(1, "BatchPutRevoke");
        timer.LogRequest("keys_count=", keys.size());

        BatchPutRevokeResponse response;
        response.error_code = master_service_.BatchPutRevoke(keys);
        // Track failures if needed
        if (response.error_code == ErrorCode::OK) {
            MasterMetricManager::instance().dec_key_count(keys.size());
        }
        timer.LogResponseJson(response);
        return response;
    }

    RemoveResponse Remove(const std::string& key) {
        ScopedVLogTimer timer(1, "Remove");
        timer.LogRequest("key=", key);

        // Increment request metric
        MasterMetricManager::instance().inc_remove_requests();

        RemoveResponse response;
        response.error_code = master_service_.Remove(key);

        // Track failures if needed
        if (response.error_code != ErrorCode::OK) {
            MasterMetricManager::instance().inc_remove_failures();
        } else {
            // Decrement key count on successful remove
            MasterMetricManager::instance().dec_key_count();
        }

        timer.LogResponseJson(response);
        return response;
    }

    RemoveAllResponse RemoveAll() {
        ScopedVLogTimer timer(1, "RemoveAll");
        timer.LogRequest("action=remove_all_objects");

        // Increment request metric
        MasterMetricManager::instance().inc_remove_all_requests();

        RemoveAllResponse response;
        const long removed_count = master_service_.RemoveAll();

        assert(removed_count >= 0);
        response.removed_count = removed_count;
        timer.LogResponseJson(response);
        return response;
    }

    MountSegmentResponse MountSegment(const Segment& segment,
                                      const UUID& client_id) {
        ScopedVLogTimer timer(1, "MountSegment");
        timer.LogRequest("base=", segment.base, ", size=", segment.size,
                         ", segment_name=", segment.name, ", id=", segment.id);

        // Increment request metric
        MasterMetricManager::instance().inc_mount_segment_requests();

        MountSegmentResponse response;
        response.error_code = master_service_.MountSegment(segment, client_id);

        // Track failures if needed
        if (response.error_code != ErrorCode::OK) {
            MasterMetricManager::instance().inc_mount_segment_failures();
        }

        timer.LogResponseJson(response);
        return response;
    }

    ReMountSegmentResponse ReMountSegment(const std::vector<Segment>& segments,
                                          const UUID& client_id) {
        ScopedVLogTimer timer(1, "ReMountSegment");
        timer.LogRequest("segments_count=", segments.size(),
                         ", client_id=", client_id);

        // Increment request metric
        MasterMetricManager::instance().inc_remount_segment_requests();

        ReMountSegmentResponse response;
        response.error_code =
            master_service_.ReMountSegment(segments, client_id);

        // Track failures if needed
        if (response.error_code != ErrorCode::OK) {
            MasterMetricManager::instance().inc_remount_segment_failures();
        }

        timer.LogResponseJson(response);
        return response;
    }

    UnmountSegmentResponse UnmountSegment(const UUID& segment_id,
                                          const UUID& client_id) {
        ScopedVLogTimer timer(1, "UnmountSegment");
        timer.LogRequest("segment_id=", segment_id);

        // Increment request metric
        MasterMetricManager::instance().inc_unmount_segment_requests();

        UnmountSegmentResponse response;
        response.error_code =
            master_service_.UnmountSegment(segment_id, client_id);

        // Track failures if needed
        if (response.error_code != ErrorCode::OK) {
            MasterMetricManager::instance().inc_unmount_segment_failures();
        }

        timer.LogResponseJson(response);
        return response;
    }

    GetSessionIdResponse GetSessionId() {
        ScopedVLogTimer timer(1, "GetSessionId");
        timer.LogRequest("action=get_session_id");

        GetSessionIdResponse response;
        std::string session_id;
        response.error_code = master_service_.GetSessionId(session_id);
        response.session_id = std::move(session_id);

        timer.LogResponseJson(response);
        return response;
    }

    PingResponse Ping(const UUID& client_id) {
        ScopedVLogTimer timer(1, "Ping");
        timer.LogRequest("client_id=", client_id);

        MasterMetricManager::instance().inc_ping_requests();

        PingResponse response;
        response.error_code = master_service_.Ping(
            client_id, response.view_version, response.client_status);

        if (response.error_code != ErrorCode::OK) {
            MasterMetricManager::instance().inc_ping_failures();
        }

        timer.LogResponseJson(response);
        return response;
    }

   private:
    MasterService master_service_;
    std::thread metric_report_thread_;
    coro_http::coro_http_server http_server_;
    std::atomic<bool> metric_report_running_;
    ViewVersionId view_version_;
};

inline void RegisterRpcService(
    coro_rpc::coro_rpc_server& server,
    mooncake::WrappedMasterService& wrapped_master_service) {
    server.register_handler<&mooncake::WrappedMasterService::ExistKey>(
        &wrapped_master_service);
    server.register_handler<&mooncake::WrappedMasterService::GetReplicaList>(
        &wrapped_master_service);
    server
        .register_handler<&mooncake::WrappedMasterService::BatchGetReplicaList>(
            &wrapped_master_service);
    server.register_handler<&mooncake::WrappedMasterService::PutStart>(
        &wrapped_master_service);
    server.register_handler<&mooncake::WrappedMasterService::PutEnd>(
        &wrapped_master_service);
    server.register_handler<&mooncake::WrappedMasterService::PutRevoke>(
        &wrapped_master_service);
    server.register_handler<&mooncake::WrappedMasterService::BatchPutStart>(
        &wrapped_master_service);
    server.register_handler<&mooncake::WrappedMasterService::BatchPutEnd>(
        &wrapped_master_service);
    server.register_handler<&mooncake::WrappedMasterService::BatchPutRevoke>(
        &wrapped_master_service);
    server.register_handler<&mooncake::WrappedMasterService::Remove>(
        &wrapped_master_service);
    server.register_handler<&mooncake::WrappedMasterService::RemoveAll>(
        &wrapped_master_service);
    server.register_handler<&mooncake::WrappedMasterService::MountSegment>(
        &wrapped_master_service);
    server.register_handler<&mooncake::WrappedMasterService::UnmountSegment>(
        &wrapped_master_service);
    server.register_handler<&mooncake::WrappedMasterService::Ping>(
        &wrapped_master_service);
<<<<<<< HEAD
    server.register_handler<&mooncake::WrappedMasterService::GetSessionId>(
=======
    server.register_handler<&mooncake::WrappedMasterService::BatchExistKey>(
>>>>>>> 71334750
        &wrapped_master_service);
}

}  // namespace mooncake<|MERGE_RESOLUTION|>--- conflicted
+++ resolved
@@ -619,11 +619,9 @@
         &wrapped_master_service);
     server.register_handler<&mooncake::WrappedMasterService::Ping>(
         &wrapped_master_service);
-<<<<<<< HEAD
     server.register_handler<&mooncake::WrappedMasterService::GetSessionId>(
-=======
+        &wrapped_master_service);
     server.register_handler<&mooncake::WrappedMasterService::BatchExistKey>(
->>>>>>> 71334750
         &wrapped_master_service);
 }
 
