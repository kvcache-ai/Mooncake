#pragma once
#include <atomic>
#include <chrono>
#include <cstdint>
#include <thread>
#include <ylt/coro_http/coro_http_client.hpp>
#include <ylt/coro_http/coro_http_server.hpp>
#include <ylt/coro_rpc/coro_rpc_server.hpp>
#include <ylt/reflection/user_reflect_macro.hpp>

#include "master_metric_manager.h"
#include "master_service.h"
#include "types.h"
#include "utils/scoped_vlog_timer.h"

namespace mooncake {

struct ExistKeyResponse {
    ErrorCode error_code = ErrorCode::OK;
};
YLT_REFL(ExistKeyResponse, error_code)

struct GetReplicaListResponse {
    std::vector<Replica::Descriptor> replica_list;
    ErrorCode error_code = ErrorCode::OK;
};
YLT_REFL(GetReplicaListResponse, replica_list, error_code)

struct PutStartResponse {
    std::vector<Replica::Descriptor> replica_list;
    ErrorCode error_code = ErrorCode::OK;
};
YLT_REFL(PutStartResponse, replica_list, error_code)

struct PutEndResponse {
    ErrorCode error_code = ErrorCode::OK;
};
YLT_REFL(PutEndResponse, error_code)
struct PutRevokeResponse {
    ErrorCode error_code = ErrorCode::OK;
};
YLT_REFL(PutRevokeResponse, error_code)

struct RemoveResponse {
    ErrorCode error_code = ErrorCode::OK;
};
YLT_REFL(RemoveResponse, error_code)
struct RemoveAllResponse {
    long removed_count = 0;
};
YLT_REFL(RemoveAllResponse, removed_count)
struct MountSegmentResponse {
    ErrorCode error_code = ErrorCode::OK;
};
YLT_REFL(MountSegmentResponse, error_code)

struct UnmountSegmentResponse {
    ErrorCode error_code = ErrorCode::OK;
};
YLT_REFL(UnmountSegmentResponse, error_code)

struct PingResponse {
    ViewVersion view_version = 0;
    ErrorCode error_code = ErrorCode::OK;
};
YLT_REFL(PingResponse, view_version, error_code)

constexpr uint64_t kMetricReportIntervalSeconds = 10;

class WrappedMasterService {
   public:
    WrappedMasterService(bool enable_gc, uint64_t default_kv_lease_ttl,
                         bool enable_metric_reporting = true,
                         uint16_t http_port = 9003,
                         double eviction_ratio = DEFAULT_EVICTION_RATIO,
<<<<<<< HEAD
                         ViewVersion view_version = 0)
        : master_service_(enable_gc, default_kv_lease_ttl, eviction_ratio),
=======
                         double eviction_low_watermark_ratio = DEFAULT_EVICTION_HIGH_WATERMARK_RATIO)
        : master_service_(enable_gc, default_kv_lease_ttl, eviction_ratio, eviction_low_watermark_ratio),
>>>>>>> 8ccf6932
          http_server_(4, http_port),
          metric_report_running_(enable_metric_reporting),
          view_version_(view_version) {
        // Initialize HTTP server for metrics
        init_http_server();

        // Start metric reporting thread if enabled
        if (enable_metric_reporting) {
            metric_report_thread_ = std::thread([this]() {
                while (metric_report_running_) {
                    std::string metrics_summary =
                        MasterMetricManager::instance().get_summary_string();
                    LOG(INFO) << "Master Metrics: " << metrics_summary;
                    std::this_thread::sleep_for(
                        std::chrono::seconds(kMetricReportIntervalSeconds));
                }
            });
        }
    }

    ~WrappedMasterService() {
        metric_report_running_ = false;
        if (metric_report_thread_.joinable()) {
            metric_report_thread_.join();
        }
        // Stop HTTP server
        http_server_.stop();
    }

    // Initialize and start the HTTP server
    void init_http_server() {
        using namespace coro_http;

        // Endpoint for Prometheus metrics
        http_server_.set_http_handler<GET>(
            "/metrics", [](coro_http_request& req, coro_http_response& resp) {
                std::string metrics =
                    MasterMetricManager::instance().serialize_metrics();
                resp.add_header("Content-Type", "text/plain; version=0.0.4");
                resp.set_status_and_content(status_type::ok, metrics);
            });

        // Endpoint for human-readable metrics summary
        http_server_.set_http_handler<GET>(
            "/metrics/summary",
            [](coro_http_request& req, coro_http_response& resp) {
                std::string summary =
                    MasterMetricManager::instance().get_summary_string();
                resp.add_header("Content-Type", "text/plain; version=0.0.4");
                resp.set_status_and_content(status_type::ok, summary);
            });

        // Health check endpoint
        http_server_.set_http_handler<GET>(
            "/health", [](coro_http_request& req, coro_http_response& resp) {
                resp.add_header("Content-Type", "text/plain; version=0.0.4");
                resp.set_status_and_content(status_type::ok, "OK");
            });

        // Start the HTTP server asynchronously
        http_server_.async_start();
        LOG(INFO) << "HTTP metrics server started on port "
                  << http_server_.port();
    }

    ExistKeyResponse ExistKey(const std::string& key) {
        ScopedVLogTimer timer(1, "ExistKey");
        timer.LogRequest("key=", key);

        // Increment request metric
        MasterMetricManager::instance().inc_exist_key_requests();

        ExistKeyResponse response;
        response.error_code = master_service_.ExistKey(key);

        // Track failures if needed
        if (response.error_code != ErrorCode::OK) {
            MasterMetricManager::instance().inc_exist_key_failures();
        }

        timer.LogResponseJson(response);
        return response;
    }

    GetReplicaListResponse GetReplicaList(const std::string& key) {
        ScopedVLogTimer timer(1, "GetReplicaList");
        timer.LogRequest("key=", key);

        // Increment request metric
        MasterMetricManager::instance().inc_get_replica_list_requests();

        GetReplicaListResponse response;
        response.error_code =
            master_service_.GetReplicaList(key, response.replica_list);

        // Track failures if needed
        if (response.error_code != ErrorCode::OK) {
            MasterMetricManager::instance().inc_get_replica_list_failures();
        }

        timer.LogResponseJson(response);
        return response;
    }

    PutStartResponse PutStart(const std::string& key, uint64_t value_length,
                              const std::vector<uint64_t>& slice_lengths,
                              const ReplicateConfig& config) {
        ScopedVLogTimer timer(1, "PutStart");
        timer.LogRequest("key=", key, ", value_length=", value_length,
                         ", slice_lengths=", slice_lengths.size());

        // Increment request metric
        MasterMetricManager::instance().inc_put_start_requests();

        // Track value size in histogram
        MasterMetricManager::instance().observe_value_size(value_length);

        PutStartResponse response;
        response.error_code = master_service_.PutStart(
            key, value_length, slice_lengths, config, response.replica_list);

        // Track failures if needed
        if (response.error_code != ErrorCode::OK) {
            MasterMetricManager::instance().inc_put_start_failures();
        } else {
            // Increment key count on successful put start
            MasterMetricManager::instance().inc_key_count();
        }

        timer.LogResponseJson(response);
        return response;
    }

    PutEndResponse PutEnd(const std::string& key) {
        ScopedVLogTimer timer(1, "PutEnd");
        timer.LogRequest("key=", key);

        // Increment request metric
        MasterMetricManager::instance().inc_put_end_requests();

        PutEndResponse response;
        response.error_code = master_service_.PutEnd(key);

        // Track failures if needed
        if (response.error_code != ErrorCode::OK) {
            MasterMetricManager::instance().inc_put_end_failures();
        }

        timer.LogResponseJson(response);
        return response;
    }

    PutRevokeResponse PutRevoke(const std::string& key) {
        ScopedVLogTimer timer(1, "PutRevoke");
        timer.LogRequest("key=", key);

        // Increment request metric
        MasterMetricManager::instance().inc_put_revoke_requests();

        PutRevokeResponse response;
        response.error_code = master_service_.PutRevoke(key);

        // Track failures if needed
        if (response.error_code != ErrorCode::OK) {
            MasterMetricManager::instance().inc_put_revoke_failures();
        } else {
            // Decrement key count on successful revoke
            MasterMetricManager::instance().dec_key_count();
        }

        timer.LogResponseJson(response);
        return response;
    }

    RemoveResponse Remove(const std::string& key) {
        ScopedVLogTimer timer(1, "Remove");
        timer.LogRequest("key=", key);

        // Increment request metric
        MasterMetricManager::instance().inc_remove_requests();

        RemoveResponse response;
        response.error_code = master_service_.Remove(key);

        // Track failures if needed
        if (response.error_code != ErrorCode::OK) {
            MasterMetricManager::instance().inc_remove_failures();
        } else {
            // Decrement key count on successful remove
            MasterMetricManager::instance().dec_key_count();
        }

        timer.LogResponseJson(response);
        return response;
    }

    RemoveAllResponse RemoveAll() {
        ScopedVLogTimer timer(1, "RemoveAll");
        timer.LogRequest("action=remove_all_objects");

        // Increment request metric
        MasterMetricManager::instance().inc_remove_all_requests();

        RemoveAllResponse response;
        const long removed_count = master_service_.RemoveAll();

        assert(removed_count >= 0);
        response.removed_count = removed_count;
        timer.LogResponseJson(response);
        return response;
    }

    MountSegmentResponse MountSegment(uint64_t buffer, uint64_t size,
                                      const std::string& segment_name) {
        ScopedVLogTimer timer(1, "MountSegment");
        timer.LogRequest("buffer=", buffer, ", size=", size,
                         ", segment_name=", segment_name);

        // Increment request metric
        MasterMetricManager::instance().inc_mount_segment_requests();

        MountSegmentResponse response;
        response.error_code =
            master_service_.MountSegment(buffer, size, segment_name);

        // Track failures if needed
        if (response.error_code != ErrorCode::OK) {
            MasterMetricManager::instance().inc_mount_segment_failures();
        } else {
            // Update total capacity on successful mount
            MasterMetricManager::instance().inc_total_capacity(size);
        }

        timer.LogResponseJson(response);
        return response;
    }

    UnmountSegmentResponse UnmountSegment(const std::string& segment_name) {
        ScopedVLogTimer timer(1, "UnmountSegment");
        timer.LogRequest("segment_name=", segment_name);

        // Increment request metric
        MasterMetricManager::instance().inc_unmount_segment_requests();

        UnmountSegmentResponse response;
        response.error_code = master_service_.UnmountSegment(segment_name);

        // Track failures if needed
        if (response.error_code != ErrorCode::OK) {
            MasterMetricManager::instance().inc_unmount_segment_failures();
        }

        timer.LogResponseJson(response);
        return response;
    }

    PingResponse Ping() {
        ScopedVLogTimer timer(1, "Ping");
        timer.LogRequest("action=ping");

        MasterMetricManager::instance().inc_ping_requests();
        
        PingResponse response(view_version_, ErrorCode::OK);
        
        timer.LogResponseJson(response);
        return response;
    }

   private:
    MasterService master_service_;
    std::thread metric_report_thread_;
    coro_http::coro_http_server http_server_;
    std::atomic<bool> metric_report_running_;
    ViewVersion view_version_;
};

inline void RegisterRpcService(coro_rpc::coro_rpc_server& server,
                        mooncake::WrappedMasterService& wrapped_master_service) {
    server.register_handler<&mooncake::WrappedMasterService::ExistKey>(
        &wrapped_master_service);
    server.register_handler<&mooncake::WrappedMasterService::GetReplicaList>(
        &wrapped_master_service);
    server.register_handler<&mooncake::WrappedMasterService::PutStart>(
        &wrapped_master_service);
    server.register_handler<&mooncake::WrappedMasterService::PutEnd>(
        &wrapped_master_service);
    server.register_handler<&mooncake::WrappedMasterService::PutRevoke>(
        &wrapped_master_service);
    server.register_handler<&mooncake::WrappedMasterService::Remove>(
        &wrapped_master_service);
    server.register_handler<&mooncake::WrappedMasterService::RemoveAll>(
        &wrapped_master_service);
    server.register_handler<&mooncake::WrappedMasterService::MountSegment>(
        &wrapped_master_service);
    server.register_handler<&mooncake::WrappedMasterService::UnmountSegment>(
        &wrapped_master_service);
    server.register_handler<&mooncake::WrappedMasterService::Ping>(
        &wrapped_master_service);
}

}  // namespace mooncake
<|MERGE_RESOLUTION|>--- conflicted
+++ resolved
@@ -73,13 +73,9 @@
                          bool enable_metric_reporting = true,
                          uint16_t http_port = 9003,
                          double eviction_ratio = DEFAULT_EVICTION_RATIO,
-<<<<<<< HEAD
+                         double eviction_high_watermark_ratio = DEFAULT_EVICTION_HIGH_WATERMARK_RATIO,
                          ViewVersion view_version = 0)
-        : master_service_(enable_gc, default_kv_lease_ttl, eviction_ratio),
-=======
-                         double eviction_low_watermark_ratio = DEFAULT_EVICTION_HIGH_WATERMARK_RATIO)
-        : master_service_(enable_gc, default_kv_lease_ttl, eviction_ratio, eviction_low_watermark_ratio),
->>>>>>> 8ccf6932
+        : master_service_(enable_gc, default_kv_lease_ttl, eviction_ratio, eviction_high_watermark_ratio),
           http_server_(4, http_port),
           metric_report_running_(enable_metric_reporting),
           view_version_(view_version) {
