#pragma once
#include <ylt/struct_json/json_reader.h>
#include <ylt/struct_json/json_writer.h>

#include <atomic>
#include <chrono>
#include <cstdint>
#include <thread>
#include <ylt/coro_http/coro_http_client.hpp>
#include <ylt/coro_http/coro_http_server.hpp>
#include <ylt/coro_rpc/coro_rpc_server.hpp>
#include <ylt/reflection/user_reflect_macro.hpp>
#include <ylt/util/tl/expected.hpp>

#include "master_metric_manager.h"
#include "master_service.h"
#include "rpc_helper.h"
#include "types.h"
#include "utils/scoped_vlog_timer.h"

namespace mooncake {

constexpr uint64_t kMetricReportIntervalSeconds = 10;

class WrappedMasterService {
   public:
    WrappedMasterService(
        bool enable_gc, uint64_t default_kv_lease_ttl,
        uint64_t default_kv_soft_pin_ttl = DEFAULT_KV_SOFT_PIN_TTL_MS,
        bool allow_evict_soft_pinned_objects =
            DEFAULT_ALLOW_EVICT_SOFT_PINNED_OBJECTS,
        bool enable_metric_reporting = true, uint16_t http_port = 9003,
        double eviction_ratio = DEFAULT_EVICTION_RATIO,
        double eviction_high_watermark_ratio =
            DEFAULT_EVICTION_HIGH_WATERMARK_RATIO,
        ViewVersionId view_version = 0,
        int64_t client_live_ttl_sec = DEFAULT_CLIENT_LIVE_TTL_SEC,
<<<<<<< HEAD
        bool enable_ha = false)
        : master_service_(enable_gc, default_kv_lease_ttl,
                          default_kv_soft_pin_ttl,
                          allow_evict_soft_pinned_objects, eviction_ratio,
=======
        bool enable_ha = false,
        const std::string& cluster_id = DEFAULT_CLUSTER_ID)
        : master_service_(enable_gc, default_kv_lease_ttl, eviction_ratio,
>>>>>>> bde2fcaa
                          eviction_high_watermark_ratio, view_version,
                          client_live_ttl_sec, enable_ha, cluster_id),
          http_server_(4, http_port),
          metric_report_running_(enable_metric_reporting) {
        // Initialize HTTP server for metrics
        init_http_server();

        // Set the config for metric reporting
        MasterMetricManager::instance().set_enable_ha(enable_ha);

        // Start metric reporting thread if enabled
        if (enable_metric_reporting) {
            metric_report_thread_ = std::thread([this]() {
                while (metric_report_running_) {
                    std::string metrics_summary =
                        MasterMetricManager::instance().get_summary_string();
                    LOG(INFO) << "Master Metrics: " << metrics_summary;
                    std::this_thread::sleep_for(
                        std::chrono::seconds(kMetricReportIntervalSeconds));
                }
            });
        }
    }

    ~WrappedMasterService() {
        metric_report_running_ = false;
        if (metric_report_thread_.joinable()) {
            metric_report_thread_.join();
        }
        // Stop HTTP server
        http_server_.stop();
    }

    // Initialize and start the HTTP server
    void init_http_server() {
        using namespace coro_http;

        // Endpoint for Prometheus metrics
        http_server_.set_http_handler<GET>(
            "/metrics", [](coro_http_request& req, coro_http_response& resp) {
                std::string metrics =
                    MasterMetricManager::instance().serialize_metrics();
                resp.add_header("Content-Type", "text/plain; version=0.0.4");
                resp.set_status_and_content(status_type::ok, metrics);
            });

        // Endpoint for human-readable metrics summary
        http_server_.set_http_handler<GET>(
            "/metrics/summary",
            [](coro_http_request& req, coro_http_response& resp) {
                std::string summary =
                    MasterMetricManager::instance().get_summary_string();
                resp.add_header("Content-Type", "text/plain; version=0.0.4");
                resp.set_status_and_content(status_type::ok, summary);
            });

        // Endpoint for query a key's location
        http_server_.set_http_handler<GET>(
            "/query_key",
            [&](coro_http_request& req, coro_http_response& resp) {
                auto key = req.get_query_value("key");
                auto get_result = GetReplicaList(std::string(key));
                resp.add_header("Content-Type", "text/plain; version=0.0.4");
                if (get_result) {
                    std::string ss = "";
                    for (size_t i = 0; i < get_result.value().size(); i++) {
                        if (get_result.value()[i].is_memory_replica()) {
                            auto& memory_descriptors =
                                get_result.value()[i].get_memory_descriptor();
                            for (const auto& handle :
                                 memory_descriptors.buffer_descriptors) {
                                std::string tmp = "";
                                struct_json::to_json(handle, tmp);
                                ss += tmp;
                                ss += "\n";
                            }
                        }
                    }
                    resp.set_status_and_content(status_type::ok, ss);
                } else {
                    resp.set_status_and_content(status_type::not_found,
                                                toString(get_result.error()));
                }
            });

        // Endpoint for query all keys
        http_server_.set_http_handler<GET>(
            "/get_all_keys",
            [&](coro_http_request& req, coro_http_response& resp) {
                resp.add_header("Content-Type", "text/plain; version=0.0.4");

                auto result = master_service_.GetAllKeys();
                if (result) {
                    std::string ss = "";
                    auto keys = result.value();
                    for (const auto& key : keys) {
                        ss += key;
                        ss += "\n";
                    }
                    resp.set_status_and_content(status_type::ok, ss);
                } else {
                    resp.set_status_and_content(
                        status_type::internal_server_error,
                        "Failed to get all keys");
                }
            });

        // Endpoint for query all segments
        http_server_.set_http_handler<GET>(
            "/get_all_segments",
            [&](coro_http_request& req, coro_http_response& resp) {
                resp.add_header("Content-Type", "text/plain; version=0.0.4");
                auto result = master_service_.GetAllSegments();
                if (result) {
                    std::string ss = "";
                    auto segments = result.value();
                    for (const auto& segment_name : segments) {
                        ss += segment_name;
                        ss += "\n";
                    }
                    resp.set_status_and_content(status_type::ok, ss);
                } else {
                    resp.set_status_and_content(
                        status_type::internal_server_error,
                        "Failed to get all segments");
                }
            });

        // Endpoint for query segment details
        http_server_.set_http_handler<GET>(
            "/query_segment",
            [&](coro_http_request& req, coro_http_response& resp) {
                auto segment = req.get_query_value("segment");
                resp.add_header("Content-Type", "text/plain; version=0.0.4");
                auto result =
                    master_service_.QuerySegments(std::string(segment));

                if (result) {
                    std::string ss = "";
                    auto [used, capacity] = result.value();
                    ss += segment;
                    ss += "\n";
                    ss += "Used(bytes): ";
                    ss += std::to_string(used);
                    ss += "\nCapacity(bytes) : ";
                    ss += std::to_string(capacity);
                    ss += "\n";
                    resp.set_status_and_content(status_type::ok, ss);
                } else {
                    resp.set_status_and_content(
                        status_type::internal_server_error,
                        "Failed to query segment");
                }
            });

        // Health check endpoint
        http_server_.set_http_handler<GET>(
            "/health", [](coro_http_request& req, coro_http_response& resp) {
                resp.add_header("Content-Type", "text/plain; version=0.0.4");
                resp.set_status_and_content(status_type::ok, "OK");
            });

        // Start the HTTP server asynchronously
        http_server_.async_start();
        LOG(INFO) << "HTTP metrics server started on port "
                  << http_server_.port();
    }

    tl::expected<bool, ErrorCode> ExistKey(const std::string& key) {
        return execute_rpc(
            "ExistKey", [&] { return master_service_.ExistKey(key); },
            [&](auto& timer) { timer.LogRequest("key=", key); },
            [] { MasterMetricManager::instance().inc_exist_key_requests(); },
            [] { MasterMetricManager::instance().inc_exist_key_failures(); });
    }

    std::vector<tl::expected<bool, ErrorCode>> BatchExistKey(
        const std::vector<std::string>& keys) {
        ScopedVLogTimer timer(1, "BatchExistKey");
        timer.LogRequest("keys_count=", keys.size());
        MasterMetricManager::instance().inc_batch_exist_key_requests();

        auto result = master_service_.BatchExistKey(keys);

        // Count failures and log errors
        size_t failure_count = 0;
        for (size_t i = 0; i < result.size(); ++i) {
            if (!result[i].has_value()) {
                failure_count++;
                LOG(ERROR) << "BatchExistKey failed for key[" << i << "] '"
                           << keys[i] << "': " << toString(result[i].error());
            }
        }
        MasterMetricManager::instance().inc_batch_exist_key_failures(
            failure_count);

        timer.LogResponse("total=", result.size(),
                          ", success=", result.size() - failure_count,
                          ", failures=", failure_count);
        return result;
    }

    tl::expected<std::vector<Replica::Descriptor>, ErrorCode> GetReplicaList(
        const std::string& key) {
        return execute_rpc(
            "GetReplicaList",
            [&] { return master_service_.GetReplicaList(key); },
            [&](auto& timer) { timer.LogRequest("key=", key); },
            [] {
                MasterMetricManager::instance().inc_get_replica_list_requests();
            },
            [] {
                MasterMetricManager::instance().inc_get_replica_list_failures();
            });
    }

    std::vector<tl::expected<std::vector<Replica::Descriptor>, ErrorCode>>
    BatchGetReplicaList(const std::vector<std::string>& keys) {
        ScopedVLogTimer timer(1, "BatchGetReplicaList");
        timer.LogRequest("keys_count=", keys.size());
        MasterMetricManager::instance().inc_batch_get_replica_list_requests();

        std::vector<tl::expected<std::vector<Replica::Descriptor>, ErrorCode>>
            results;
        results.reserve(keys.size());

        for (const auto& key : keys) {
            results.emplace_back(master_service_.GetReplicaList(key));
        }

        // Count failures and log errors
        size_t failure_count = 0;
        for (size_t i = 0; i < results.size(); ++i) {
            if (!results[i].has_value()) {
                failure_count++;
                LOG(ERROR) << "BatchGetReplicaList failed for key[" << i
                           << "] '" << keys[i]
                           << "': " << toString(results[i].error());
            }
        }
        MasterMetricManager::instance().inc_batch_get_replica_list_failures(
            failure_count);

        timer.LogResponse("total=", results.size(),
                          ", success=", results.size() - failure_count,
                          ", failures=", failure_count);
        return results;
    }

    tl::expected<std::vector<Replica::Descriptor>, ErrorCode> PutStart(
        const std::string& key, uint64_t value_length,
        const std::vector<uint64_t>& slice_lengths,
        const ReplicateConfig& config) {
        return execute_rpc(
            "PutStart",
            [&] {
                return master_service_.PutStart(key, value_length,
                                                slice_lengths, config);
            },
            [&](auto& timer) {
                timer.LogRequest("key=", key, ", value_length=", value_length,
                                 ", slice_lengths=", slice_lengths.size());
            },
            [&] {
                MasterMetricManager::instance().inc_put_start_requests();
                MasterMetricManager::instance().observe_value_size(
                    value_length);
            },
            [] { MasterMetricManager::instance().inc_put_start_failures(); });
    }

    tl::expected<void, ErrorCode> PutEnd(const std::string& key) {
        return execute_rpc(
            "PutEnd", [&] { return master_service_.PutEnd(key); },
            [&](auto& timer) { timer.LogRequest("key=", key); },
            [] { MasterMetricManager::instance().inc_put_end_requests(); },
            [] { MasterMetricManager::instance().inc_put_end_failures(); });
    }

    tl::expected<void, ErrorCode> PutRevoke(const std::string& key) {
        return execute_rpc(
            "PutRevoke", [&] { return master_service_.PutRevoke(key); },
            [&](auto& timer) { timer.LogRequest("key=", key); },
            [] { MasterMetricManager::instance().inc_put_revoke_requests(); },
            [] { MasterMetricManager::instance().inc_put_revoke_failures(); });
    }

    std::vector<tl::expected<std::vector<Replica::Descriptor>, ErrorCode>>
    BatchPutStart(const std::vector<std::string>& keys,
                  const std::vector<uint64_t>& value_lengths,
                  const std::vector<std::vector<uint64_t>>& slice_lengths,
                  const ReplicateConfig& config) {
        ScopedVLogTimer timer(1, "BatchPutStart");
        timer.LogRequest("keys_count=", keys.size());
        MasterMetricManager::instance().inc_batch_put_start_requests();

        std::vector<tl::expected<std::vector<Replica::Descriptor>, ErrorCode>>
            results;
        results.reserve(keys.size());

        for (size_t i = 0; i < keys.size(); ++i) {
            results.emplace_back(master_service_.PutStart(
                keys[i], value_lengths[i], slice_lengths[i], config));
        }

        // Count failures and log errors
        size_t failure_count = 0;
        for (size_t i = 0; i < results.size(); ++i) {
            if (!results[i].has_value()) {
                failure_count++;
                LOG(ERROR) << "BatchPutStart failed for key[" << i << "] '"
                           << keys[i] << "': " << toString(results[i].error());
            }
        }
        MasterMetricManager::instance().inc_batch_put_start_failures(
            failure_count);

        timer.LogResponse("total=", results.size(),
                          ", success=", results.size() - failure_count,
                          ", failures=", failure_count);
        return results;
    }

    std::vector<tl::expected<void, ErrorCode>> BatchPutEnd(
        const std::vector<std::string>& keys) {
        ScopedVLogTimer timer(1, "BatchPutEnd");
        timer.LogRequest("keys_count=", keys.size());
        MasterMetricManager::instance().inc_batch_put_end_requests();

        std::vector<tl::expected<void, ErrorCode>> results;
        results.reserve(keys.size());

        for (const auto& key : keys) {
            results.emplace_back(master_service_.PutEnd(key));
        }

        // Count failures and log errors
        size_t failure_count = 0;
        for (size_t i = 0; i < results.size(); ++i) {
            if (!results[i].has_value()) {
                failure_count++;
                LOG(ERROR) << "BatchPutEnd failed for key[" << i << "] '"
                           << keys[i] << "': " << toString(results[i].error());
            }
        }
        MasterMetricManager::instance().inc_batch_put_end_failures(
            failure_count);

        timer.LogResponse("total=", results.size(),
                          ", success=", results.size() - failure_count,
                          ", failures=", failure_count);
        return results;
    }

    std::vector<tl::expected<void, ErrorCode>> BatchPutRevoke(
        const std::vector<std::string>& keys) {
        ScopedVLogTimer timer(1, "BatchPutRevoke");
        timer.LogRequest("keys_count=", keys.size());
        MasterMetricManager::instance().inc_batch_put_revoke_requests();

        std::vector<tl::expected<void, ErrorCode>> results;
        results.reserve(keys.size());

        for (const auto& key : keys) {
            results.emplace_back(master_service_.PutRevoke(key));
        }

        // Count failures and log errors
        size_t failure_count = 0;
        for (size_t i = 0; i < results.size(); ++i) {
            if (!results[i].has_value()) {
                failure_count++;
                LOG(ERROR) << "BatchPutRevoke failed for key[" << i << "] '"
                           << keys[i] << "': " << toString(results[i].error());
            }
        }
        MasterMetricManager::instance().inc_batch_put_revoke_failures(
            failure_count);

        timer.LogResponse("total=", results.size(),
                          ", success=", results.size() - failure_count,
                          ", failures=", failure_count);
        return results;
    }

    tl::expected<void, ErrorCode> Remove(const std::string& key) {
        return execute_rpc(
            "Remove", [&] { return master_service_.Remove(key); },
            [&](auto& timer) { timer.LogRequest("key=", key); },
            [] { MasterMetricManager::instance().inc_remove_requests(); },
            [] { MasterMetricManager::instance().inc_remove_failures(); });
    }

    long RemoveAll() {
        ScopedVLogTimer timer(1, "RemoveAll");
        timer.LogRequest("action=remove_all_objects");
        MasterMetricManager::instance().inc_remove_all_requests();
        long result = master_service_.RemoveAll();
        timer.LogResponse("items_removed=", result);
        return result;
    }

    tl::expected<void, ErrorCode> MountSegment(const Segment& segment,
                                               const UUID& client_id) {
        return execute_rpc(
            "MountSegment",
            [&] { return master_service_.MountSegment(segment, client_id); },
            [&](auto& timer) {
                timer.LogRequest("base=", segment.base, ", size=", segment.size,
                                 ", segment_name=", segment.name,
                                 ", id=", segment.id);
            },
            [] {
                MasterMetricManager::instance().inc_mount_segment_requests();
            },
            [] {
                MasterMetricManager::instance().inc_mount_segment_failures();
            });
    }

    tl::expected<void, ErrorCode> ReMountSegment(
        const std::vector<Segment>& segments, const UUID& client_id) {
        return execute_rpc(
            "ReMountSegment",
            [&] { return master_service_.ReMountSegment(segments, client_id); },
            [&](auto& timer) {
                timer.LogRequest("segments_count=", segments.size(),
                                 ", client_id=", client_id);
            },
            [] {
                MasterMetricManager::instance().inc_remount_segment_requests();
            },
            [] {
                MasterMetricManager::instance().inc_remount_segment_failures();
            });
    }

    tl::expected<void, ErrorCode> UnmountSegment(const UUID& segment_id,
                                                 const UUID& client_id) {
        return execute_rpc(
            "UnmountSegment",
            [&] {
                return master_service_.UnmountSegment(segment_id, client_id);
            },
            [&](auto& timer) {
                timer.LogRequest("segment_id=", segment_id,
                                 ", client_id=", client_id);
            },
            [] {
                MasterMetricManager::instance().inc_unmount_segment_requests();
            },
            [] {
                MasterMetricManager::instance().inc_unmount_segment_failures();
            });
    }

    tl::expected<std::string, ErrorCode> GetFsdir() {
        ScopedVLogTimer timer(1, "GetFsdir");
        timer.LogRequest("action=get_fsdir");

        auto result = master_service_.GetFsdir();

        timer.LogResponseExpected(result);
        return result;
    }

    tl::expected<std::pair<ViewVersionId, ClientStatus>, ErrorCode> Ping(
        const UUID& client_id) {
        ScopedVLogTimer timer(1, "Ping");
        timer.LogRequest("client_id=", client_id);

        MasterMetricManager::instance().inc_ping_requests();

        auto result = master_service_.Ping(client_id);

        timer.LogResponseExpected(result);
        return result;
    }

   private:
    MasterService master_service_;
    std::thread metric_report_thread_;
    coro_http::coro_http_server http_server_;
    std::atomic<bool> metric_report_running_;
};

inline void RegisterRpcService(
    coro_rpc::coro_rpc_server& server,
    mooncake::WrappedMasterService& wrapped_master_service) {
    server.register_handler<&mooncake::WrappedMasterService::ExistKey>(
        &wrapped_master_service);
    server.register_handler<&mooncake::WrappedMasterService::GetReplicaList>(
        &wrapped_master_service);
    server
        .register_handler<&mooncake::WrappedMasterService::BatchGetReplicaList>(
            &wrapped_master_service);
    server.register_handler<&mooncake::WrappedMasterService::PutStart>(
        &wrapped_master_service);
    server.register_handler<&mooncake::WrappedMasterService::PutEnd>(
        &wrapped_master_service);
    server.register_handler<&mooncake::WrappedMasterService::PutRevoke>(
        &wrapped_master_service);
    server.register_handler<&mooncake::WrappedMasterService::BatchPutStart>(
        &wrapped_master_service);
    server.register_handler<&mooncake::WrappedMasterService::BatchPutEnd>(
        &wrapped_master_service);
    server.register_handler<&mooncake::WrappedMasterService::BatchPutRevoke>(
        &wrapped_master_service);
    server.register_handler<&mooncake::WrappedMasterService::Remove>(
        &wrapped_master_service);
    server.register_handler<&mooncake::WrappedMasterService::RemoveAll>(
        &wrapped_master_service);
    server.register_handler<&mooncake::WrappedMasterService::MountSegment>(
        &wrapped_master_service);
    server.register_handler<&mooncake::WrappedMasterService::ReMountSegment>(
        &wrapped_master_service);
    server.register_handler<&mooncake::WrappedMasterService::UnmountSegment>(
        &wrapped_master_service);
    server.register_handler<&mooncake::WrappedMasterService::Ping>(
        &wrapped_master_service);
    server.register_handler<&mooncake::WrappedMasterService::GetFsdir>(
        &wrapped_master_service);
    server.register_handler<&mooncake::WrappedMasterService::BatchExistKey>(
        &wrapped_master_service);
}

}  // namespace mooncake<|MERGE_RESOLUTION|>--- conflicted
+++ resolved
@@ -35,16 +35,11 @@
             DEFAULT_EVICTION_HIGH_WATERMARK_RATIO,
         ViewVersionId view_version = 0,
         int64_t client_live_ttl_sec = DEFAULT_CLIENT_LIVE_TTL_SEC,
-<<<<<<< HEAD
-        bool enable_ha = false)
+        bool enable_ha = false,
+        const std::string& cluster_id = DEFAULT_CLUSTER_ID)
         : master_service_(enable_gc, default_kv_lease_ttl,
                           default_kv_soft_pin_ttl,
                           allow_evict_soft_pinned_objects, eviction_ratio,
-=======
-        bool enable_ha = false,
-        const std::string& cluster_id = DEFAULT_CLUSTER_ID)
-        : master_service_(enable_gc, default_kv_lease_ttl, eviction_ratio,
->>>>>>> bde2fcaa
                           eviction_high_watermark_ratio, view_version,
                           client_live_ttl_sec, enable_ha, cluster_id),
           http_server_(4, http_port),
