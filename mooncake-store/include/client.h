--- conflicted
+++ resolved
@@ -233,18 +233,9 @@
     MasterClient master_client_;
     std::unique_ptr<TransferSubmitter> transfer_submitter_;
 
-    // Client local segments
-    struct Segment{
-        void* buffer;
-        size_t size;
-    };
     // Mutex to protect mounted_segments_
     std::mutex mounted_segments_mutex_;
-<<<<<<< HEAD
     std::unordered_map<UUID, Segment, boost::hash<UUID>> mounted_segments_;
-=======
-    std::unordered_map<std::string, Segment> mounted_segments_;
->>>>>>> 2c811b70
 
     // Configuration
     const std::string local_hostname_;
@@ -254,14 +245,10 @@
     MasterViewHelper master_view_helper_;
     std::thread ping_thread_;
     std::atomic<bool> ping_running_{false};
-<<<<<<< HEAD
     void PingThreadFunc();
 
     // Client identification
     UUID client_id_;
-=======
-    void PingThreadFunc(int current_version);
->>>>>>> 2c811b70
 };
 
 }  // namespace mooncake