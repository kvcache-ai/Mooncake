#pragma once

#include <memory>
#include <mutex>
#include <optional>
#include <string>
#include <vector>

#include "master_client.h"
#include "rpc_service.h"
#include "transfer_engine.h"
#include "types.h"
<<<<<<< HEAD
#include "thread_pool.h"
#include "file_storage_backend.h"
=======
#include "ha_helper.h"
>>>>>>> 38c435fc

namespace mooncake {

/**
 * @brief Client for interacting with the mooncake distributed object store
 */
class Client {
   public:
    ~Client();

    /**
     * @brief Creates and initializes a new Client instance
     * @param local_hostname Local host address (IP:Port)
     * @param metadata_connstring Connection string for metadata service
     * @param protocol Transfer protocol ("rdma" or "tcp")
     * @param protocol_args Protocol-specific arguments
     * @param master_server_entry The entry of master server (IP:Port of master
     *        address for non-HA mode, etcd://IP:Port;IP:Port;...;IP:Port for
     *        HA mode)
     * @return std::optional containing a shared_ptr to Client if successful,
     * std::nullopt otherwise
     */
    static std::optional<std::shared_ptr<Client>> Create(
        const std::string& local_hostname,
        const std::string& metadata_connstring, const std::string& protocol,
        void** protocol_args,
        const std::string& master_server_entry = kDefaultMasterAddress);

    /**
     * @brief Retrieves data for a given key
     * @param object_key Key to retrieve
     * @param slices Vector of slices to store the retrieved data
     * @return ErrorCode indicating success/failure
     */
    ErrorCode Get(const std::string& object_key, std::vector<Slice>& slices);

    /**
     * @brief Gets object metadata without transferring data
     * @param object_keys Keys to query
     * @param slices Output parameter for the retrieved data
     */
    ErrorCode BatchGet(
        const std::vector<std::string>& object_keys,
        std::unordered_map<std::string, std::vector<Slice>>& slices);

    /**
     * @brief Two-step data retrieval process
     * 1. Query object information
     * 2. Transfer data based on the information
     */
    using ObjectInfo = GetReplicaListResponse;

    /**
     * @brief Two-step data retrieval process
     * 1. BatchQuery object information
     * 2. Transfer data based on the information
     */
    using BatchObjectInfo = BatchGetReplicaListResponse;

    /**
     * @brief Gets object metadata without transferring data
     * @param object_key Key to query
     * @param object_info Output parameter for object metadata
     * @return ErrorCode indicating success/failure
     */
    ErrorCode Query(const std::string& object_key, ObjectInfo& object_info);

    /**
     * @brief Batch query object metadata without transferring data
     * @param object_keys Keys to query
     * @param object_infos Output parameter for object metadata
     */
    ErrorCode BatchQuery(const std::vector<std::string>& object_keys,
                         BatchObjectInfo& object_infos);

    /**
     * @brief Transfers data using pre-queried object information
     * @param object_key Key of the object
     * @param object_info Previously queried object metadata
     * @param slices Vector of slices to store the data
     * @return ErrorCode indicating success/failure
     */
    ErrorCode Get(const std::string& object_key, ObjectInfo& object_info,
                  std::vector<Slice>& slices);
                             
    /**
     * @brief Transfers data using pre-queried object information
     * @param object_keys Keys of the objects
     * @param object_infos Previously queried object metadata
     * @param slices Vector of slices to store the data
     * @return ErrorCode indicating success/failure
     */
    ErrorCode BatchGet(
        const std::vector<std::string>& object_keys,
        BatchObjectInfo& object_infos,
        std::unordered_map<std::string, std::vector<Slice>>& slices);

    /**
     * @brief Stores data with replication
     * @param key Object key
     * @param slices Vector of data slices to store
     * @param config Replication configuration
     * @return ErrorCode indicating success/failure
     */
    ErrorCode Put(const ObjectKey& key, std::vector<Slice>& slices,
                  const ReplicateConfig& config);

    /**
     * @brief Batch put data with replication
     * @param keys Object keys
     * @param batched_slices Vector of data slices to store
     * @param config Replication configuration
     */
    ErrorCode BatchPut(
        const std::vector<ObjectKey>& keys,
        std::unordered_map<std::string, std::vector<Slice>>& batched_slices,
        ReplicateConfig& config);

    /**
     * @brief Removes an object and all its replicas
     * @param key Key to remove
     * @return ErrorCode indicating success/failure
     */
    ErrorCode Remove(const ObjectKey& key);

    /**
     * @brief Removes all objects and all its replicas
     * @return The number of objects removed, negative on error
     */
    long RemoveAll();

    /**
     * @brief Registers a memory segment to master for allocation
     * @param segment_name Unique identifier for the segment
     * @param buffer Memory buffer to register
     * @param size Size of the buffer in bytes
     * @return ErrorCode indicating success/failure
     */
    ErrorCode MountSegment(const std::string& segment_name, const void* buffer,
                           size_t size);

    /**
     * @brief Unregisters a memory segment from master
     * @param segment_name Name of the segment to unregister
     * @param addr Memory address to unregister
     * @return ErrorCode indicating success/failure
     */
    ErrorCode UnmountSegment(const std::string& segment_name, void* addr);

    /**
     * @brief Registers memory buffer with TransferEngine for data transfer
     * @param addr Memory address to register
     * @param length Size of the memory region
     * @param location Device location (e.g. "cpu:0")
     * @param remote_accessible Whether the memory can be accessed remotely
     * @param update_metadata Whether to update metadata service
     * @return ErrorCode indicating success/failure
     */
    ErrorCode RegisterLocalMemory(void* addr, size_t length,
                                  const std::string& location,
                                  bool remote_accessible = true,
                                  bool update_metadata = true);

    /**
     * @brief Unregisters memory buffer from TransferEngine
     * @param addr Memory address to unregister
     * @param update_metadata Whether to update metadata service
     * @return ErrorCode indicating success/failure
     */
    ErrorCode unregisterLocalMemory(void* addr, bool update_metadata = true);

    /**
     * @brief Checks if an object exists
     * @param key Key to check
     * @return ErrorCode::OK if exists, ErrorCode::OBJECT_NOT_FOUND if not
     * exists, other ErrorCode for errors
     */
    ErrorCode IsExist(const std::string& key);

   private:
    /**
     * @brief Private constructor to enforce creation through Create() method
     */
    Client(const std::string& local_hostname,
           const std::string& metadata_connstring,
           const std::string& storage_root_dir);

    /**
     * @brief Internal helper functions for initialization and data transfer
     */
    ErrorCode ConnectToMaster(const std::string& master_server_entry);
    ErrorCode InitTransferEngine(const std::string& local_hostname,
                                 const std::string& metadata_connstring,
                                 const std::string& protocol,
                                 void** protocol_args);
    ErrorCode TransferData(
        const std::vector<AllocatedBuffer::Descriptor>& handles,
        std::vector<Slice>& slices, TransferRequest::OpCode op_code);
    ErrorCode TransferWrite(
        const std::vector<AllocatedBuffer::Descriptor>& handles,
        std::vector<Slice>& slices);
    ErrorCode TransferRead(
        const std::vector<AllocatedBuffer::Descriptor>& handles,
        std::vector<Slice>& slices);

    /**
     * @brief Prepare  and use the storage backend for persisting data
     */
    void PrepareStorageBackend(const std::string& storage_root_dir, const std::string& session_id);

    ErrorCode Get_From_Local_File(const std::string& object_key,
                             std::vector<Slice>& slices, ObjectInfo& object_info);
                             
    void Put_To_Local_File(const std::string& object_key,
                             std::vector<Slice>& slices);

    // Core components
    TransferEngine transfer_engine_;
    MasterClient master_client_;

    // Client local segments
    struct Segment{
        void* buffer;
        size_t size;
    };
    // Mutex to protect mounted_segments_
    std::mutex mounted_segments_mutex_;
    std::unordered_map<std::string, Segment> mounted_segments_;

    // Configuration
    const std::string local_hostname_;
    const std::string metadata_connstring_;
<<<<<<< HEAD
    const std::string storage_root_dir_; 

    // Client persistent thread pool for async operations
    ThreadPool write_thread_pool_;
    std::shared_ptr<StorageBackend> storage_backend_;
=======

    // For high availability
    MasterViewHelper master_view_helper_;
    std::thread ping_thread_;
    std::atomic<bool> ping_running_{false};
    void PingThreadFunc(int current_version);
>>>>>>> 38c435fc
};

}  // namespace mooncake<|MERGE_RESOLUTION|>--- conflicted
+++ resolved
@@ -10,12 +10,9 @@
 #include "rpc_service.h"
 #include "transfer_engine.h"
 #include "types.h"
-<<<<<<< HEAD
+#include "ha_helper.h"
 #include "thread_pool.h"
 #include "file_storage_backend.h"
-=======
-#include "ha_helper.h"
->>>>>>> 38c435fc
 
 namespace mooncake {
 
@@ -248,20 +245,17 @@
     // Configuration
     const std::string local_hostname_;
     const std::string metadata_connstring_;
-<<<<<<< HEAD
     const std::string storage_root_dir_; 
 
     // Client persistent thread pool for async operations
     ThreadPool write_thread_pool_;
     std::shared_ptr<StorageBackend> storage_backend_;
-=======
 
     // For high availability
     MasterViewHelper master_view_helper_;
     std::thread ping_thread_;
     std::atomic<bool> ping_running_{false};
     void PingThreadFunc(int current_version);
->>>>>>> 38c435fc
 };
 
 }  // namespace mooncake