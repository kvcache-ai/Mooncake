--- conflicted
+++ resolved
@@ -2,19 +2,10 @@
 
 #include <glog/logging.h>
 
-<<<<<<< HEAD
-#include <cstdint>
-#include <cstdio>
-=======
->>>>>>> 455e11a1
 #include <filesystem>
 #include <mutex>
 #include <string>
 #include <vector>
-<<<<<<< HEAD
-#include <ylt/util/tl/expected.hpp>
-=======
->>>>>>> 455e11a1
 
 #include "file_interface.h"
 #include "mutex.h"
@@ -545,11 +536,7 @@
         const std::unordered_map<std::string, std::vector<Slice>>& batch_object,
         std::function<ErrorCode(const std::vector<std::string>& keys,
                                 std::vector<StorageObjectMetadata>& metadatas)>
-<<<<<<< HEAD
             complete_handler) override;
-=======
-            complete_handler);
->>>>>>> 455e11a1
 
     /**
      * @brief Retrieves metadata for multiple objects in a single batch
@@ -571,11 +558,7 @@
      * @return tl::expected<void, ErrorCode> indicating operation status.
      */
     tl::expected<void, ErrorCode> BatchLoad(
-<<<<<<< HEAD
         const std::unordered_map<std::string, Slice>& batched_slices) override;
-=======
-        const std::unordered_map<std::string, Slice>& batched_slices);
->>>>>>> 455e11a1
 
     /**
      * @brief Retrieves the list of object keys belonging to a specific bucket.
