--- conflicted
+++ resolved
@@ -91,24 +91,22 @@
     // RPC errors (Range: -900 to -999)
     RPC_FAIL = -900,  ///< RPC operation failed.
 
-<<<<<<< HEAD
-    // FILE errors (Range: -1000 to -1099)
-    FILE_NOT_FOUND = -1000,  ///< File not found.
-    FILE_OPEN_FAIL = -1001,  ///< Error open file.
-    FILE_READ_FAIL = -1002,  ///< Error reading file.
-    FILE_WRITE_FAIL = -1003,  ///< Error writing file.
-    FILE_BUFFER_INVALID = -1004,  ///< File buffer is wrong.
-    FILE_SYSTEM_UNINITIALIZED = -1005,  ///< File system is not initialized.
-    FILE_LOCK_FAIL = -1006,  ///< File lock operation failed.
-    FILE_ALREADY_EXISTS = -1007,  ///< File already exists.
-    FILE_INVALID_HANDLE = -1008,  ///< Invalid file handle.
-=======
     // ETCD errors (Range: -1000 to -1099)
     ETCD_OPERATION_ERROR = -1000,  ///< etcd operation failed.
     ETCD_KEY_NOT_EXIST = -1001,  ///< key not found in etcd.
     ETCD_TRANSACTION_FAIL = -1002,  ///< etcd transaction failed.
     ETCD_CTX_CANCELLED = -1003,  ///< etcd context cancelled.
->>>>>>> 38c435fc
+
+    // FILE errors (Range: -1100 to -1199)
+    FILE_NOT_FOUND = -1100,  ///< File not found.
+    FILE_OPEN_FAIL = -1101,  ///< Error open file.
+    FILE_READ_FAIL = -1102,  ///< Error reading file.
+    FILE_WRITE_FAIL = -1103,  ///< Error writing file.
+    FILE_BUFFER_INVALID = -1104,  ///< File buffer is wrong.
+    FILE_SYSTEM_UNINITIALIZED = -1105,  ///< File system is not initialized.
+    FILE_LOCK_FAIL = -1106,  ///< File lock operation failed.
+    FILE_ALREADY_EXISTS = -1107,  ///< File already exists.
+    FILE_INVALID_HANDLE = -1108,  ///< Invalid file handle.
 };
 
 int32_t toInt(ErrorCode errorCode) noexcept;
