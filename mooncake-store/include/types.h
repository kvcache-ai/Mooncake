--- conflicted
+++ resolved
@@ -115,8 +115,11 @@
     ETCD_OPERATION_ERROR = -1000,   ///< etcd operation failed.
     ETCD_KEY_NOT_EXIST = -1001,     ///< key not found in etcd.
     ETCD_TRANSACTION_FAIL = -1002,  ///< etcd transaction failed.
-<<<<<<< HEAD
-    ETCD_CTX_CANCELLED = -1003,  ///< etcd context cancelled.
+    ETCD_CTX_CANCELLED = -1003,     ///< etcd context cancelled.
+    UNAVAILABLE_IN_CURRENT_STATUS =
+        -1010,  ///< Request cannot be done in current status.
+    UNAVAILABLE_IN_CURRENT_MODE =
+        -1011,  ///< Request cannot be done in current mode.
 
     // FILE errors (Range: -1100 to -1199)
     FILE_NOT_FOUND = -1100,  ///< File not found.
@@ -126,13 +129,6 @@
     FILE_INVALID_BUFFER = -1104,  ///< File buffer is wrong.
     FILE_LOCK_FAIL = -1105,  ///< File lock operation failed.
     FILE_INVALID_HANDLE = -1106,  ///< Invalid file handle.
-=======
-    ETCD_CTX_CANCELLED = -1003,     ///< etcd context cancelled.
-    UNAVAILABLE_IN_CURRENT_STATUS =
-        -1010,  ///< Request cannot be done in current status.
-    UNAVAILABLE_IN_CURRENT_MODE =
-        -1011,  ///< Request cannot be done in current mode.
->>>>>>> 1a9f7f0b
 };
 
 int32_t toInt(ErrorCode errorCode) noexcept;
