#pragma once

#include <cstdint>
#include <map>
#include <memory>
#include <optional>
#include <string>
#include <unordered_map>
#include <vector>

#include "Slab.h"
#include "ylt/struct_json/json_reader.h"
#include "ylt/struct_json/json_writer.h"

#ifdef STORE_USE_ETCD
#include "libetcd_wrapper.h"
#endif

namespace mooncake {

// Constants
static constexpr uint64_t WRONG_VERSION = 0;
static constexpr uint64_t DEFAULT_VALUE = UINT64_MAX;
static constexpr uint64_t ERRNO_BASE = DEFAULT_VALUE - 1000;
static constexpr uint64_t DEFAULT_DEFAULT_KV_LEASE_TTL =
    5000;  // in milliseconds
static constexpr uint64_t DEFAULT_KV_SOFT_PIN_TTL_MS =
    30 * 60 * 1000;  // 30 minutes
static constexpr bool DEFAULT_ALLOW_EVICT_SOFT_PINNED_OBJECTS = true;
static constexpr double DEFAULT_EVICTION_RATIO = 0.05;
static constexpr double DEFAULT_EVICTION_HIGH_WATERMARK_RATIO = 0.95;
static constexpr int64_t ETCD_MASTER_VIEW_LEASE_TTL = 5;    // in seconds
static constexpr int64_t DEFAULT_CLIENT_LIVE_TTL_SEC = 10;  // in seconds
static const std::string DEFAULT_CLUSTER_ID = "mooncake_cluster";
static const std::string DEFAULT_ROOT_FS_DIR = "";

// Forward declarations
class BufferAllocatorBase;
class CachelibBufferAllocator;
class OffsetBufferAllocator;
class AllocatedBuffer;
class Replica;

// Type aliases for improved readability and type safety
using ObjectKey = std::string;
using Version = uint64_t;
using SegmentId = int64_t;
using FileBufferID = uint32_t;
using TaskID = int64_t;
using BufHandleList = std::vector<std::shared_ptr<AllocatedBuffer>>;
// using ReplicaList = std::vector<ReplicaInfo>;
using ReplicaList = std::unordered_map<uint32_t, Replica>;
using BufferResources =
    std::map<SegmentId, std::vector<std::shared_ptr<BufferAllocatorBase>>>;
// Mapping between c++ and go types
#ifdef STORE_USE_ETCD
using EtcdRevisionId = GoInt64;
using ViewVersionId = EtcdRevisionId;
using EtcdLeaseId = GoInt64;
#else
using EtcdRevisionId = int64_t;
using ViewVersionId = int64_t;
using EtcdLeaseId = int64_t;
#endif

using UUID = std::pair<uint64_t, uint64_t>;

using SerializedByte = uint8_t;  // Used as basic unit of serialized data
static_assert(sizeof(SerializedByte) == 1,
              "SerializedByte must be exactly 1 byte in size");

inline std::ostream& operator<<(std::ostream& os, const UUID& uuid) noexcept {
    os << uuid.first << "-" << uuid.second;
    return os;
}

UUID generate_uuid();

/**
 * @brief Error codes for various operations in the system
 */
enum class ErrorCode : int32_t {
    OK = 0,               ///< Operation successful.
    INTERNAL_ERROR = -1,  ///< Internal error occurred.

    // Buffer allocation errors (Range: -20 to -99)
    BUFFER_OVERFLOW = -10,  ///< Insufficient buffer space.

    // Segment selection errors (Range: -100 to -199)
    SHARD_INDEX_OUT_OF_RANGE = -100,  ///< Shard index is out of bounds.
    SEGMENT_NOT_FOUND = -101,         ///< No available segments found.
    SEGMENT_ALREADY_EXISTS = -102,    ///< Segment already exists.

    // Handle selection errors (Range: -200 to -299)
    NO_AVAILABLE_HANDLE =
        -200,  ///< Memory allocation failed due to insufficient space.

    // Version errors (Range: -300 to -399)
    INVALID_VERSION = -300,  ///< Invalid version.

    // Key errors (Range: -400 to -499)
    INVALID_KEY = -400,  ///< Invalid key.

    // Engine errors (Range: -500 to -599)
    WRITE_FAIL = -500,  ///< Write operation failed.

    // Parameter errors (Range: -600 to -699)
    INVALID_PARAMS = -600,  ///< Invalid parameters.

    // Engine operation errors (Range: -700 to -799)
    INVALID_WRITE = -700,    ///< Invalid write operation.
    INVALID_READ = -701,     ///< Invalid read operation.
    INVALID_REPLICA = -702,  ///< Invalid replica operation.

    // Object errors (Range: -703 to -707)
    REPLICA_IS_NOT_READY = -703,   ///< Replica is not ready.
    OBJECT_NOT_FOUND = -704,       ///< Object not found.
    OBJECT_ALREADY_EXISTS = -705,  ///< Object already exists.
    OBJECT_HAS_LEASE = -706,       ///< Object has lease.
    LEASE_EXPIRED = -707,  ///< Lease expired before data transfer completed.

    // Transfer errors (Range: -800 to -899)
    TRANSFER_FAIL = -800,  ///< Transfer operation failed.

    // RPC errors (Range: -900 to -999)
    RPC_FAIL = -900,  ///< RPC operation failed.

    // High availability errors (Range: -1000 to -1099)
    ETCD_OPERATION_ERROR = -1000,   ///< etcd operation failed.
    ETCD_KEY_NOT_EXIST = -1001,     ///< key not found in etcd.
    ETCD_TRANSACTION_FAIL = -1002,  ///< etcd transaction failed.
    ETCD_CTX_CANCELLED = -1003,     ///< etcd context cancelled.
    UNAVAILABLE_IN_CURRENT_STATUS =
        -1010,  ///< Request cannot be done in current status.
    UNAVAILABLE_IN_CURRENT_MODE =
        -1011,  ///< Request cannot be done in current mode.

    // FILE errors (Range: -1100 to -1199)
    FILE_NOT_FOUND = -1100,       ///< File not found.
    FILE_OPEN_FAIL = -1101,       ///< Error open file or write to a exist file.
    FILE_READ_FAIL = -1102,       ///< Error reading file.
    FILE_WRITE_FAIL = -1103,      ///< Error writing file.
    FILE_INVALID_BUFFER = -1104,  ///< File buffer is wrong.
    FILE_LOCK_FAIL = -1105,       ///< File lock operation failed.
    FILE_INVALID_HANDLE = -1106,  ///< Invalid file handle.
};

int32_t toInt(ErrorCode errorCode) noexcept;
ErrorCode fromInt(int32_t errorCode) noexcept;

const std::string& toString(ErrorCode errorCode) noexcept;

inline std::ostream& operator<<(std::ostream& os,
                                const ErrorCode& errorCode) noexcept {
    return os << toString(errorCode);
}

/**
 * @brief Represents a contiguous memory region
 */
struct Slice {
    void* ptr{nullptr};
    size_t size{0};
};

const static uint64_t kMinSliceSize = facebook::cachelib::Slab::kMinAllocSize;
const static uint64_t kMaxSliceSize =
    facebook::cachelib::Slab::kSize - 16;  // should be lower than limit

/**
 * @brief Type of segments.
 */
enum class SegmentType {
    UNKNOWN = -1,
    MEMORY,
    FILE,
};

/**
 * @brief Stream operator for SegmentType
 */
inline std::ostream& operator<<(std::ostream& os,
                                const SegmentType& type) noexcept {
    static const std::unordered_map<SegmentType, std::string_view> type_strings{
        {SegmentType::UNKNOWN, "UNKNOWN"},
        {SegmentType::MEMORY, "MEMORY"},
        {SegmentType::FILE, "FILE"}};

    os << (type_strings.count(type) ? type_strings.at(type) : "UNKNOWN");
    return os;
}

/**
 * @brief Represents a contiguous storage region, could be memory or file.
 */
struct Segment {
    UUID id{0, 0};
<<<<<<< HEAD
    SegmentType type{SegmentType::UNKNOWN};
    std::string name{};  // The name of the segment, also might be the
                         // hostname of the server that owns the segment
    uintptr_t base{0};
    size_t size{0};
    // For a file segment, this will be the path of the file.
    std::string path{};
    // For a file segment, this will be the id of the file buffer.
    FileBufferID file_id{0};
    Segment() = default;
    Segment(const UUID& id, const std::string& name, uintptr_t base,
            size_t size)
        : id(id),
          type(SegmentType::MEMORY),
          name(name),
          base(base),
          size(size) {}
    Segment(const UUID& id, const std::string& name, uintptr_t base,
            size_t size, const std::string& path, FileBufferID file_id)
        : id(id),
          type(SegmentType::FILE),
          name(name),
          base(base),
          size(size),
          path(path),
          file_id(file_id) {}
};
YLT_REFL(Segment, id, type, name, base, size, path, file_id);
=======
    std::string name{};  // Logical segment name used for preferred allocation
    uintptr_t base{0};
    size_t size{0};
    // TE p2p endpoint (ip:port) for transport-only addressing
    std::string te_endpoint{};
    Segment() = default;
};
YLT_REFL(Segment, id, name, base, size, te_endpoint);
>>>>>>> cadaabc6

/**
 * @brief Client status from the master's perspective
 */
enum class ClientStatus {
    UNDEFINED = 0,  // Uninitialized
    OK,             // Client is alive, no need to remount for now
    NEED_REMOUNT,   // Ping ttl expired, or the first time connect to master,
                    // so need to remount
};

/**
 * @brief Stream operator for ClientStatus
 */
inline std::ostream& operator<<(std::ostream& os,
                                const ClientStatus& status) noexcept {
    static const std::unordered_map<ClientStatus, std::string_view>
        status_strings{{ClientStatus::UNDEFINED, "UNDEFINED"},
                       {ClientStatus::OK, "OK"},
                       {ClientStatus::NEED_REMOUNT, "NEED_REMOUNT"}};

    os << (status_strings.count(status) ? status_strings.at(status)
                                        : "UNKNOWN");
    return os;
}

enum class BufferAllocatorType {
    CACHELIB = 0,  // CachelibBufferAllocator
    OFFSET = 1,    // OffsetBufferAllocator
};

/**
 * @brief Stream operator for BufferAllocatorType
 */
inline std::ostream& operator<<(std::ostream& os,
                                const BufferAllocatorType& type) noexcept {
    static const std::unordered_map<BufferAllocatorType, std::string_view>
        type_strings{{BufferAllocatorType::CACHELIB, "CACHELIB"},
                     {BufferAllocatorType::OFFSET, "OFFSET"}};

    os << (type_strings.count(type) ? type_strings.at(type) : "UNKNOWN");
    return os;
}

}  // namespace mooncake<|MERGE_RESOLUTION|>--- conflicted
+++ resolved
@@ -195,45 +195,38 @@
  */
 struct Segment {
     UUID id{0, 0};
-<<<<<<< HEAD
     SegmentType type{SegmentType::UNKNOWN};
     std::string name{};  // The name of the segment, also might be the
                          // hostname of the server that owns the segment
     uintptr_t base{0};
     size_t size{0};
+    std::string te_endpoint{};
     // For a file segment, this will be the path of the file.
     std::string path{};
     // For a file segment, this will be the id of the file buffer.
     FileBufferID file_id{0};
     Segment() = default;
     Segment(const UUID& id, const std::string& name, uintptr_t base,
-            size_t size)
+            size_t size, const std::string& te_endpoint)
         : id(id),
           type(SegmentType::MEMORY),
           name(name),
           base(base),
-          size(size) {}
+          size(size),
+          te_endpoint(te_endpoint) {}
     Segment(const UUID& id, const std::string& name, uintptr_t base,
-            size_t size, const std::string& path, FileBufferID file_id)
+            size_t size, const std::string& te_endpoint,
+            const std::string& path, FileBufferID file_id)
         : id(id),
           type(SegmentType::FILE),
           name(name),
           base(base),
           size(size),
+          te_endpoint(te_endpoint),
           path(path),
           file_id(file_id) {}
 };
-YLT_REFL(Segment, id, type, name, base, size, path, file_id);
-=======
-    std::string name{};  // Logical segment name used for preferred allocation
-    uintptr_t base{0};
-    size_t size{0};
-    // TE p2p endpoint (ip:port) for transport-only addressing
-    std::string te_endpoint{};
-    Segment() = default;
-};
-YLT_REFL(Segment, id, name, base, size, te_endpoint);
->>>>>>> cadaabc6
+YLT_REFL(Segment, id, type, name, base, size, te_endpoint, path, file_id);
 
 /**
  * @brief Client status from the master's perspective
