#pragma once

#include <atomic>
#include <condition_variable>
#include <cstring>
#include <memory>
#include <mutex>
#include <optional>
#include <ostream>
#include <queue>
#include <string>
#include <thread>
#include <vector>

#include "transfer_engine.h"
#include "transport/transport.h"
#include "types.h"
#include "storage_backend.h"

namespace mooncake {

/**
 * @brief Transfer strategy enumeration
 */
enum class TransferStrategy {
    LOCAL_MEMCPY = 0,     // Local memory copy using memcpy
    TRANSFER_ENGINE = 1,  // Remote transfer using transfer engine
    FILE_READ = 2         // File read operation
};

/**
 * @brief Stream operator for TransferStrategy
 */
inline std::ostream& operator<<(std::ostream& os,
                                const TransferStrategy& strategy) noexcept {
    switch (strategy) {
        case TransferStrategy::LOCAL_MEMCPY:
            return os << "LOCAL_MEMCPY";
        case TransferStrategy::TRANSFER_ENGINE:
            return os << "TRANSFER_ENGINE";
        case TransferStrategy::FILE_READ:
            return os << "FILE_READ";
        default:
            return os << "UNKNOWN";
    }
}

/**
 * @brief Abstract base class for operation state management
 *
 * This class encapsulates the common state and behavior for async transfer
 * operations. Derived classes implement strategy-specific waiting logic.
 */
class OperationState {
   public:
    OperationState() = default;
    virtual ~OperationState() = default;

    // Non-copyable, non-movable
    OperationState(const OperationState&) = delete;
    OperationState& operator=(const OperationState&) = delete;
    OperationState(OperationState&&) = delete;
    OperationState& operator=(OperationState&&) = delete;

    /**
     * @brief Check if the operation has completed
     */
    virtual bool is_completed() = 0;

    /**
     * @brief Get the operation result. Make sure to call is_completed() first.
     */
    ErrorCode get_result() const {  // lock mutex
        std::lock_guard<std::mutex> lock(mutex_);
        assert(result_.has_value() &&
               "get_result() called on an incomplete or failed-to-set "
               "operation state.");
        return result_.value_or(ErrorCode::INVALID_PARAMS);
    }

    /**
     * @brief Get the transfer strategy
     */
    virtual TransferStrategy get_strategy() const = 0;

    /**
     * @brief Wait for the operation to complete (strategy-specific
     * implementation)
     */
    virtual void wait_for_completion() = 0;

   protected:
    std::optional<ErrorCode> result_ = std::nullopt;
    mutable std::mutex mutex_;
    std::condition_variable cv_;
};

/**
 * @brief Operation state for local memcpy transfers
 */
class MemcpyOperationState : public OperationState {
   public:
    bool is_completed() override {
        std::lock_guard<std::mutex> lock(mutex_);
        return result_.has_value();
    }

    void set_completed(ErrorCode error_code) {
        {
            std::lock_guard<std::mutex> lock(mutex_);
            assert(!result_.has_value());
            result_.emplace(error_code);
        }
        cv_.notify_all();
    }

    void wait_for_completion() override {
        std::unique_lock<std::mutex> lock(mutex_);
        cv_.wait(lock, [this] { return result_.has_value(); });
    }

    TransferStrategy get_strategy() const override {
        return TransferStrategy::LOCAL_MEMCPY;
    }
};

class FilereadOperationState : public OperationState {
   public:
    bool is_completed() override {
        std::lock_guard<std::mutex> lock(mutex_);
        return result_.has_value();
    }

    void set_completed(ErrorCode error_code) {
        {
            std::lock_guard<std::mutex> lock(mutex_);
            assert(!result_.has_value());
            result_.emplace(error_code);
        }
        cv_.notify_all();
    }

    void wait_for_completion() override {
        std::unique_lock<std::mutex> lock(mutex_);
        cv_.wait(lock, [this] { return result_.has_value(); });
    }

    TransferStrategy get_strategy() const override {
        return TransferStrategy::FILE_READ;
    }
};

/**
 * @brief Operation state for transfer engine operations
 */
class TransferEngineOperationState : public OperationState {
   public:
    TransferEngineOperationState(TransferEngine& engine, BatchID batch_id,
                                 size_t batch_size)
        : engine_(engine), batch_id_(batch_id), batch_size_(batch_size) {
        CHECK(batch_id_ != Transport::INVALID_BATCH_ID)
            << "Invalid batch ID for transfer engine operation";
    }

    ~TransferEngineOperationState() { engine_.freeBatchID(batch_id_); }

    bool is_completed() override;

    void wait_for_completion() override;

    TransferStrategy get_strategy() const override {
        return TransferStrategy::TRANSFER_ENGINE;
    }

   private:
    /**
     * @brief Check the current completion status of the task, make sure to lock
     * the mutex before calling this function.
     * Updates the internal state and returns true if the task is completed.
     */
    void check_task_status();

    void set_result_internal(ErrorCode error_code);

    TransferEngine& engine_;
    BatchID batch_id_;
    size_t batch_size_;
};

/**
 * @brief Represents the future result of an asynchronous transfer operation
 *
 * This class provides a std::future-like interface for asynchronous transfer
 * operations. Users can check completion status, wait for results, or get the
 * final error code.
 */
class TransferFuture {
   public:
    explicit TransferFuture(std::shared_ptr<OperationState> state);

    // Non-copyable but movable
    TransferFuture(const TransferFuture&) = delete;
    TransferFuture& operator=(const TransferFuture&) = delete;
    TransferFuture(TransferFuture&&) = default;
    TransferFuture& operator=(TransferFuture&&) = default;

    /**
     * @brief Check if the operation has completed (non-blocking)
     * @return true if the operation is finished, false otherwise
     */
    bool isReady() const;

    /**
     * @brief Wait for the operation to complete (blocking)
     * @return ErrorCode indicating success or failure
     */
    ErrorCode wait();

    /**
     * @brief Get the result, waiting if necessary (blocking)
     * @return ErrorCode indicating success or failure
     */
    ErrorCode get();

    /**
     * @brief Get the transfer strategy used by this operation
     * @return TransferStrategy enum value
     */
    TransferStrategy strategy() const;

   private:
    std::shared_ptr<OperationState> state_;
};

/**
 * @brief Memory copy operation descriptor
 */
struct MemcpyOperation {
    void* dest;
    const void* src;
    size_t size;

    MemcpyOperation(void* d, const void* s, size_t sz)
        : dest(d), src(s), size(sz) {}
};

/**
 * @brief Memcpy task for async execution
 */
struct MemcpyTask {
    std::vector<MemcpyOperation> operations;
    std::shared_ptr<MemcpyOperationState> state;

    MemcpyTask(std::vector<MemcpyOperation> ops,
               std::shared_ptr<MemcpyOperationState> s)
        : operations(std::move(ops)), state(std::move(s)) {}
};

/**
 * @brief Thread pool for asynchronous memcpy operations
 *
 * This class manages a single worker thread that executes memcpy operations
 * asynchronously.
 */
class MemcpyWorkerPool {
   public:
    explicit MemcpyWorkerPool();
    ~MemcpyWorkerPool();

    // Non-copyable, non-movable
    MemcpyWorkerPool(const MemcpyWorkerPool&) = delete;
    MemcpyWorkerPool& operator=(const MemcpyWorkerPool&) = delete;
    MemcpyWorkerPool(MemcpyWorkerPool&&) = delete;
    MemcpyWorkerPool& operator=(MemcpyWorkerPool&&) = delete;

    /**
     * @brief Submit a memcpy task for async execution
     * @param task The memcpy task to execute
     */
    void submitTask(MemcpyTask task);

   private:
    void workerThread();

    std::vector<std::thread> workers_;
    std::queue<MemcpyTask> task_queue_;
    std::mutex queue_mutex_;
    std::condition_variable queue_cv_;
    std::atomic<bool> shutdown_;
};

/**
 * @brief Fileread task for async execution
 */
struct FilereadTask {
    std::string file_path;
    size_t object_size;
    std::vector<Slice> slices;
    std::shared_ptr<FilereadOperationState> state;

<<<<<<< HEAD
    FilereadTask(const std::string &path,
            size_t size,
            const std::vector<Slice>& slices_ref,
            std::shared_ptr<FilereadOperationState> s)
    : file_path(path),
        object_size(size),
        slices(slices_ref),
        state(std::move(s)) {}
=======
    FilereadTask(const std::string& path, size_t size,
                 const std::vector<Slice>& slices_ref,
                 std::shared_ptr<FilereadOperationState> s)
        : file_path(path),
          file_size(size),
          slices(slices_ref),
          state(std::move(s)) {}
>>>>>>> e386b1bf
};

/**
 * @brief Thread pool for asynchronous memcpy operations
 *
 * This class manages a single worker thread that executes memcpy operations
 * asynchronously.
 */
class FilereadWorkerPool {
   public:
    explicit FilereadWorkerPool(std::shared_ptr<StorageBackend>& backend);
    ~FilereadWorkerPool();

    // Non-copyable, non-movable
    FilereadWorkerPool(const FilereadWorkerPool&) = delete;
    FilereadWorkerPool& operator=(const FilereadWorkerPool&) = delete;
    FilereadWorkerPool(FilereadWorkerPool&&) = delete;
    FilereadWorkerPool& operator=(FilereadWorkerPool&&) = delete;

    /**
     * @brief Submit a memcpy task for async execution
     * @param task The memcpy task to execute
     */
    void submitTask(FilereadTask task);

   private:
    void workerThread();

    std::vector<std::thread> workers_;
    std::queue<FilereadTask> task_queue_;
    std::mutex queue_mutex_;
    std::condition_variable queue_cv_;
    std::atomic<bool> shutdown_;
    std::shared_ptr<StorageBackend> backend_;
};

/**
 * @brief Submitter class for asynchronous transfer operations
 *
 * This class analyzes transfer requirements, selects optimal strategies, and
 * immediately submits operations returning TransferFuture objects for result
 * tracking.
 */
class TransferSubmitter {
   public:
    explicit TransferSubmitter(TransferEngine& engine,
                               const std::string& local_hostname,
                               std::shared_ptr<StorageBackend>& backend);

    /**
     * @brief Submit an asynchronous transfer operation
     *
     * Analyzes the transfer requirements, selects the optimal strategy,
     * and immediately submits the operation. Returns a TransferFuture
     * that can be used to track completion and get results.
     *
     * @param handles Buffer descriptors for the transfer
     * @param slices Memory slices for the transfer
     * @param op_code Transfer operation (READ/WRITE)
     * @return TransferFuture representing the async operation, or nullopt on
     * failure
     */
    std::optional<TransferFuture> submit(
        const Replica::Descriptor& replica, std::vector<Slice>& slices,
        Transport::TransferRequest::OpCode op_code);

   private:
    TransferEngine& engine_;
    const std::string local_hostname_;
    std::unique_ptr<MemcpyWorkerPool> memcpy_pool_;
    std::unique_ptr<FilereadWorkerPool> fileread_pool_;
    bool memcpy_enabled_;

    /**
     * @brief Select the optimal transfer strategy
     */
    TransferStrategy selectStrategy(
        const std::vector<AllocatedBuffer::Descriptor>& handles,
        const std::vector<Slice>& slices) const;

    /**
     * @brief Check if all handles refer to local segments
     */
    bool isLocalTransfer(
        const std::vector<AllocatedBuffer::Descriptor>& handles) const;

    /**
     * @brief Validate transfer parameters
     */
    bool validateTransferParams(
        const std::vector<AllocatedBuffer::Descriptor>& handles,
        const std::vector<Slice>& slices) const;

    /**
     * @brief Submit memcpy operation asynchronously
     */
    std::optional<TransferFuture> submitMemcpyOperation(
        const std::vector<AllocatedBuffer::Descriptor>& handles,
        std::vector<Slice>& slices, Transport::TransferRequest::OpCode op_code);

    /**
     * @brief Submit transfer engine operation asynchronously
     */
    std::optional<TransferFuture> submitTransferEngineOperation(
        const std::vector<AllocatedBuffer::Descriptor>& handles,
        std::vector<Slice>& slices, Transport::TransferRequest::OpCode op_code);

    std::optional<TransferFuture> submitFileReadOperation(
        const Replica::Descriptor& replica, std::vector<Slice>& slices,
        Transport::TransferRequest::OpCode op_code);
};

}  // namespace mooncake<|MERGE_RESOLUTION|>--- conflicted
+++ resolved
@@ -298,24 +298,14 @@
     std::vector<Slice> slices;
     std::shared_ptr<FilereadOperationState> state;
 
-<<<<<<< HEAD
     FilereadTask(const std::string &path,
             size_t size,
             const std::vector<Slice>& slices_ref,
             std::shared_ptr<FilereadOperationState> s)
-    : file_path(path),
-        object_size(size),
-        slices(slices_ref),
-        state(std::move(s)) {}
-=======
-    FilereadTask(const std::string& path, size_t size,
-                 const std::vector<Slice>& slices_ref,
-                 std::shared_ptr<FilereadOperationState> s)
         : file_path(path),
-          file_size(size),
+          object_size(size),
           slices(slices_ref),
           state(std::move(s)) {}
->>>>>>> e386b1bf
 };
 
 /**
