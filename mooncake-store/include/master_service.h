--- conflicted
+++ resolved
@@ -60,23 +60,6 @@
     };
 
    public:
-<<<<<<< HEAD
-    MasterService(bool enable_gc = true,
-                  uint64_t default_kv_lease_ttl = DEFAULT_DEFAULT_KV_LEASE_TTL,
-                  uint64_t default_kv_soft_pin_ttl = DEFAULT_KV_SOFT_PIN_TTL_MS,
-                  bool allow_evict_soft_pinned_objects =
-                      DEFAULT_ALLOW_EVICT_SOFT_PINNED_OBJECTS,
-                  double eviction_ratio = DEFAULT_EVICTION_RATIO,
-                  double eviction_high_watermark_ratio =
-                      DEFAULT_EVICTION_HIGH_WATERMARK_RATIO,
-                  ViewVersionId view_version = 0,
-                  int64_t client_live_ttl_sec = DEFAULT_CLIENT_LIVE_TTL_SEC,
-                  bool enable_ha = false,
-                  const std::string& cluster_id = DEFAULT_CLUSTER_ID,
-                  const std::string& root_fs_dir = DEFAULT_ROOT_FS_DIR, 
-                  BufferAllocatorType memory_allocator =
-                      BufferAllocatorType::CACHELIB);
-=======
     MasterService(
         bool enable_gc = true,
         uint64_t default_kv_lease_ttl = DEFAULT_DEFAULT_KV_LEASE_TTL,
@@ -90,8 +73,8 @@
         int64_t client_live_ttl_sec = DEFAULT_CLIENT_LIVE_TTL_SEC,
         bool enable_ha = false,
         const std::string& cluster_id = DEFAULT_CLUSTER_ID,
+        const std::string& root_fs_dir = DEFAULT_ROOT_FS_DIR, 
         BufferAllocatorType memory_allocator = BufferAllocatorType::CACHELIB);
->>>>>>> e386b1bf
     ~MasterService();
 
     /**
