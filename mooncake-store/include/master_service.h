--- conflicted
+++ resolved
@@ -22,11 +22,8 @@
 #include "segment.h"
 #include "types.h"
 #include "master_config.h"
-<<<<<<< HEAD
 #include "rpc_types.h"
-=======
 #include "replica.h"
->>>>>>> af4fb4d5
 
 namespace mooncake {
 // Forward declarations
