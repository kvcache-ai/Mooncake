#pragma once

#include <atomic>
#include <boost/functional/hash.hpp>
#include <boost/lockfree/queue.hpp>
#include <chrono>
#include <cstdint>
#include <memory>
#include <optional>
#include <shared_mutex>
#include <string>
#include <thread>
#include <unordered_map>
#include <unordered_set>
#include <vector>
#include <ylt/util/expected.hpp>
#include <ylt/util/tl/expected.hpp>

#include "allocation_strategy.h"
#include "mutex.h"
#include "segment.h"
#include "types.h"

namespace mooncake {
// Forward declarations
class AllocationStrategy;
class EvictionStrategy;

// Structure to store garbage collection tasks
struct GCTask {
    std::string key;
    std::chrono::steady_clock::time_point deletion_time;

    GCTask() = default;

    GCTask(const std::string& k, std::chrono::milliseconds delay)
        : key(k), deletion_time(std::chrono::steady_clock::now() + delay) {}

    bool is_ready() const {
        return std::chrono::steady_clock::now() >= deletion_time;
    }
};

/*
 * @brief MasterService is the main class for the master server.
 * Lock order: To avoid deadlocks, the following lock order should be followed:
 * 1. client_mutex_
 * 2. metadata_shards_[shard_idx_].mutex
 * 3. segment_mutex_
 */
class MasterService {
   private:
    // Comparator for GC tasks priority queue
    struct GCTaskComparator {
        bool operator()(GCTask* a, GCTask* b) const {
            return a->deletion_time > b->deletion_time;
        }
    };

   public:
    MasterService(bool enable_gc = true,
                  uint64_t default_kv_lease_ttl = DEFAULT_DEFAULT_KV_LEASE_TTL,
                  uint64_t default_kv_soft_pin_ttl = DEFAULT_KV_SOFT_PIN_TTL_MS,
                  bool allow_evict_soft_pinned_objects = DEFAULT_ALLOW_EVICT_SOFT_PINNED_OBJECTS,
                  double eviction_ratio = DEFAULT_EVICTION_RATIO,
                  double eviction_high_watermark_ratio =
                      DEFAULT_EVICTION_HIGH_WATERMARK_RATIO,
                  ViewVersionId view_version = 0,
                  int64_t client_live_ttl_sec = DEFAULT_CLIENT_LIVE_TTL_SEC,
                  bool enable_ha = false,
                  const std::string& cluster_id = DEFAULT_CLUSTER_ID);
    ~MasterService();

    /**
     * @brief Mount a memory segment for buffer allocation. This function is
     * idempotent.
     * @return ErrorCode::OK on success,
     *         ErrorCode::INVALID_PARAMS on invalid parameters,
     *         ErrorCode::UNAVAILABLE_IN_CURRENT_STATUS if the segment cannot
     *         be mounted temporarily,
     *         ErrorCode::INTERNAL_ERROR on internal errors.
     */
    auto MountSegment(const Segment& segment, const UUID& client_id)
        -> tl::expected<void, ErrorCode>;

    /**
     * @brief Re-mount segments, invoked when the client is the first time to
     * connect to the master or the client Ping TTL is expired and need
     * to remount. This function is idempotent. Client should retry if the
     * return code is not ErrorCode::OK.
     * @return ErrorCode::OK means either all segments are remounted
     * successfully or the fail is not solvable by a new remount request.
     *         ErrorCode::UNAVAILABLE_IN_CURRENT_STATUS if the segment cannot
     *         be mounted temporarily.
     *         ErrorCode::INTERNAL_ERROR if something temporary error happens.
     */
    auto ReMountSegment(const std::vector<Segment>& segments,
                        const UUID& client_id) -> tl::expected<void, ErrorCode>;

    /**
     * @brief Unmount a memory segment. This function is idempotent.
     * @return ErrorCode::OK on success,
     *         ErrorCode::UNAVAILABLE_IN_CURRENT_STATUS if the segment is
     *         currently unmounting.
     */
    auto UnmountSegment(const UUID& segment_id, const UUID& client_id)
        -> tl::expected<void, ErrorCode>;

    /**
     * @brief Check if an object exists
     * @return ErrorCode::OK if exists, otherwise return other ErrorCode
     */
    auto ExistKey(const std::string& key) -> tl::expected<bool, ErrorCode>;

    std::vector<tl::expected<bool, ErrorCode>> BatchExistKey(
        const std::vector<std::string>& keys);

    /**
     * @brief Fetch all keys
     * @return ErrorCode::OK if exists
     */
    auto GetAllKeys() -> tl::expected<std::vector<std::string>, ErrorCode>;

    /**
     * @brief Fetch all segments, each node has a unique real client with fixed
     * segment name : segment name, preferred format : {ip}:{port}, bad format :
     * localhost:{port}
     * @return ErrorCode::OK if exists
     */
    auto GetAllSegments() -> tl::expected<std::vector<std::string>, ErrorCode>;

    /**
     * @brief Query a segment's capacity and used size in bytes.
     * Conductor should use these information to schedule new requests.
     * @return ErrorCode::OK if exists
     */
    auto QuerySegments(const std::string& segment)
        -> tl::expected<std::pair<size_t, size_t>, ErrorCode>;

    /**
     * @brief Get list of replicas for an object
     * @param[out] replica_list Vector to store replica information
     * @return ErrorCode::OK on success, ErrorCode::REPLICA_IS_NOT_READY if not
     * ready
     */
    auto GetReplicaList(std::string_view key)
        -> tl::expected<std::vector<Replica::Descriptor>, ErrorCode>;

    /**
     * @brief Get list of replicas for a batch of objects
     * @param[out] batch_replica_list Vector to store replicas information for
     * slices
     */
    std::vector<tl::expected<std::vector<Replica::Descriptor>, ErrorCode>>
    BatchGetReplicaList(const std::vector<std::string>& keys);

    /**
     * @brief Mark a key for garbage collection after specified delay
     * @param key The key to be garbage collected
     * @param delay_ms Delay in milliseconds before removing the key
     * @return ErrorCode::OK on success
     */
    auto MarkForGC(const std::string& key, uint64_t delay_ms)
        -> tl::expected<void, ErrorCode>;

    /**
     * @brief Start a put operation for an object
     * @param[out] replica_list Vector to store replica information for slices
     * @return ErrorCode::OK on success, ErrorCode::OBJECT_NOT_FOUND if exists,
     *         ErrorCode::NO_AVAILABLE_HANDLE if allocation fails,
     *         ErrorCode::INVALID_PARAMS if slice size is invalid
     */
    auto PutStart(const std::string& key, uint64_t value_length,
                  const std::vector<uint64_t>& slice_lengths,
                  const ReplicateConfig& config)
        -> tl::expected<std::vector<Replica::Descriptor>, ErrorCode>;

    /**
     * @brief Complete a put operation
     * @return ErrorCode::OK on success, ErrorCode::OBJECT_NOT_FOUND if not
     * found, ErrorCode::INVALID_WRITE if replica status is invalid
     */
    auto PutEnd(const std::string& key) -> tl::expected<void, ErrorCode>;

    /**
     * @brief Revoke a put operation
     * @return ErrorCode::OK on success, ErrorCode::OBJECT_NOT_FOUND if not
     * found, ErrorCode::INVALID_WRITE if replica status is invalid
     */
    auto PutRevoke(const std::string& key) -> tl::expected<void, ErrorCode>;

    /**
     * @brief Start a batch of put operations for N objects
     * @param[out] replica_list Vector to store replica information for slices
     * @return ErrorCode::OK on success, ErrorCode::OBJECT_NOT_FOUND if exists,
     *         ErrorCode::NO_AVAILABLE_HANDLE if allocation fails,
     *         ErrorCode::INVALID_PARAMS if slice size is invalid
     */
    std::vector<tl::expected<std::vector<Replica::Descriptor>, ErrorCode>>
    BatchPutStart(const std::vector<std::string>& keys,
                  const std::vector<uint64_t>& value_lengths,
                  const std::vector<std::vector<uint64_t>>& slice_lengths,
                  const ReplicateConfig& config);

    /**
     * @brief Complete a batch of put operations
     * @return ErrorCode::OK on success, ErrorCode::OBJECT_NOT_FOUND if not
     * found, ErrorCode::INVALID_WRITE if replica status is invalid
     */
    std::vector<tl::expected<void, ErrorCode>> BatchPutEnd(
        const std::vector<std::string>& keys);

    /**
     * @brief Revoke a batch of put operations
     * @return ErrorCode::OK on success, ErrorCode::OBJECT_NOT_FOUND if not
     * found, ErrorCode::INVALID_WRITE if replica status is invalid
     */
    std::vector<tl::expected<void, ErrorCode>> BatchPutRevoke(
        const std::vector<std::string>& keys);

    /**
     * @brief Remove an object and its replicas
     * @return ErrorCode::OK on success, ErrorCode::OBJECT_NOT_FOUND if not
     * found
     */
    auto Remove(const std::string& key) -> tl::expected<void, ErrorCode>;

    /**
     * @brief Remove all objects and their replicas
     * @return return the number of objects removed
     */
    long RemoveAll();

    /**
     * @brief Get the count of keys
     * @return The count of keys
     */
    size_t GetKeyCount() const;

    /**
     * @brief Heartbeat from client
     * @param client_id The uuid of the client
     * @param[out] view_version The view version of the master
     * @param[out] client_status The status of the client from the master
     * @return ErrorCode::OK on success, ErrorCode::INTERNAL_ERROR if the client
     *         ping queue is full
     */
    auto Ping(const UUID& client_id)
        -> tl::expected<std::pair<ViewVersionId, ClientStatus>, ErrorCode>;

    /**
     * @brief Get the master service cluster ID to use as subdirectory name
     * @return ErrorCode::OK on success, ErrorCode::INTERNAL_ERROR if cluster ID
     * is not set
     */
    tl::expected<std::string, ErrorCode> GetFsdir() const;

   private:
    // GC thread function
    void GCThreadFunc();

    // BatchEvict evicts objects in a near-LRU way, i.e., prioritizes to evict
    // object with smaller lease timeout. It has two passes. The first pass only
    // evicts objects without soft pin. The second pass prioritizes objects
    // without soft pin, but also allows to evict soft pinned objects if
    // allow_evict_soft_pinned_objects_ is true. The first pass tries fulfill
    // evict ratio target. If the actual evicted ratio is less than
    // evict_ratio_lowerbound, the second pass will be triggered and try to
    // fulfill evict ratio lowerbound.
    void BatchEvict(double evict_ratio_target, double evict_ratio_lowerbound);

    // Clear invalid handles in all shards
    void ClearInvalidHandles();

    // Internal data structures
    struct ObjectMetadata {
        // RAII-style metric management
        ~ObjectMetadata() { MasterMetricManager::instance().dec_key_count(1); }

        ObjectMetadata() = delete;

        ObjectMetadata(size_t value_length, std::vector<Replica>&& reps)
            : replicas(std::move(reps)),
              size(value_length),
              lease_timeout(std::chrono::steady_clock::now()) {
            MasterMetricManager::instance().inc_key_count(1);
        }

        ObjectMetadata(const ObjectMetadata&) = delete;
        ObjectMetadata& operator=(const ObjectMetadata&) = delete;
        ObjectMetadata(ObjectMetadata&&) = delete;
        ObjectMetadata& operator=(ObjectMetadata&&) = delete;

        std::vector<Replica> replicas;
        size_t size;
<<<<<<< HEAD
        // Default constructor, creates a time_point representing
        // the Clock's epoch (i.e., time_since_epoch() is zero).
        std::chrono::steady_clock::time_point lease_timeout;  // hard lease
        std::optional<std::chrono::steady_clock::time_point>
            soft_pin_timeout;  // optional soft pin, only set for vip objects
=======
        std::chrono::steady_clock::time_point lease_timeout;
>>>>>>> bde2fcaa

        // Check if there are some replicas with a different status than the
        // given value. If there are, return the status of the first replica
        // that is not equal to the given value. Otherwise, return false.
        std::optional<ReplicaStatus> HasDiffRepStatus(
            ReplicaStatus status) const {
            for (const auto& replica : replicas) {
                if (replica.status() != status) {
                    return replica.status();
                }
            }
            return {};
        }

        void EnableSoftPin() {
            soft_pin_timeout.emplace();
        }

        // Grant a lease with timeout as now() + ttl, only update if the new
        // timeout is larger
        void GrantLease(const uint64_t ttl, const uint64_t soft_ttl) {
            std::chrono::steady_clock::time_point now =
                std::chrono::steady_clock::now();
            lease_timeout =
                std::max(lease_timeout, now + std::chrono::milliseconds(ttl));
            if (soft_pin_timeout) {
                soft_pin_timeout =
                    std::max(*soft_pin_timeout,
                             now + std::chrono::milliseconds(soft_ttl));
            }
        }

        // Check if the lease has expired
        bool IsLeaseExpired() const {
            return std::chrono::steady_clock::now() >= lease_timeout;
        }

        // Check if the lease has expired
        bool IsLeaseExpired(std::chrono::steady_clock::time_point& now) const {
            return now >= lease_timeout;
        }

        // Check if is in soft pin status
        bool IsSoftPinned() const {
            return soft_pin_timeout &&
                   std::chrono::steady_clock::now() < *soft_pin_timeout;
        }

        // Check if is in soft pin status
        bool IsSoftPinned(
            std::chrono::steady_clock::time_point& now) const {
            return soft_pin_timeout && now < *soft_pin_timeout;
        }
    };

    // Segment management
    SegmentManager segment_manager_;
    std::shared_ptr<AllocationStrategy> allocation_strategy_;

    static constexpr size_t kNumShards = 1024;  // Number of metadata shards

    // Sharded metadata maps and their mutexes
    struct MetadataShard {
        mutable Mutex mutex;
        std::unordered_map<std::string, ObjectMetadata> metadata
            GUARDED_BY(mutex);
    };
    std::array<MetadataShard, kNumShards> metadata_shards_;

    // Helper to get shard index from key
    size_t getShardIndex(const std::string& key) const {
        return std::hash<std::string>{}(key) % kNumShards;
    }

    // Helper to clean up stale handles pointing to unmounted segments
    bool CleanupStaleHandles(ObjectMetadata& metadata);

    // GC related members
    static constexpr size_t kGCQueueSize = 10 * 1024;  // Size of the GC queue
    boost::lockfree::queue<GCTask*> gc_queue_{kGCQueueSize};
    std::thread gc_thread_;
    std::atomic<bool> gc_running_{false};
    bool enable_gc_{true};  // Flag to enable/disable garbage collection
    static constexpr uint64_t kGCThreadSleepMs =
        10;  // 10 ms sleep between GC and eviction checks

    // Lease related members
    const uint64_t default_kv_lease_ttl_;  // in milliseconds
    const uint64_t default_kv_soft_pin_ttl_;  // in milliseconds
    const bool allow_evict_soft_pinned_objects_;

    // Eviction related members
    std::atomic<bool> need_eviction_{
        false};  // Set to trigger eviction when not enough space left
    const double eviction_ratio_;                 // in range [0.0, 1.0]
    const double eviction_high_watermark_ratio_;  // in range [0.0, 1.0]

    // Helper class for accessing metadata with automatic locking and cleanup
    class MetadataAccessor {
       public:
        MetadataAccessor(MasterService* service, const std::string& key)
            : service_(service),
              key_(key),
              shard_idx_(service_->getShardIndex(key)),
              lock_(&service_->metadata_shards_[shard_idx_].mutex),
              it_(service_->metadata_shards_[shard_idx_].metadata.find(key)) {
            // Automatically clean up invalid handles
            if (it_ != service_->metadata_shards_[shard_idx_].metadata.end()) {
                if (service_->CleanupStaleHandles(it_->second)) {
                    service_->metadata_shards_[shard_idx_].metadata.erase(it_);
                    it_ = service_->metadata_shards_[shard_idx_].metadata.end();
                }
            }
        }

        // Check if metadata exists
        bool Exists() const NO_THREAD_SAFETY_ANALYSIS {
            return it_ != service_->metadata_shards_[shard_idx_].metadata.end();
        }

        // Get metadata (only call when Exists() is true)
        ObjectMetadata& Get() NO_THREAD_SAFETY_ANALYSIS { return it_->second; }

        // Delete current metadata (for PutRevoke or Remove operations)
        void Erase() NO_THREAD_SAFETY_ANALYSIS {
            service_->metadata_shards_[shard_idx_].metadata.erase(it_);
            it_ = service_->metadata_shards_[shard_idx_].metadata.end();
        }

       private:
        MasterService* service_;
        std::string key_;
        size_t shard_idx_;
        MutexLocker lock_;
        std::unordered_map<std::string, ObjectMetadata>::iterator it_;
    };

    friend class MetadataAccessor;

    ViewVersionId view_version_;

    // Client related members
    mutable std::shared_mutex client_mutex_;
    std::unordered_set<UUID, boost::hash<UUID>>
        ok_client_;  // client with ok status
    void ClientMonitorFunc();
    std::thread client_monitor_thread_;
    std::atomic<bool> client_monitor_running_{false};
    static constexpr uint64_t kClientMonitorSleepMs =
        1000;  // 1000 ms sleep between client monitor checks
    // boost lockfree queue requires trivial assignment operator
    struct PodUUID {
        uint64_t first;
        uint64_t second;
    };
    static constexpr size_t kClientPingQueueSize =
        128 * 1024;  // Size of the client ping queue
    boost::lockfree::queue<PodUUID> client_ping_queue_{kClientPingQueueSize};
    const int64_t client_live_ttl_sec_;

    // if high availability features enabled
    const bool enable_ha_;

    // cluster id for persistent sub directory
    const std::string cluster_id_;
};

}  // namespace mooncake<|MERGE_RESOLUTION|>--- conflicted
+++ resolved
@@ -275,15 +275,25 @@
     // Internal data structures
     struct ObjectMetadata {
         // RAII-style metric management
-        ~ObjectMetadata() { MasterMetricManager::instance().dec_key_count(1); }
+        ~ObjectMetadata() {
+            MasterMetricManager::instance().dec_key_count(1);
+            if (soft_pin_timeout) {
+                MasterMetricManager::instance().dec_soft_pin_key_count(1);
+            }
+        }
 
         ObjectMetadata() = delete;
 
-        ObjectMetadata(size_t value_length, std::vector<Replica>&& reps)
+        ObjectMetadata(size_t value_length, std::vector<Replica>&& reps, bool enable_soft_pin)
             : replicas(std::move(reps)),
               size(value_length),
-              lease_timeout(std::chrono::steady_clock::now()) {
+              lease_timeout(),
+              soft_pin_timeout(std::nullopt) {
             MasterMetricManager::instance().inc_key_count(1);
+            if (enable_soft_pin) {
+                soft_pin_timeout.emplace();
+                MasterMetricManager::instance().inc_soft_pin_key_count(1);
+            }
         }
 
         ObjectMetadata(const ObjectMetadata&) = delete;
@@ -293,15 +303,11 @@
 
         std::vector<Replica> replicas;
         size_t size;
-<<<<<<< HEAD
         // Default constructor, creates a time_point representing
         // the Clock's epoch (i.e., time_since_epoch() is zero).
         std::chrono::steady_clock::time_point lease_timeout;  // hard lease
         std::optional<std::chrono::steady_clock::time_point>
             soft_pin_timeout;  // optional soft pin, only set for vip objects
-=======
-        std::chrono::steady_clock::time_point lease_timeout;
->>>>>>> bde2fcaa
 
         // Check if there are some replicas with a different status than the
         // given value. If there are, return the status of the first replica
@@ -314,10 +320,6 @@
                 }
             }
             return {};
-        }
-
-        void EnableSoftPin() {
-            soft_pin_timeout.emplace();
         }
 
         // Grant a lease with timeout as now() + ttl, only update if the new
