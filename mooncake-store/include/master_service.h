#pragma once

#include <atomic>
#include <boost/functional/hash.hpp>
#include <boost/lockfree/queue.hpp>
#include <chrono>
#include <cstdint>
#include <memory>
#include <optional>
#include <shared_mutex>
#include <string>
#include <thread>
#include <unordered_map>
#include <unordered_set>
#include <vector>

#include "allocation_strategy.h"
#include "mutex.h"
#include "segment.h"
#include "types.h"

namespace mooncake {
// Forward declarations
class AllocationStrategy;
class EvictionStrategy;

// Structure to store garbage collection tasks
struct GCTask {
    std::string key;
    std::chrono::steady_clock::time_point deletion_time;

    GCTask() = default;

    GCTask(const std::string& k, std::chrono::milliseconds delay)
        : key(k), deletion_time(std::chrono::steady_clock::now() + delay) {}

    bool is_ready() const {
        return std::chrono::steady_clock::now() >= deletion_time;
    }
};

/*
 * @brief MasterService is the main class for the master server.
 * Lock order: To avoid deadlocks, the following lock order should be followed:
 * 1. client_mutex_
 * 2. metadata_shards_[shard_idx_].mutex
 * 3. segment_mutex_
 */
class MasterService {
   private:
    // Comparator for GC tasks priority queue
    struct GCTaskComparator {
        bool operator()(GCTask* a, GCTask* b) const {
            return a->deletion_time > b->deletion_time;
        }
    };

   public:
    MasterService(bool enable_gc = true,
                  uint64_t default_kv_lease_ttl = DEFAULT_DEFAULT_KV_LEASE_TTL,
                  double eviction_ratio = DEFAULT_EVICTION_RATIO,
                  double eviction_high_watermark_ratio =
                      DEFAULT_EVICTION_HIGH_WATERMARK_RATIO,
                  ViewVersionId view_version = 0,
                  int64_t client_live_ttl_sec = DEFAULT_CLIENT_LIVE_TTL_SEC,
                  bool enable_ha = false);
    ~MasterService();

    /**
     * @brief Mount a memory segment for buffer allocation. This function is
     * idempotent.
     * @return ErrorCode::OK on success,
     *         ErrorCode::INVALID_PARAMS on invalid parameters,
     *         ErrorCode::UNAVAILABLE_IN_CURRENT_STATUS if the segment cannot
     *         be mounted temporarily,
     *         ErrorCode::INTERNAL_ERROR on internal errors.
     */
    ErrorCode MountSegment(const Segment& segment, const UUID& client_id);

    /**
     * @brief Re-mount segments, invoked when the client is the first time to
     * connect to the master or the client Ping TTL is expired and need
     * to remount. This function is idempotent. Client should retry if the
     * return code is not ErrorCode::OK.
     * @return ErrorCode::OK means either all segments are remounted
     * successfully or the fail is not solvable by a new remount request.
     *         ErrorCode::UNAVAILABLE_IN_CURRENT_STATUS if the segment cannot
     *         be mounted temporarily.
     *         ErrorCode::INTERNAL_ERROR if something temporary error happens.
     */
    ErrorCode ReMountSegment(const std::vector<Segment>& segments,
                             const UUID& client_id);

    /**
     * @brief Unmount a memory segment. This function is idempotent.
     * @return ErrorCode::OK on success,
     *         ErrorCode::UNAVAILABLE_IN_CURRENT_STATUS if the segment is
     *         currently unmounting.
     */
    ErrorCode UnmountSegment(const UUID& segment_id, const UUID& client_id);

    /**
     * @brief Check if an object exists
     * @return ErrorCode::OK if exists, otherwise return other ErrorCode
     */
    ErrorCode ExistKey(const std::string& key);

    /**
     * @brief Fetch all keys
     * @return ErrorCode::OK if exists
     */
    ErrorCode GetAllKeys(std::vector<std::string>& all_keys);

    /**
     * @brief Fetch all segments, each node has a unique real client with fixed
     * segment name : segment name, preferred format : {ip}:{port}, bad format :
     * localhost:{port}
     * @return ErrorCode::OK if exists
     */
    ErrorCode GetAllSegments(std::vector<std::string>& all_segments);

    /**
     * @brief Query a segment's capacity and used size in bytes.
     * Conductor should use these information to schedule new requests.
     * @return ErrorCode::OK if exists
     */
    ErrorCode QuerySegments(const std::string& segment, size_t& used,
                            size_t& capacity);

    /**
     * @brief Get list of replicas for an object
     * @param[out] replica_list Vector to store replica information
     * @return ErrorCode::OK on success, ErrorCode::REPLICA_IS_NOT_READY if not
     * ready
     */
    ErrorCode GetReplicaList(const std::string& key,
                             std::vector<Replica::Descriptor>& replica_list);

    /**
     * @brief Get list of replicas for a batch of objects
     * @param[out] batch_replica_list Vector to store replicas information for
     * slices
     */
    ErrorCode BatchGetReplicaList(
        const std::vector<std::string>& keys,
        std::unordered_map<std::string, std::vector<Replica::Descriptor>>&
            batch_replica_list);

    /**
     * @brief Mark a key for garbage collection after specified delay
     * @param key The key to be garbage collected
     * @param delay_ms Delay in milliseconds before removing the key
     * @return ErrorCode::OK on success
     */
    ErrorCode MarkForGC(const std::string& key, uint64_t delay_ms);

    /**
     * @brief Start a put operation for an object
     * @param[out] replica_list Vector to store replica information for slices
     * @return ErrorCode::OK on success, ErrorCode::OBJECT_NOT_FOUND if exists,
     *         ErrorCode::NO_AVAILABLE_HANDLE if allocation fails,
     *         ErrorCode::INVALID_PARAMS if slice size is invalid
     */
    ErrorCode PutStart(const std::string& key, uint64_t value_length,
                       const std::vector<uint64_t>& slice_lengths,
                       const ReplicateConfig& config,
                       std::vector<Replica::Descriptor>& replica_list);

    /**
     * @brief Complete a put operation
     * @return ErrorCode::OK on success, ErrorCode::OBJECT_NOT_FOUND if not
     * found, ErrorCode::INVALID_WRITE if replica status is invalid
     */
    ErrorCode PutEnd(const std::string& key);

    /**
     * @brief Revoke a put operation
     * @return ErrorCode::OK on success, ErrorCode::OBJECT_NOT_FOUND if not
     * found, ErrorCode::INVALID_WRITE if replica status is invalid
     */
    ErrorCode PutRevoke(const std::string& key);

    /**
     * @brief Start a batch of put operations for N objects
     * @param[out] replica_list Vector to store replica information for slices
     * @return ErrorCode::OK on success, ErrorCode::OBJECT_NOT_FOUND if exists,
     *         ErrorCode::NO_AVAILABLE_HANDLE if allocation fails,
     *         ErrorCode::INVALID_PARAMS if slice size is invalid
     */
    ErrorCode BatchPutStart(
        const std::vector<std::string>& keys,
        const std::unordered_map<std::string, uint64_t>& value_lengths,
        const std::unordered_map<std::string, std::vector<uint64_t>>&
            slice_lengths,
        const ReplicateConfig& config,
        std::unordered_map<std::string, std::vector<Replica::Descriptor>>&
            batch_replica_list);

    /**
     * @brief Complete a batch of put operations
     * @return ErrorCode::OK on success, ErrorCode::OBJECT_NOT_FOUND if not
     * found, ErrorCode::INVALID_WRITE if replica status is invalid
     */
    ErrorCode BatchPutEnd(const std::vector<std::string>& keys);

    /**
     * @brief Revoke a batch of put operations
     * @return ErrorCode::OK on success, ErrorCode::OBJECT_NOT_FOUND if not
     * found, ErrorCode::INVALID_WRITE if replica status is invalid
     */
    ErrorCode BatchPutRevoke(const std::vector<std::string>& keys);

    /**
     * @brief Remove an object and its replicas
     * @return ErrorCode::OK on success, ErrorCode::OBJECT_NOT_FOUND if not
     * found
     */
    ErrorCode Remove(const std::string& key);

    /**
     * @brief Remove all objects and their replicas
     * @return return the number of objects removed
     */
    long RemoveAll();

    /**
     * @brief Get the count of keys
     * @return The count of keys
     */
    size_t GetKeyCount() const;

    /**
<<<<<<< HEAD
     * @brief Get the master service session ID
     * @return ErrorCode::OK on success, ErrorCode::INTERNAL_ERROR if session ID is not set
     */
    ErrorCode GetSessionId(std::string& session_id) const; 
=======
     * @brief Heartbeat from client
     * @param client_id The uuid of the client
     * @param[out] view_version The view version of the master
     * @param[out] client_status The status of the client from the master
     * @return ErrorCode::OK on success, ErrorCode::INTERNAL_ERROR if the client
     *         ping queue is full
     */
    ErrorCode Ping(const UUID& client_id, ViewVersionId& view_version,
                   ClientStatus& client_status);
>>>>>>> 1a9f7f0b

   private:
    // GC thread function
    void GCThreadFunc();

    // Check all shards and try to evict some keys
    void BatchEvict(double eviction_ratio);

    // Clear invalid handles in all shards
    void ClearInvalidHandles();

    // Internal data structures
    struct ObjectMetadata {
        std::vector<Replica> replicas;
        size_t size;
        // Default constructor, creates a time_point representing
        // the Clock's epoch (i.e., time_since_epoch() is zero).
        std::chrono::steady_clock::time_point lease_timeout;

        // Check if there is some replica with a different status than the given
        // value. If there is, return the status of the first replica that is
        // not equal to the given value. Otherwise, return false.
        std::optional<ReplicaStatus> HasDiffRepStatus(
            ReplicaStatus status) const {
            for (const auto& replica : replicas) {
                if (replica.status() != status) {
                    return replica.status();
                }
            }
            return {};
        }

        // Grant a lease with timeout as now() + ttl, only update if the new
        // timeout is larger
        void GrantLease(const uint64_t ttl) {
            lease_timeout =
                std::max(lease_timeout, std::chrono::steady_clock::now() +
                                            std::chrono::milliseconds(ttl));
        }

        // Check if the lease has expired
        bool IsLeaseExpired() const {
            return std::chrono::steady_clock::now() >= lease_timeout;
        }

        // Check if the lease has expired
        bool IsLeaseExpired(std::chrono::steady_clock::time_point& now) const {
            return now >= lease_timeout;
        }
    };

    // Segment management
    SegmentManager segment_manager_;
    std::shared_ptr<AllocationStrategy> allocation_strategy_;

    static constexpr size_t kNumShards = 1024;  // Number of metadata shards

    // Sharded metadata maps and their mutexes
    struct MetadataShard {
        mutable Mutex mutex;
        std::unordered_map<std::string, ObjectMetadata> metadata
            GUARDED_BY(mutex);
    };
    std::array<MetadataShard, kNumShards> metadata_shards_;

    // Helper to get shard index from key
    size_t getShardIndex(const std::string& key) const {
        return std::hash<std::string>{}(key) % kNumShards;
    }

    // Helper to clean up stale handles pointing to unmounted segments
    bool CleanupStaleHandles(ObjectMetadata& metadata);

    // GC related members
    static constexpr size_t kGCQueueSize = 10 * 1024;  // Size of the GC queue
    boost::lockfree::queue<GCTask*> gc_queue_{kGCQueueSize};
    std::thread gc_thread_;
    std::atomic<bool> gc_running_{false};
    bool enable_gc_{true};  // Flag to enable/disable garbage collection
    static constexpr uint64_t kGCThreadSleepMs =
        10;  // 10 ms sleep between GC and eviction checks

    // Lease related members
    const uint64_t default_kv_lease_ttl_;  // in milliseconds

    // Eviction related members
    std::atomic<bool> need_eviction_{
        false};  // Set to trigger eviction when not enough space left
    const double eviction_ratio_;                 // in range [0.0, 1.0]
    const double eviction_high_watermark_ratio_;  // in range [0.0, 1.0]

    // session id for persistent sub directory
    std::string session_id_;

    // Helper class for accessing metadata with automatic locking and cleanup
    class MetadataAccessor {
       public:
        MetadataAccessor(MasterService* service, const std::string& key)
            : service_(service),
              key_(key),
              shard_idx_(service_->getShardIndex(key)),
              lock_(&service_->metadata_shards_[shard_idx_].mutex),
              it_(service_->metadata_shards_[shard_idx_].metadata.find(key)) {
            // Automatically clean up invalid handles
            if (it_ != service_->metadata_shards_[shard_idx_].metadata.end()) {
                if (service_->CleanupStaleHandles(it_->second)) {
                    service_->metadata_shards_[shard_idx_].metadata.erase(it_);
                    it_ = service_->metadata_shards_[shard_idx_].metadata.end();
                }
            }
        }

        // Check if metadata exists
        bool Exists() const NO_THREAD_SAFETY_ANALYSIS {
            return it_ != service_->metadata_shards_[shard_idx_].metadata.end();
        }

        // Get metadata (only call when Exists() is true)
        ObjectMetadata& Get() NO_THREAD_SAFETY_ANALYSIS { return it_->second; }

        // Delete current metadata (for PutRevoke or Remove operations)
        void Erase() NO_THREAD_SAFETY_ANALYSIS {
            service_->metadata_shards_[shard_idx_].metadata.erase(it_);
            it_ = service_->metadata_shards_[shard_idx_].metadata.end();
        }

        // Create new metadata (only call when !Exists())
        ObjectMetadata& Create() NO_THREAD_SAFETY_ANALYSIS {
            auto result =
                service_->metadata_shards_[shard_idx_].metadata.emplace(
                    key_, ObjectMetadata());
            it_ = result.first;
            return it_->second;
        }

       private:
        MasterService* service_;
        std::string key_;
        size_t shard_idx_;
        MutexLocker lock_;
        std::unordered_map<std::string, ObjectMetadata>::iterator it_;
    };

    friend class MetadataAccessor;

    ViewVersionId view_version_;

    // Client related members
    mutable std::shared_mutex client_mutex_;
    std::unordered_set<UUID, boost::hash<UUID>>
        ok_client_;  // client with ok status
    void ClientMonitorFunc();
    std::thread client_monitor_thread_;
    std::atomic<bool> client_monitor_running_{false};
    static constexpr uint64_t kClientMonitorSleepMs =
        1000;  // 1000 ms sleep between client monitor checks
    // boost lockfree queue requires trivial assignment operator
    struct PodUUID {
        uint64_t first;
        uint64_t second;
    };
    static constexpr size_t kClientPingQueueSize =
        128 * 1024;  // Size of the client ping queue
    boost::lockfree::queue<PodUUID> client_ping_queue_{kClientPingQueueSize};
    const int64_t client_live_ttl_sec_;

    // if high availability features enabled
    const bool enable_ha_;
};

}  // namespace mooncake<|MERGE_RESOLUTION|>--- conflicted
+++ resolved
@@ -230,12 +230,6 @@
     size_t GetKeyCount() const;
 
     /**
-<<<<<<< HEAD
-     * @brief Get the master service session ID
-     * @return ErrorCode::OK on success, ErrorCode::INTERNAL_ERROR if session ID is not set
-     */
-    ErrorCode GetSessionId(std::string& session_id) const; 
-=======
      * @brief Heartbeat from client
      * @param client_id The uuid of the client
      * @param[out] view_version The view version of the master
@@ -245,7 +239,12 @@
      */
     ErrorCode Ping(const UUID& client_id, ViewVersionId& view_version,
                    ClientStatus& client_status);
->>>>>>> 1a9f7f0b
+
+    /**
+     * @brief Get the master service session ID
+     * @return ErrorCode::OK on success, ErrorCode::INTERNAL_ERROR if session ID is not set
+     */
+    ErrorCode GetSessionId(std::string& session_id) const; 
 
    private:
     // GC thread function
