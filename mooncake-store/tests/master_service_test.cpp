--- conflicted
+++ resolved
@@ -756,6 +756,102 @@
     }
 }
 
+TEST_F(MasterServiceTest, UnmountSegmentImmediateCleanup) {
+    std::unique_ptr<MasterService> service_(new MasterService());
+
+    // Mount two segments for testing
+    constexpr size_t buffer1 = 0x300000000;
+    constexpr size_t buffer2 = 0x400000000;
+    constexpr size_t size = 1024 * 1024 * 16;
+    std::string segment1 = "segment1";
+    std::string segment2 = "segment2";
+
+    ASSERT_EQ(ErrorCode::OK, service_->MountSegment(buffer1, size, segment1));
+    ASSERT_EQ(ErrorCode::OK, service_->MountSegment(buffer2, size, segment2));
+
+    // Create two objects in the two segments
+    std::string key1 = GenerateKeyForSegment(service_, segment1);
+    std::string key2 = GenerateKeyForSegment(service_, segment2);
+    std::vector<uint64_t> slice_lengths = {1024};
+    ReplicateConfig config;
+    config.replica_num = 1;
+
+    // Unmount segment1
+    ASSERT_EQ(ErrorCode::OK, service_->UnmountSegment(segment1));
+    // Umount will remove all objects in the segment, include the key1
+    ASSERT_EQ(1, service_->GetKeyCount());
+    // Verify objects in segment1 is gone
+    std::vector<Replica::Descriptor> retrieved;
+    ASSERT_EQ(ErrorCode::OBJECT_NOT_FOUND,
+              service_->GetReplicaList(key1, retrieved));
+
+    // Verify objects in segment2 is still there
+    ASSERT_EQ(ErrorCode::OK,
+              service_->GetReplicaList(key2, retrieved));
+
+    // Verify put key1 will put into segment2 rather than segment1
+    ASSERT_EQ(ErrorCode::OK, service_->PutStart(key1, 1024, slice_lengths,
+                                                config, replica_list));
+    ASSERT_EQ(ErrorCode::OK, service_->PutEnd(key1));
+    ASSERT_EQ(ErrorCode::OK,
+              service_->GetReplicaList(key1, retrieved));
+    ASSERT_EQ(replica_list[0].buffer_descriptors[0].segment_name_, segment2);
+}
+
+TEST_F(MasterServiceTest, UnmountSegmentPerformance) {
+    std::unique_ptr<MasterService> service_(new MasterService());
+    constexpr size_t kBufferAddress = 0x300000000;
+    constexpr size_t kSegmentSize = 1024 * 1024 * 256; // 256MB
+    std::string segment_name = "perf_test_segment";
+
+    // Mount a segment for testing
+    ASSERT_EQ(ErrorCode::OK,
+              service_->MountSegment(kBufferAddress, kSegmentSize, segment_name));
+
+    // Create 10000 keys for testing
+    constexpr int kNumKeys = 1000;
+    std::vector<std::string> keys;
+    keys.reserve(kNumKeys);
+
+    auto start = std::chrono::steady_clock::now();
+
+    // Create `kNumKeys` keys
+    for (int i = 0; i < kNumKeys; ++i) {
+        std::string key = GenerateKeyForSegment(service_, segment_name);
+        keys.push_back(key);
+    }
+
+    auto create_end = std::chrono::steady_clock::now();
+
+    // Execute unmount operation and record operation time
+    auto unmount_start = std::chrono::steady_clock::now();
+    EXPECT_EQ(ErrorCode::OK, service_->UnmountSegment(segment_name));
+    auto unmount_end = std::chrono::steady_clock::now();
+
+    auto unmount_duration = std::chrono::duration_cast<std::chrono::milliseconds>(
+        unmount_end - unmount_start);
+
+    // Unmount operation should be very fast, so we set 1s limit
+    EXPECT_LE(unmount_duration.count(), 1000)
+        << "Unmount operation took " << unmount_duration.count()
+        << "ms which exceeds 1 second limit";
+
+    // Verify all keys are gone
+    std::vector<Replica::Descriptor> retrieved;
+    for (const auto& key : keys) {
+        EXPECT_EQ(ErrorCode::OBJECT_NOT_FOUND,
+                  service_->GetReplicaList(key, retrieved));
+    }
+
+    // Output performance report
+    auto total_create_duration = std::chrono::duration_cast<std::chrono::milliseconds>(
+        create_end - start);
+    std::cout << "\nPerformance Metrics:\n"
+              << "Keys created: " << kNumKeys << "\n"
+              << "Creation time: " << total_create_duration.count() << "ms\n"
+              << "Unmount time: " << unmount_duration.count() << "ms\n";
+}
+
 TEST_F(MasterServiceTest, ConcurrentRemoveAllOperations) {
     std::unique_ptr<MasterService> service_(new MasterService());
     constexpr size_t buffer = 0x300000000;
@@ -804,7 +900,6 @@
     }
 }
 
-<<<<<<< HEAD
 TEST_F(MasterServiceTest, RemoveLeasedObject) {
     const uint64_t kv_lease_ttl = 50;
     std::unique_ptr<MasterService> service_(new MasterService(false, kv_lease_ttl));
@@ -969,102 +1064,6 @@
     std::this_thread::sleep_for(std::chrono::milliseconds(50));
     // No object should be removed as all objects are leased
     ASSERT_EQ(0, service_->RemoveAll());
-=======
-TEST_F(MasterServiceTest, UnmountSegmentImmediateCleanup) {
-    std::unique_ptr<MasterService> service_(new MasterService());
-
-    // Mount two segments for testing
-    constexpr size_t buffer1 = 0x300000000;
-    constexpr size_t buffer2 = 0x400000000;
-    constexpr size_t size = 1024 * 1024 * 16;
-    std::string segment1 = "segment1";
-    std::string segment2 = "segment2";
-
-    ASSERT_EQ(ErrorCode::OK, service_->MountSegment(buffer1, size, segment1));
-    ASSERT_EQ(ErrorCode::OK, service_->MountSegment(buffer2, size, segment2));
-
-    // Create two objects in the two segments
-    std::string key1 = GenerateKeyForSegment(service_, segment1);
-    std::string key2 = GenerateKeyForSegment(service_, segment2);
-    std::vector<uint64_t> slice_lengths = {1024};
-    ReplicateConfig config;
-    config.replica_num = 1;
-
-    // Unmount segment1
-    ASSERT_EQ(ErrorCode::OK, service_->UnmountSegment(segment1));
-    // Umount will remove all objects in the segment, include the key1
-    ASSERT_EQ(1, service_->GetKeyCount());
-    // Verify objects in segment1 is gone
-    std::vector<Replica::Descriptor> retrieved;
-    ASSERT_EQ(ErrorCode::OBJECT_NOT_FOUND,
-              service_->GetReplicaList(key1, retrieved));
-
-    // Verify objects in segment2 is still there
-    ASSERT_EQ(ErrorCode::OK,
-              service_->GetReplicaList(key2, retrieved));
-
-    // Verify put key1 will put into segment2 rather than segment1
-    ASSERT_EQ(ErrorCode::OK, service_->PutStart(key1, 1024, slice_lengths,
-                                                config, replica_list));
-    ASSERT_EQ(ErrorCode::OK, service_->PutEnd(key1));
-    ASSERT_EQ(ErrorCode::OK,
-              service_->GetReplicaList(key1, retrieved));
-    ASSERT_EQ(replica_list[0].buffer_descriptors[0].segment_name_, segment2);
-}
-
-TEST_F(MasterServiceTest, UnmountSegmentPerformance) {
-    std::unique_ptr<MasterService> service_(new MasterService());
-    constexpr size_t kBufferAddress = 0x300000000;
-    constexpr size_t kSegmentSize = 1024 * 1024 * 256; // 256MB
-    std::string segment_name = "perf_test_segment";
-
-    // Mount a segment for testing
-    ASSERT_EQ(ErrorCode::OK,
-              service_->MountSegment(kBufferAddress, kSegmentSize, segment_name));
-
-    // Create 10000 keys for testing
-    constexpr int kNumKeys = 1000;
-    std::vector<std::string> keys;
-    keys.reserve(kNumKeys);
-
-    auto start = std::chrono::steady_clock::now();
-
-    // Create `kNumKeys` keys
-    for (int i = 0; i < kNumKeys; ++i) {
-        std::string key = GenerateKeyForSegment(service_, segment_name);
-        keys.push_back(key);
-    }
-
-    auto create_end = std::chrono::steady_clock::now();
-
-    // Execute unmount operation and record operation time
-    auto unmount_start = std::chrono::steady_clock::now();
-    EXPECT_EQ(ErrorCode::OK, service_->UnmountSegment(segment_name));
-    auto unmount_end = std::chrono::steady_clock::now();
-
-    auto unmount_duration = std::chrono::duration_cast<std::chrono::milliseconds>(
-        unmount_end - unmount_start);
-
-    // Unmount operation should be very fast, so we set 1s limit
-    EXPECT_LE(unmount_duration.count(), 1000)
-        << "Unmount operation took " << unmount_duration.count()
-        << "ms which exceeds 1 second limit";
-
-    // Verify all keys are gone
-    std::vector<Replica::Descriptor> retrieved;
-    for (const auto& key : keys) {
-        EXPECT_EQ(ErrorCode::OBJECT_NOT_FOUND,
-                  service_->GetReplicaList(key, retrieved));
-    }
-
-    // Output performance report
-    auto total_create_duration = std::chrono::duration_cast<std::chrono::milliseconds>(
-        create_end - start);
-    std::cout << "\nPerformance Metrics:\n"
-              << "Keys created: " << kNumKeys << "\n"
-              << "Creation time: " << total_create_duration.count() << "ms\n"
-              << "Unmount time: " << unmount_duration.count() << "ms\n";
->>>>>>> ba3a924d
 }
 
 }  // namespace mooncake::test
