--- conflicted
+++ resolved
@@ -43,13 +43,8 @@
     pthread
 )
 
-<<<<<<< HEAD
 add_executable(local_file_test local_file_test.cpp)
 target_link_libraries(local_file_test PUBLIC
-=======
-add_executable(transfer_task_test transfer_task_test.cpp)
-target_link_libraries(transfer_task_test PUBLIC
->>>>>>> 290d19c8
     mooncake_store
     cachelib_memory_allocator
     glog
@@ -57,7 +52,6 @@
     gtest_main
     pthread
 )
-<<<<<<< HEAD
 add_test(NAME local_file_test COMMAND local_file_test)
 
 add_executable(thread_pool_test thread_pool_test.cpp)
@@ -70,6 +64,14 @@
     pthread
 )
 add_test(NAME thread_pool_test COMMAND thread_pool_test)
-=======
-add_test(NAME transfer_task_test COMMAND transfer_task_test)
->>>>>>> 290d19c8
+
+add_executable(transfer_task_test transfer_task_test.cpp)
+target_link_libraries(transfer_task_test PUBLIC
+    mooncake_store
+    cachelib_memory_allocator
+    glog
+    gtest
+    gtest_main
+    pthread
+)
+add_test(NAME transfer_task_test COMMAND transfer_task_test)