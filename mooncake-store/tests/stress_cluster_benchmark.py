import argparse
import time
import statistics
import logging
import ctypes
import numpy as np
from dataclasses import dataclass
from typing import List, Dict, Any
from tqdm import tqdm
import os
from mooncake.store import MooncakeDistributedStore
import threading
import queue
import copy
import math
from collections import defaultdict

# Disable memcpy optimization
os.environ["MC_STORE_MEMCPY"] = "0"

# Configure logging
logging.basicConfig(
    level=logging.INFO,
    format='%(asctime)s - %(name)s - %(levelname)s - %(message)s',
    datefmt='%Y-%m-%d %H:%M:%S'
)
logger = logging.getLogger('stress_cluster_benchmark')


@dataclass
class BatchResult:
    """Encapsulates the results of a batch operation with error handling."""
    
    keys: List[str]
    return_codes: List[int]
    operation_type: str
    
    def num_succeeded(self) -> int:
        """Return the number of successful operations."""
        if self.operation_type == "prefill":
            # For put operations: 0 = success, non-zero = error
            return sum(1 for code in self.return_codes if code == 0)
        else:
            # For get operations: positive = success (bytes read), negative = error
            return sum(1 for code in self.return_codes if code > 0)
    
    def num_failed(self) -> int:
        """Return the number of failed operations."""
        return len(self.return_codes) - self.num_succeeded()
    
    def get_failed_keys_with_codes(self) -> List[tuple[str, int]]:
        """Return a list of (key, error_code) tuples for failed operations."""
        failed = []
        for i, code in enumerate(self.return_codes):
            is_failed = (code != 0) if self.operation_type == "prefill" else (code < 0)
            if is_failed:
                failed.append((self.keys[i], code))
        return failed
    
    def log_failures(self, max_failures_to_log: int = 10):
        """Log detailed information about failed operations."""
        failed_ops = self.get_failed_keys_with_codes()
        if not failed_ops:
            return
        
        logger.warning(f"Batch {self.operation_type} had {len(failed_ops)} failures:")
        for i, (key, error_code) in enumerate(failed_ops[:max_failures_to_log]):
            logger.warning(f"  {key}: error_code={error_code}")
        
        if len(failed_ops) > max_failures_to_log:
            logger.warning(f"  ... and {len(failed_ops) - max_failures_to_log} more failures")


class PerformanceTracker:
    """Tracks and calculates performance metrics for operations."""

    def __init__(self):
        self.operation_latencies: List[float] = []
        self.operation_sizes: List[int] = []
        self.error_codes: Dict[int, int] = defaultdict(int)
        self.start_time: float = 0
        self.end_time: float = 0
        self.total_operations: int = 0
        self.failed_operations: int = 0
        self.bytes_transferred: int = 0

    def record_operation(self, latency_seconds: float, data_size_bytes: int):
        """Record a single operation's performance."""
        self.operation_latencies.append(latency_seconds)
        self.operation_sizes.append(data_size_bytes)
        
    def record_error(self, error_code: int):
        """Record an error code."""
        self.error_codes[error_code] += 1
        self.failed_operations += 1
        
    def extend(self, other: 'PerformanceTracker'):
        """Combine data from another tracker."""
        self.operation_latencies.extend(other.operation_latencies)
        self.operation_sizes.extend(other.operation_sizes)
        self.total_operations += other.total_operations
        self.failed_operations += other.failed_operations
        self.bytes_transferred += other.bytes_transferred
        
        # Merge error codes
        for code, count in other.error_codes.items():
            self.error_codes[code] += count
            
    def start_timer(self):
        """Start the overall timer for the test."""
        self.start_time = time.perf_counter()
        
    def stop_timer(self):
        """Stop the overall timer for the test."""
        self.end_time = time.perf_counter()
        
    def get_total_time(self) -> float:
        """Get the total wall time for the test."""
        return self.end_time - self.start_time if self.end_time > self.start_time else 0

    def get_statistics(self) -> Dict[str, Any]:
        """Calculate and return comprehensive performance statistics."""
        if not self.operation_latencies:
            return {"error": "No operations recorded"}

        total_time = sum(self.operation_latencies)
        total_operations = len(self.operation_latencies)
        total_bytes = sum(self.operation_sizes)

        # Convert latencies to milliseconds for reporting
        latencies_ms = [lat * 1000 for lat in self.operation_latencies]

        # Calculate percentiles
        p90_latency = statistics.quantiles(latencies_ms, n=10)[8] if len(latencies_ms) >= 10 else max(latencies_ms)
        p99_latency = statistics.quantiles(latencies_ms, n=100)[98] if len(latencies_ms) >= 100 else max(latencies_ms)
        p999_latency = statistics.quantiles(latencies_ms, n=1000)[998] if len(latencies_ms) >= 1000 else max(latencies_ms)

        # Calculate throughput metrics
        ops_per_second = total_operations / total_time if total_time > 0 else 0
        bytes_per_second = total_bytes / total_time if total_time > 0 else 0
        mbps = bytes_per_second / (1024 * 1024)  # MB/s

        # Wall time throughput
        wall_time = self.get_total_time()
        wall_ops_per_second = total_operations / wall_time if wall_time > 0 else 0
        wall_mbps = total_bytes / wall_time / (1024 * 1024) if wall_time > 0 else 0

        return {
            "total_operations": total_operations,
            "succeeded_operations": total_operations - self.failed_operations,
            "failed_operations": self.failed_operations,
            "total_time_seconds": total_time,
            "wall_time_seconds": wall_time,
            "total_bytes": total_bytes,
            "p90_latency_ms": p90_latency,
            "p99_latency_ms": p99_latency,
            "p999_latency_ms": p999_latency,
            "mean_latency_ms": statistics.mean(latencies_ms) if latencies_ms else 0,
            "min_latency_ms": min(latencies_ms) if latencies_ms else 0,
            "max_latency_ms": max(latencies_ms) if latencies_ms else 0,
            "operations_per_second": ops_per_second,
            "wall_operations_per_second": wall_ops_per_second,
            "throughput_mbps": mbps,
            "wall_throughput_mbps": wall_mbps,
            "throughput_bytes_per_second": bytes_per_second,
            "error_codes": dict(self.error_codes)
        }


class TestInstance:
    def __init__(self, args):
        self.args = args
        self.store = None
        self.performance_tracker = PerformanceTracker()
        self.buffer_array = None
        self.buffer_ptr = None

    def setup(self):
        """Initialize the MooncakeDistributedStore and allocate registered memory."""
        if self.args.root_dir:
            os.environ["MOONCAKE_STORAGE_ROOT_DIR"] = self.args.root_dir
            logger.info(f"Set storage root directory to: {self.args.root_dir}")

        self.store = MooncakeDistributedStore()
        self.performance_tracker.start_timer()

        # Setup store
        protocol = self.args.protocol
        device_name = self.args.device_name
        local_hostname = self.args.local_hostname
        metadata_server = self.args.metadata_server
        global_segment_size = self.args.global_segment_size * 1024 * 1024
        local_buffer_size = self.args.local_buffer_size * 1024 * 1024
        master_server_address = self.args.master_server

        logger.info(f"Setting up {self.args.role} instance with batch_size={self.args.batch_size}")
        logger.info(f"  Protocol: {protocol}, Device: {device_name}")
        logger.info(f"  Global segment: {global_segment_size // (1024*1024)} MB")
        logger.info(f"  Local buffer: {local_buffer_size // (1024*1024)} MB")

        retcode = self.store.setup(local_hostname, metadata_server, global_segment_size,
                                  local_buffer_size, protocol, device_name, master_server_address)
        if retcode:
            logger.error(f"Store setup failed with return code {retcode}")
            exit(1)

        # Allocate and register memory buffer using numpy for better performance
        buffer_size = self.args.batch_size * self.args.value_length
        self.buffer_array = np.zeros(buffer_size, dtype=np.uint8)
        self.buffer_ptr = self.buffer_array.ctypes.data

        retcode = self.store.register_buffer(self.buffer_ptr, buffer_size)
        if retcode:
            logger.error(f"Buffer registration failed with return code {retcode}")
            exit(1)

        logger.info(f"Allocated and registered {buffer_size // (1024*1024)} MB buffer for zero-copy operations")
        time.sleep(1)

    def _calculate_total_batches(self) -> int:
        """Calculate the total number of batches needed."""
        return (self.args.max_requests + self.args.batch_size - 1) // self.args.batch_size

    def _run_benchmark(self, operation_type: str, operation_func):
        """Generic benchmark runner for both prefill and decode operations."""
        logger.info(f"Starting {operation_type} operations: {self.args.max_requests} requests")
        logger.info(f"Batch size: {self.args.batch_size}, Value size: {self.args.value_length // (1024*1024)} MB")

        total_operations = 0
        total_failed_operations = 0
        total_batches = self._calculate_total_batches()
        
        # Initialize progress bar for batch tracking
        with tqdm(total=total_batches, 
                  desc=f"{operation_type.capitalize()} batches",
                  unit="batch",
                  postfix={"failed_ops": 0}) as pbar:
            
            while total_operations < self.args.max_requests:
                # Calculate batch size for this iteration
                remaining = self.args.max_requests - total_operations
                current_batch_size = min(self.args.batch_size, remaining)
                
                # Prepare batch data
                keys = [f"key{total_operations + i}" for i in range(current_batch_size)]
                
                # Measure batch operation latency
                op_start = time.perf_counter()
                return_codes = operation_func(keys, current_batch_size)
                op_end = time.perf_counter()

                operation_latency = op_end - op_start
                
                # Process results using BatchResult
                batch_result = BatchResult(keys, return_codes, operation_type)
                
                # Log failures if any (but limit verbosity)
                if batch_result.num_failed() > 0:
                    batch_result.log_failures(max_failures_to_log=3)
                
                successful_ops = batch_result.num_succeeded()
                failed_ops = batch_result.num_failed()
                total_failed_operations += failed_ops
                self.performance_tracker.failed_operations += failed_ops
                self.performance_tracker.total_operations += current_batch_size
                
                # Record error codes
                for code in return_codes:
                    if (operation_type == "prefill" and code != 0) or (operation_type == "decode" and code < 0):
                        self.performance_tracker.record_error(code)

                if successful_ops > 0:
                    # Record successful operations
                    total_data_size = successful_ops * self.args.value_length
                    self.performance_tracker.record_operation(operation_latency, total_data_size)
                    self.performance_tracker.bytes_transferred += total_data_size

                total_operations += current_batch_size
                
                # Update progress bar
                pbar.update(1)
                pbar.set_postfix({"failed_ops": total_failed_operations})

        self.performance_tracker.stop_timer()
        logger.info(f"{operation_type.capitalize()} phase completed. Failed operations: {total_failed_operations}")
        self._print_performance_stats(operation_type.upper())
        
        logger.info(f"Waiting {self.args.wait_time} seconds...")
        time.sleep(self.args.wait_time)

    def prefill(self):
        """Execute prefill operations using zero-copy batch put."""
        def put_batch(keys: List[str], batch_size: int) -> List[int]:
            # Prepare data in the registered buffer using numpy operations
            for i in range(batch_size):
                start_idx = i * self.args.value_length
                end_idx = start_idx + self.args.value_length
                
                # Simple pattern: fill with key index for each key
                key_index = int(keys[i].replace("key", ""))
                pattern = key_index % 256
                self.buffer_array[start_idx:end_idx] = pattern

            # Prepare buffer pointers and sizes for batch operation
            buffer_ptrs = []
            sizes = []
            for i in range(batch_size):
                offset = i * self.args.value_length
                buffer_ptrs.append(self.buffer_ptr + offset)
                sizes.append(self.args.value_length)

            return self.store.batch_put_from(keys, buffer_ptrs, sizes)

        self._run_benchmark("prefill", put_batch)

    def decode(self):
        """Execute decode operations using zero-copy batch get."""
        def get_batch(keys: List[str], batch_size: int) -> List[int]:
            # Prepare buffer pointers and sizes for batch operation
            buffer_ptrs = []
            sizes = []
            for i in range(batch_size):
                offset = i * self.args.value_length
                buffer_ptrs.append(self.buffer_ptr + offset)
                sizes.append(self.args.value_length)

            return self.store.batch_get_into(keys, buffer_ptrs, sizes)

        self._run_benchmark("decode", get_batch)

    def _print_performance_stats(self, operation_type: str):
        """Print comprehensive performance statistics in a structured format."""
        stats = self.performance_tracker.get_statistics()

        if "error" in stats:
            logger.info(f"No performance data available for {operation_type}: {stats['error']}")
            return

        # Calculate success rate
        success_rate = (stats["succeeded_operations"] / stats["total_operations"]) * 100
        
        # Format bytes to human-readable format
        def format_bytes(size):
            if size == 0:
                return "0B"
            size_name = ("B", "KB", "MB", "GB", "TB")
            i = int(math.floor(math.log(size, 1024)))
            p = math.pow(1024, i)
            s = round(size / p, 2)
            return f"{s} {size_name[i]}"

        # Build the entire report as a single string
        report = f"\n=== {operation_type} PERFORMANCE STATISTICS ===\n"
        report += f"Total operations: {stats['total_operations']}\n"
        report += f"  Succeeded: {stats['succeeded_operations']} ({success_rate:.2f}%)\n"
        report += f"  Failed:    {stats['failed_operations']}\n"
        report += f"Total data transferred: {format_bytes(stats['total_bytes'])}\n"
        report += f"Total wall time: {stats['wall_time_seconds']:.2f} seconds\n"
        report += f"Total operation time: {stats['total_time_seconds']:.2f} seconds\n"
        report += "Latency metrics:\n"
        report += f"  Mean latency: {stats['mean_latency_ms']:.2f} ms\n"
        report += f"  Min latency:  {stats['min_latency_ms']:.2f} ms\n"
        report += f"  Max latency:  {stats['max_latency_ms']:.2f} ms\n"
        report += f"  P90 latency:  {stats['p90_latency_ms']:.2f} ms\n"
        report += f"  P99 latency:  {stats['p99_latency_ms']:.2f} ms\n"
        report += f"  P999 latency: {stats['p999_latency_ms']:.2f} ms\n"
        report += "Throughput metrics:\n"
        report += f"  Operations/sec (operation time): {stats['operations_per_second']:.2f}\n"
        report += f"  Operations/sec (wall time):      {stats['wall_operations_per_second']:.2f}\n"
        report += f"  Throughput (operation time):     {stats['throughput_mbps']:.2f} MB/s\n"
        report += f"  Throughput (wall time):          {stats['wall_throughput_mbps']:.2f} MB/s\n"
        
        # Add error codes if any
        if stats['error_codes']:
            report += "Error codes encountered:\n"
            for code, count in stats['error_codes'].items():
                report += f"  Code {code}: {count} times\n"
                
        report += "===============================================\n"
        
        # Log the entire report as a single message
        logger.info(report)


def worker_thread(args, results_queue, start_barrier, end_barrier):
    """Worker thread function for executing tests."""
    try:
        thread_name = threading.current_thread().name
        logger.info(f"Worker thread {thread_name} initializing...")
        
        # Create tester instance and setup
        tester = TestInstance(args)
        tester.setup()
        
        # Wait for all threads to be ready
        logger.info(f"Worker thread {thread_name} waiting at start barrier")
        start_barrier.wait()
        logger.info(f"Worker thread {thread_name} passed start barrier")
        
        # Execute test
        if args.role == "decode":
            tester.decode()
        else:
            tester.prefill()

        # Put results in the queue
        results_queue.put(tester.performance_tracker)
        logger.info(f"Worker thread {thread_name} completed successfully")
    except Exception as e:
        logger.error(f"Worker thread {threading.current_thread().name} failed: {e}")
        tracker = PerformanceTracker()
        tracker.record_error(-999)  # Special error code for thread failure
        results_queue.put(tracker)
    finally:
        # Ensure we always reach the end barrier
        logger.info(f"Worker thread {thread_name} waiting at end barrier")
        end_barrier.wait()
        logger.info(f"Worker thread {thread_name} passed end barrier")


def parse_arguments():
    """Parse command-line arguments for the stress test."""
    parser = argparse.ArgumentParser(
        description="Mooncake Distributed Store Zero-Copy Batch Benchmark",
        formatter_class=argparse.ArgumentDefaultsHelpFormatter
    )

    # Role configuration
    parser.add_argument("--role", type=str, choices=["prefill", "decode"], required=True,
                       help="Role of this instance: prefill (producer) or decode (consumer)")

    # Network and connection settings
    parser.add_argument("--protocol", type=str, default="rdma", help="Communication protocol to use")
    parser.add_argument("--device-name", type=str, default="erdma_0", help="Network device name for RDMA")
    parser.add_argument("--local-hostname", type=str, default="localhost", help="Local hostname")
    parser.add_argument("--metadata-server", type=str, default="http://127.0.0.1:8080/metadata", help="Metadata server address")
    parser.add_argument("--master-server", type=str, default="localhost:50051", help="Master server address")

    # Memory and storage settings
    parser.add_argument("--global-segment-size", type=int, default=10000, help="Global segment size in MB")
    parser.add_argument("--local-buffer-size", type=int, default=512, help="Local buffer size in MB")

    # Test parameters
    parser.add_argument("--max-requests", type=int, default=1200, help="Maximum number of requests to process")
    parser.add_argument("--value-length", type=int, default=4*1024*1024, help="Size of each value in bytes")
    parser.add_argument("--batch-size", type=int, default=1, help="Batch size for operations")
    parser.add_argument("--wait-time", type=int, default=20, help="Wait time in seconds after operations complete")
<<<<<<< HEAD
    parser.add_argument("--root-dir", type=str, default="", help="Root directory for storage (sets MOONCAKE_STORAGE_ROOT_DIR)")
=======
    
    # Multi-threading parameters
    parser.add_argument("--num-workers", type=int, default=1,
                       help="Number of worker threads to use for concurrent operations")
    
    # Statistics parameters
    parser.add_argument("--detailed-stats", action="store_true", 
                       help="Enable detailed statistics per worker thread")
>>>>>>> e537cdc2

    return parser.parse_args()


def print_performance_stats(stats: Dict[str, Any], title: str):
    """Print performance statistics in a structured format."""
    # Calculate success rate
    total_ops = stats["total_operations"]
    succeeded_ops = stats["succeeded_operations"]
    failed_ops = stats["failed_operations"]
    success_rate = (succeeded_ops / total_ops) * 100 if total_ops > 0 else 0
    
    # Format bytes to human-readable format
    def format_bytes(size):
        if size == 0:
            return "0B"
        size_name = ("B", "KB", "MB", "GB", "TB")
        i = int(math.floor(math.log(size, 1024)))
        p = math.pow(1024, i)
        s = round(size / p, 2)
        return f"{s} {size_name[i]}"

    # Build the entire report as a single string
    report = f"\n=== {title} PERFORMANCE STATISTICS ===\n"
    report += f"Total operations: {total_ops}\n"
    report += f"  Succeeded: {succeeded_ops} ({success_rate:.2f}%)\n"
    report += f"  Failed:    {failed_ops}\n"
    report += f"Total data transferred: {format_bytes(stats['total_bytes'])}\n"
    report += f"Total wall time: {stats['wall_time_seconds']:.2f} seconds\n"
    report += f"Total operation time: {stats['total_time_seconds']:.2f} seconds\n"
    report += "Latency metrics:\n"
    report += f"  Mean latency: {stats['mean_latency_ms']:.2f} ms\n"
    report += f"  Min latency:  {stats['min_latency_ms']:.2f} ms\n"
    report += f"  Max latency:  {stats['max_latency_ms']:.2f} ms\n"
    report += f"  P90 latency:  {stats['p90_latency_ms']:.2f} ms\n"
    report += f"  P99 latency:  {stats['p99_latency_ms']:.2f} ms\n"
    report += f"  P999 latency: {stats['p999_latency_ms']:.2f} ms\n"
    report += "Throughput metrics:\n"
    report += f"  Operations/sec (operation time): {stats['operations_per_second']:.2f}\n"
    report += f"  Operations/sec (wall time):      {stats['wall_operations_per_second']:.2f}\n"
    report += f"  Throughput (operation time):     {stats['throughput_mbps']:.2f} MB/s\n"
    report += f"  Throughput (wall time):          {stats['wall_throughput_mbps']:.2f} MB/s\n"
    
    # Add error codes if any
    if stats['error_codes']:
        report += "Error codes encountered:\n"
        for code, count in stats['error_codes'].items():
            report += f"  Code {code}: {count} times\n"
            
    report += "=" * 50 + "\n"
    
    # Log the entire report as a single message
    logger.info(report)


def main():
    """Main entry point for the stress test."""
    args = parse_arguments()

    logger.info("=== Mooncake Zero-Copy Batch Benchmark ===")
    logger.info(f"Role: {args.role.upper()}")
    logger.info(f"Protocol: {args.protocol}")
    logger.info(f"Max requests: {args.max_requests}")
    logger.info(f"Batch size: {args.batch_size}")
    logger.info(f"Value size: {args.value_length // (1024*1024)} MB")
    logger.info(f"Number of workers: {args.num_workers}")
    logger.info("=" * 50)

    try:
        if args.num_workers > 1:
            # Create barriers for precise timing
            start_barrier = threading.Barrier(args.num_workers + 1)  # +1 for main thread
            end_barrier = threading.Barrier(args.num_workers + 1)    # +1 for main thread
            
            # Multi-threaded execution
            results_queue = queue.Queue()
            threads = []
            start_time = time.perf_counter()
            
            # Adjust requests per worker
            requests_per_worker = args.max_requests // args.num_workers
            remainder = args.max_requests % args.num_workers
            
            # Create and start worker threads
            for i in range(args.num_workers):
                worker_args = copy.copy(args)
                worker_args.max_requests = requests_per_worker + (1 if i < remainder else 0)
                
                thread = threading.Thread(
                    target=worker_thread,
                    args=(worker_args, results_queue, start_barrier, end_barrier),
                    name=f"Worker-{i+1}"
                )
                threads.append(thread)
                thread.start()
            
            # Wait for all workers to be ready at start barrier
            logger.info("Main thread waiting at start barrier")
            start_barrier.wait()
            logger.info("Main thread passed start barrier")
            start_time = time.perf_counter()
            
            # Wait for all workers to complete at end barrier
            logger.info("Main thread waiting at end barrier")
            end_barrier.wait()
            logger.info("Main thread passed end barrier")
            end_time = time.perf_counter()
            wall_time = end_time - start_time
            
            # Combine results
            combined_tracker = PerformanceTracker()
            worker_stats = []
            
            while not results_queue.empty():
                tracker = results_queue.get()
                worker_stats.append(tracker)
                combined_tracker.extend(tracker)
            
            # Set combined wall time
            combined_tracker.start_time = start_time
            combined_tracker.end_time = end_time
            
            # Print detailed worker stats if requested
            if args.detailed_stats:
                for i, tracker in enumerate(worker_stats):
                    stats = tracker.get_statistics()
                    print_performance_stats(stats, f"Worker {i+1} {args.role}")
            
            # Print combined statistics
            combined_stats = combined_tracker.get_statistics()
            print_performance_stats(combined_stats, "COMBINED PERFORMANCE")
            
            # Log precise wall time measurement
            logger.info(f"Precise wall time measurement: {wall_time:.4f} seconds")
        else:
            # Single-threaded execution
            tester = TestInstance(args)
            tester.setup()

            if args.role == "decode":
                tester.decode()
            else:
                tester.prefill()

        logger.info("Test completed successfully!")

    except KeyboardInterrupt:
        logger.info("\nTest interrupted by user")
    except Exception as e:
        logger.error(f"Test failed with error: {e}")
        raise


if __name__ == '__main__':
    main()<|MERGE_RESOLUTION|>--- conflicted
+++ resolved
@@ -445,9 +445,7 @@
     parser.add_argument("--value-length", type=int, default=4*1024*1024, help="Size of each value in bytes")
     parser.add_argument("--batch-size", type=int, default=1, help="Batch size for operations")
     parser.add_argument("--wait-time", type=int, default=20, help="Wait time in seconds after operations complete")
-<<<<<<< HEAD
     parser.add_argument("--root-dir", type=str, default="", help="Root directory for storage (sets MOONCAKE_STORAGE_ROOT_DIR)")
-=======
     
     # Multi-threading parameters
     parser.add_argument("--num-workers", type=int, default=1,
@@ -456,7 +454,6 @@
     # Statistics parameters
     parser.add_argument("--detailed-stats", action="store_true", 
                        help="Enable detailed statistics per worker thread")
->>>>>>> e537cdc2
 
     return parser.parse_args()
 
