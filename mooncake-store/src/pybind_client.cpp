--- conflicted
+++ resolved
@@ -111,23 +111,13 @@
         this->local_hostname = local_hostname;
     }
 
-<<<<<<< HEAD
-    void **args = nullptr;
-    if (protocol == "rdma") {
-        args = rdma_args(protocol_args);
-    } else if (protocol == "nvmeof_generic" && !protocol_args.empty()) {
-        args = (void **)calloc(2, sizeof(void *));
-        args[0] = (void *)protocol_args.c_str();
-    }
-=======
-    std::optional<std::string> device_name =
-        (rdma_devices.empty() ? std::nullopt
-                              : std::make_optional(rdma_devices));
-
->>>>>>> 8bdb472c
-    auto client_opt =
-        mooncake::Client::Create(this->local_hostname, metadata_server,
-                                 protocol, device_name, master_server_addr);
+    std::optional<std::string> protocol_args_opt =
+        (protocol_args.empty() ? std::nullopt
+                               : std::make_optional(protocol_args));
+
+    auto client_opt = mooncake::Client::Create(
+        this->local_hostname, metadata_server, protocol, protocol_args_opt,
+        master_server_addr);
     if (!client_opt) {
         LOG(ERROR) << "Failed to create client";
         return tl::unexpected(ErrorCode::INVALID_PARAMS);
