--- conflicted
+++ resolved
@@ -119,6 +119,9 @@
 constexpr int kDefaultMemcpyWorkers = 1;
 
 MemcpyWorkerPool::MemcpyWorkerPool() : shutdown_(false) {
+    VLOG(1) << "Creating MemcpyWorkerPool with " << kDefaultMemcpyWorkers
+            << " workers";
+
     // Start worker threads
     workers_.reserve(kDefaultMemcpyWorkers);
     for (int i = 0; i < kDefaultMemcpyWorkers; ++i) {
@@ -140,6 +143,8 @@
             worker.join();
         }
     }
+
+    VLOG(1) << "MemcpyWorkerPool destroyed";
 }
 
 void MemcpyWorkerPool::submitTask(MemcpyTask task) {
@@ -157,6 +162,8 @@
 }
 
 void MemcpyWorkerPool::workerThread() {
+    VLOG(2) << "MemcpyWorkerPool worker thread started";
+
     while (true) {
         MemcpyTask task({}, nullptr);
 
@@ -184,6 +191,8 @@
                     std::memcpy(op.dest, op.src, op.size);
                 }
 
+                VLOG(2) << "Memcpy task completed successfully with "
+                        << task.operations.size() << " operations";
                 task.state->set_completed(ErrorCode::OK);
             } catch (const std::exception& e) {
                 LOG(ERROR) << "Exception during async memcpy: " << e.what();
@@ -191,6 +200,8 @@
             }
         }
     }
+
+    VLOG(2) << "MemcpyWorkerPool worker thread exiting";
 }
 
 // ============================================================================
@@ -243,6 +254,8 @@
     }
 
     if (has_failure) {
+        VLOG(1) << "Setting batch " << batch_id_
+                << " result to TRANSFER_FAIL due to task failures";
         set_result_internal(ErrorCode::TRANSFER_FAIL);
         return;
     }
@@ -265,7 +278,10 @@
         return;  // Don't crash, just return early
     }
 
+    VLOG(1) << "Setting transfer result for batch " << batch_id_ << " to "
+            << static_cast<int>(error_code);
     result_.emplace(error_code);
+
     cv_.notify_all();
 }
 
@@ -274,6 +290,7 @@
         return;
     }
 
+    VLOG(1) << "Starting transfer engine polling for batch " << batch_id_;
     constexpr int64_t timeout_seconds = 60;
     constexpr int64_t kOneSecondInNano = 1000 * 1000 * 1000;
 
@@ -291,9 +308,14 @@
         std::unique_lock<std::mutex> lock(mutex_);
         check_task_status();
         if (result_.has_value()) {
+            VLOG(1) << "Transfer engine operation completed for batch "
+                    << batch_id_
+                    << " with result: " << static_cast<int>(result_.value());
             break;
         }
         // Continue polling
+        VLOG(1) << "Transfer engine operation still pending for batch "
+                << batch_id_;
     }
 }
 
@@ -355,6 +377,9 @@
             memcpy_enabled_ = true;
         }
     }
+
+    VLOG(1) << "TransferSubmitter initialized with memcpy_enabled="
+            << memcpy_enabled_;
 }
 
 std::optional<TransferFuture> TransferSubmitter::submit(
@@ -366,20 +391,7 @@
         auto& mem_desc = replica.get_memory_descriptor();
         handles = mem_desc.buffer_descriptors;
 
-<<<<<<< HEAD
-    std::optional<TransferFuture> result;
-    switch (strategy) {
-        case TransferStrategy::LOCAL_MEMCPY:
-            result = submitMemcpyOperation(handles, slices, op_code);
-            break;
-        case TransferStrategy::TRANSFER_ENGINE:
-            result = submitTransferEngineOperation(handles, slices, op_code);
-            break;
-        default:
-            LOG(ERROR) << "Unknown transfer strategy: " << strategy;
-=======
         if (!validateTransferParams(handles, slices)) {
->>>>>>> c13389fa
             return std::nullopt;
         }
 
@@ -397,8 +409,6 @@
     }else{
         return submitFileReadOperation(replica, slices, op_code);
     }
-
-    return result;
 }
 
 std::optional<TransferFuture> TransferSubmitter::submitMemcpyOperation(
@@ -436,6 +446,9 @@
     MemcpyTask task(std::move(operations), state);
     memcpy_pool_->submitTask(std::move(task));
 
+    VLOG(1) << "Memcpy transfer submitted to worker pool with "
+            << handles.size() << " operations";
+
     return TransferFuture(state);
 }
 
@@ -518,6 +531,8 @@
     const std::vector<Slice>& slices) const {
     // Check if memcpy operations are enabled via environment variable
     if (!memcpy_enabled_) {
+        VLOG(2) << "Memcpy operations disabled via MC_STORE_MEMCPY environment "
+                   "variable";
         return TransferStrategy::TRANSFER_ENGINE;
     }
 
