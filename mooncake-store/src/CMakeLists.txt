--- conflicted
+++ resolved
@@ -18,12 +18,9 @@
     etcd_helper.cpp
     ha_helper.cpp
     rpc_service.cpp
-<<<<<<< HEAD
+    offset_allocator.cpp
     posix_file.cpp
 
-=======
-    offset_allocator.cpp
->>>>>>> 4c825d6c
 )
 
 set(EXTRA_LIBS "")
