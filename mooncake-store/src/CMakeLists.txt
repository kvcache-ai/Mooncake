--- conflicted
+++ resolved
@@ -17,12 +17,9 @@
     transfer_task.cpp
     etcd_helper.cpp
     ha_helper.cpp
-<<<<<<< HEAD
+    rpc_service.cpp
     posix_file.cpp
 
-=======
-    rpc_service.cpp
->>>>>>> a56c1cd4
 )
 
 set(EXTRA_LIBS "")
