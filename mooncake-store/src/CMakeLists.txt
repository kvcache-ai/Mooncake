# Find Python package
add_subdirectory(cachelib_memory_allocator)

set(MOONCAKE_STORE_SOURCES
    allocator.cpp
    master_service.cpp
    client.cpp
    types.cpp
    master_client.cpp
    utils.cpp
    master_metric_manager.cpp
    etcd_helper.cpp
    ha_helper.cpp
<<<<<<< HEAD
    segment.cpp
=======
    transfer_task.cpp
    etcd_helper.cpp
    ha_helper.cpp
>>>>>>> 2c811b70
)

# The cache_allocator library
include_directories(${Python3_INCLUDE_DIRS})
add_library(mooncake_store ${MOONCAKE_STORE_SOURCES})
target_link_libraries(mooncake_store PUBLIC transfer_engine ${ETCD_WRAPPER_LIB} glog::glog gflags::gflags)
add_dependencies(mooncake_store build_etcd_wrapper)

# Master binary
add_executable(mooncake_master master.cpp)
target_link_libraries(mooncake_master PRIVATE
    mooncake_store
    cachelib_memory_allocator
    pthread
    ${ETCD_WRAPPER_LIB}
)
add_dependencies(mooncake_master build_etcd_wrapper)

install(TARGETS mooncake_master DESTINATION bin)<|MERGE_RESOLUTION|>--- conflicted
+++ resolved
@@ -11,13 +11,10 @@
     master_metric_manager.cpp
     etcd_helper.cpp
     ha_helper.cpp
-<<<<<<< HEAD
     segment.cpp
-=======
     transfer_task.cpp
     etcd_helper.cpp
     ha_helper.cpp
->>>>>>> 2c811b70
 )
 
 # The cache_allocator library
