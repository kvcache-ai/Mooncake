--- conflicted
+++ resolved
@@ -9,14 +9,11 @@
     master_client.cpp
     utils.cpp
     master_metric_manager.cpp
-<<<<<<< HEAD
     file_storage_backend.cpp
     local_file.cpp
     thread_pool.cpp
-=======
     etcd_helper.cpp
     ha_helper.cpp
->>>>>>> 38c435fc
 )
 
 # The cache_allocator library
