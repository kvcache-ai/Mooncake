--- conflicted
+++ resolved
@@ -33,11 +33,8 @@
     : master_service_(enable_gc, default_kv_lease_ttl, default_kv_soft_pin_ttl,
                       allow_evict_soft_pinned_objects, eviction_ratio,
                       eviction_high_watermark_ratio, view_version,
-<<<<<<< HEAD
                       client_live_ttl_sec, enable_ha, cluster_id, root_fs_dir,
-=======
-                      client_live_ttl_sec, enable_ha, cluster_id,
->>>>>>> e386b1bf
+                     
                       memory_allocator),
       http_server_(4, http_port),
       metric_report_running_(enable_metric_reporting) {
