#include "segment.h"

#include "master_metric_manager.h"

namespace mooncake {

ErrorCode ScopedSegmentAccess::MountSegment(const Segment& segment,
                                            const UUID& client_id) {
    const uintptr_t buffer = segment.base;
    const size_t size = segment.size;

    // Check if parameters are valid before allocating memory.
    if ((segment.type == SegmentType::MEMORY && buffer == 0) || size == 0) {
        LOG(ERROR) << "buffer=" << buffer << " or size=" << size
                   << " is invalid";
        return ErrorCode::INVALID_PARAMS;
    }

    if (segment_manager_->memory_allocator_ == BufferAllocatorType::CACHELIB &&
        (buffer % facebook::cachelib::Slab::kSize ||
         size % facebook::cachelib::Slab::kSize)) {
        LOG(ERROR) << "buffer=" << buffer << " or size=" << size
                   << " is not aligned to " << facebook::cachelib::Slab::kSize
                   << " as required by Cachelib";
        return ErrorCode::INVALID_PARAMS;
    }

    // Check if segment already exists
    auto exist_segment_it =
        segment_manager_->mounted_segments_.find(segment.id);
    if (exist_segment_it != segment_manager_->mounted_segments_.end()) {
        auto& exist_segment = exist_segment_it->second;
        if (exist_segment.status == SegmentStatus::OK) {
            LOG(WARNING) << "segment_name=" << segment.name
                         << ", warn=segment_already_exists";
            return ErrorCode::SEGMENT_ALREADY_EXISTS;
        } else {
            LOG(ERROR) << "segment_name=" << segment.name
                       << ", error=segment_already_exists_but_not_ok"
                       << ", status=" << exist_segment.status;
            return ErrorCode::UNAVAILABLE_IN_CURRENT_STATUS;
        }
    }

    std::shared_ptr<BufferAllocatorBase> allocator;
    // CachelibBufferAllocator may throw an exception if the size or base is
    // invalid for the slab allocator.
    try {
        // Create allocator based on the configured type
        switch (segment_manager_->memory_allocator_) {
            case BufferAllocatorType::CACHELIB:
                allocator = std::make_shared<CachelibBufferAllocator>(
<<<<<<< HEAD
                    segment.name, buffer, size, segment.file_id);
                break;
            case BufferAllocatorType::OFFSET:
                allocator = std::make_shared<OffsetBufferAllocator>(
                    segment.name, buffer, size, segment.file_id);
=======
                    segment.name, buffer, size, segment.te_endpoint);
                break;
            case BufferAllocatorType::OFFSET:
                allocator = std::make_shared<OffsetBufferAllocator>(
                    segment.name, buffer, size, segment.te_endpoint);
>>>>>>> cadaabc6
                break;
            default:
                LOG(ERROR) << "segment_name=" << segment.name
                           << ", error=unknown_memory_allocator="
                           << static_cast<int>(
                                  segment_manager_->memory_allocator_);
                return ErrorCode::INVALID_PARAMS;
        }

        if (!allocator) {
            LOG(ERROR) << "segment_name=" << segment.name
                       << ", error=failed_to_create_allocator";
            return ErrorCode::INVALID_PARAMS;
        }
    } catch (...) {
        LOG(ERROR) << "segment_name=" << segment.name
                   << ", error=exception_during_allocator_creation";
        return ErrorCode::INVALID_PARAMS;
    }

    segment_manager_->allocators_.push_back(allocator);
    segment_manager_->allocators_by_name_[segment.name].push_back(allocator);
    segment_manager_->client_segments_[client_id].push_back(segment.id);
    segment_manager_->mounted_segments_[segment.id] = {
        segment, SegmentStatus::OK, std::move(allocator)};

    MasterMetricManager::instance().inc_total_capacity(size);

    return ErrorCode::OK;
}

ErrorCode ScopedSegmentAccess::ReMountSegment(
    const std::vector<Segment>& segments, const UUID& client_id) {
    for (const auto& segment : segments) {
        ErrorCode err = MountSegment(segment, client_id);
        if (err == ErrorCode::UNAVAILABLE_IN_CURRENT_STATUS ||
            err == ErrorCode::INTERNAL_ERROR) {
            LOG(ERROR) << "segment_name=" << segment.name
                       << ", error=fail_to_remount_segment";
            return err;
        } else if (err == ErrorCode::INVALID_PARAMS) {
            // Ignore INVALID_PARAMS. This error cannot be solved by a new
            // remount request.
            LOG(WARNING) << "segment_name=" << segment.name
                         << ", warn=invalid_params";
        } else if (err == ErrorCode::SEGMENT_ALREADY_EXISTS) {
            // Segment already exists, no need to remount.
            LOG(WARNING) << "segment_name=" << segment.name
                         << ", warn=segment_already_exists";
        } else if (err != ErrorCode::OK) {
            // Ignore other errors. The error may not be solvable by a new
            // remount request.
            LOG(ERROR) << "segment_name=" << segment.name
                       << ", error=unexpected_error (" << err << ")";
        }
    }

    return ErrorCode::OK;
}

ErrorCode ScopedSegmentAccess::PrepareUnmountSegment(
    const UUID& segment_id, size_t& metrics_dec_capacity) {
    auto it = segment_manager_->mounted_segments_.find(segment_id);
    if (it == segment_manager_->mounted_segments_.end()) {
        LOG(WARNING) << "segment_id=" << segment_id
                     << ", warn=segment_not_found";
        return ErrorCode::SEGMENT_NOT_FOUND;
    }
    if (it->second.status == SegmentStatus::UNMOUNTING) {
        LOG(ERROR) << "segment_id=" << segment_id
                   << ", error=segment_is_unmounting";
        return ErrorCode::UNAVAILABLE_IN_CURRENT_STATUS;
    }

    auto& mounted_segment = it->second;
    auto& segment = mounted_segment.segment;
    metrics_dec_capacity = segment.size;

    // Remove the allocator from the segment manager
    std::shared_ptr<BufferAllocatorBase> allocator =
        mounted_segment.buf_allocator;

    // 1. Remove from allocators
    auto alloc_it = std::find(segment_manager_->allocators_.begin(),
                              segment_manager_->allocators_.end(), allocator);
    if (alloc_it != segment_manager_->allocators_.end()) {
        segment_manager_->allocators_.erase(alloc_it);
    } else {
        LOG(ERROR) << "segment_name=" << segment.name
                   << ", error=allocator_not_found_in_allocators";
    }

    // 2. Remove from allocators_by_name
    bool found_in_allocators_by_name = false;
    auto name_it = segment_manager_->allocators_by_name_.find(segment.name);
    if (name_it != segment_manager_->allocators_by_name_.end()) {
        auto& allocators = name_it->second;
        auto alloc_it =
            std::find(allocators.begin(), allocators.end(), allocator);
        if (alloc_it != allocators.end()) {
            allocators.erase(alloc_it);
            found_in_allocators_by_name = true;
        }
        if (allocators.empty()) {
            segment_manager_->allocators_by_name_.erase(name_it);
        }
    }
    if (!found_in_allocators_by_name) {
        LOG(ERROR) << "segment_name=" << segment.name
                   << ", error=allocator_not_found_in_allocators_by_name";
    }

    // 3. Remove from mounted_segment
    mounted_segment.buf_allocator.reset();

    // Set the segment status to UNMOUNTING
    mounted_segment.status = SegmentStatus::UNMOUNTING;

    return ErrorCode::OK;
}

ErrorCode ScopedSegmentAccess::CommitUnmountSegment(
    const UUID& segment_id, const UUID& client_id,
    const size_t& metrics_dec_capacity) {
    // Remove from client_segments_
    bool found_in_client_segments = false;
    auto client_it = segment_manager_->client_segments_.find(client_id);
    if (client_it != segment_manager_->client_segments_.end()) {
        auto& segments = client_it->second;
        auto segment_it =
            std::find(segments.begin(), segments.end(), segment_id);
        if (segment_it != segments.end()) {
            segments.erase(segment_it);
            found_in_client_segments = true;
        }
        if (segments.empty()) {
            segment_manager_->client_segments_.erase(client_it);
        }
    }
    if (!found_in_client_segments) {
        LOG(ERROR) << "segment_id=" << segment_id
                   << ", error=segment_not_found_in_client_segments";
    }

    // Remove from mounted_segments_
    segment_manager_->mounted_segments_.erase(segment_id);

    // Decrease the total capacity
    MasterMetricManager::instance().dec_total_capacity(metrics_dec_capacity);

    return ErrorCode::OK;
}

ErrorCode ScopedSegmentAccess::GetClientSegments(
    const UUID& client_id, std::vector<Segment>& segments) const {
    auto it = segment_manager_->client_segments_.find(client_id);
    if (it == segment_manager_->client_segments_.end()) {
        return ErrorCode::SEGMENT_NOT_FOUND;
    }
    segments.clear();
    for (auto& segment_id : it->second) {
        auto segment_it = segment_manager_->mounted_segments_.find(segment_id);
        if (segment_it != segment_manager_->mounted_segments_.end()) {
            segments.emplace_back(segment_it->second.segment);
        }
    }
    return ErrorCode::OK;
}

ErrorCode ScopedSegmentAccess::GetAllSegments(
    std::vector<std::string>& all_segments) {
    all_segments.clear();
    for (auto& segment : segment_manager_->mounted_segments_) {
        if (segment.second.status == SegmentStatus::OK) {
            all_segments.push_back(segment.second.segment.name);
        }
    }
    return ErrorCode::OK;
}

ErrorCode ScopedSegmentAccess::QuerySegments(const std::string& segment,
                                             size_t& used, size_t& capacity) {
    const auto& allocators =
        segment_manager_->allocators_by_name_.find(segment);
    if (allocators != segment_manager_->allocators_by_name_.end()) {
        // Allocators Only contains the segments with OK status, so just return
        // the first one.
        capacity = allocators->second[0]->capacity();
        used = allocators->second[0]->size();
    } else {
        VLOG(1) << "### DEBUG ### MasterService::QuerySegments(" << segment
                << ") not found!";
        return ErrorCode::SEGMENT_NOT_FOUND;
    }
    return ErrorCode::OK;
}
}  // namespace mooncake<|MERGE_RESOLUTION|>--- conflicted
+++ resolved
@@ -50,19 +50,13 @@
         switch (segment_manager_->memory_allocator_) {
             case BufferAllocatorType::CACHELIB:
                 allocator = std::make_shared<CachelibBufferAllocator>(
-<<<<<<< HEAD
-                    segment.name, buffer, size, segment.file_id);
+                    segment.name, buffer, size, segment.te_endpoint,
+                    segment.file_id);
                 break;
             case BufferAllocatorType::OFFSET:
                 allocator = std::make_shared<OffsetBufferAllocator>(
-                    segment.name, buffer, size, segment.file_id);
-=======
-                    segment.name, buffer, size, segment.te_endpoint);
-                break;
-            case BufferAllocatorType::OFFSET:
-                allocator = std::make_shared<OffsetBufferAllocator>(
-                    segment.name, buffer, size, segment.te_endpoint);
->>>>>>> cadaabc6
+                    segment.name, buffer, size, segment.te_endpoint,
+                    segment.file_id);
                 break;
             default:
                 LOG(ERROR) << "segment_name=" << segment.name
