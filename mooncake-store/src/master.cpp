--- conflicted
+++ resolved
@@ -44,7 +44,7 @@
               << ", metrics_port=" << FLAGS_metrics_port
               << ", default_kv_lease_ttl=" << FLAGS_default_kv_lease_ttl
               << ", eviction_ratio=" << FLAGS_eviction_ratio
-<<<<<<< HEAD
+              << ", eviction_high_watermark_ratio=" << FLAGS_eviction_high_watermark_ratio
               << ", enable_ha=" << FLAGS_enable_ha
               << ", etcd_endpoints=" << FLAGS_etcd_endpoints;
 
@@ -59,32 +59,6 @@
     if (!FLAGS_enable_ha && !FLAGS_etcd_endpoints.empty()) {
         LOG(WARNING) << "ETCD endpoints are set but will not be used because high availability is disabled";
     }
-=======
-              << ", eviction_high_watermark_ratio=" << FLAGS_eviction_high_watermark_ratio;
-
-    mooncake::WrappedMasterService wrapped_master_service(
-        FLAGS_enable_gc, FLAGS_default_kv_lease_ttl,
-        FLAGS_enable_metric_reporting, FLAGS_metrics_port,
-        FLAGS_eviction_ratio, FLAGS_eviction_high_watermark_ratio);
-    server.register_handler<&mooncake::WrappedMasterService::ExistKey>(
-        &wrapped_master_service);
-    server.register_handler<&mooncake::WrappedMasterService::GetReplicaList>(
-        &wrapped_master_service);
-    server.register_handler<&mooncake::WrappedMasterService::PutStart>(
-        &wrapped_master_service);
-    server.register_handler<&mooncake::WrappedMasterService::PutEnd>(
-        &wrapped_master_service);
-    server.register_handler<&mooncake::WrappedMasterService::PutRevoke>(
-        &wrapped_master_service);
-    server.register_handler<&mooncake::WrappedMasterService::Remove>(
-        &wrapped_master_service);
-    server.register_handler<&mooncake::WrappedMasterService::RemoveAll>(
-        &wrapped_master_service);
-    server.register_handler<&mooncake::WrappedMasterService::MountSegment>(
-        &wrapped_master_service);
-    server.register_handler<&mooncake::WrappedMasterService::UnmountSegment>(
-        &wrapped_master_service);
->>>>>>> 8ccf6932
 
     if (FLAGS_enable_ha) {
         mooncake::MasterServiceSupervisor supervisor(
@@ -95,6 +69,7 @@
             FLAGS_metrics_port,
             FLAGS_default_kv_lease_ttl,
             FLAGS_eviction_ratio,
+            FLAGS_eviction_high_watermark_ratio,
             FLAGS_etcd_endpoints);
 
         return supervisor.Start();
@@ -105,7 +80,7 @@
         mooncake::WrappedMasterService wrapped_master_service(
             FLAGS_enable_gc, FLAGS_default_kv_lease_ttl,
             FLAGS_enable_metric_reporting, FLAGS_metrics_port,
-            FLAGS_eviction_ratio, version);
+            FLAGS_eviction_ratio, FLAGS_eviction_high_watermark_ratio, version);
 
         mooncake::RegisterRpcService(server, wrapped_master_service);
         return server.start();
