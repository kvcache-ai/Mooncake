#include <gflags/gflags.h>

#include <chrono>  // For std::chrono
#include <thread>  // For std::thread
#include <ylt/coro_rpc/coro_rpc_server.hpp>
#include <ylt/easylog/record.hpp>

#include "ha_helper.h"
#include "rpc_service.h"
#include "types.h"

using namespace coro_rpc;
using namespace async_simple;
using namespace async_simple::coro;

DEFINE_int32(port, 50051, "Port for master service to listen on");
DEFINE_int32(max_threads, 4, "Maximum number of threads to use");
DEFINE_bool(enable_gc, false, "Enable garbage collection");
DEFINE_bool(enable_metric_reporting, true, "Enable periodic metric reporting");
DEFINE_int32(metrics_port, 9003, "Port for HTTP metrics server to listen on");
DEFINE_uint64(default_kv_lease_ttl, mooncake::DEFAULT_DEFAULT_KV_LEASE_TTL,
              "Default lease time for kv objects");
DEFINE_double(eviction_ratio, mooncake::DEFAULT_EVICTION_RATIO,
              "Ratio of objects to evict when storage space is full");
DEFINE_double(eviction_high_watermark_ratio,
              mooncake::DEFAULT_EVICTION_HIGH_WATERMARK_RATIO,
              "Ratio of high watermark trigger eviction");
DEFINE_validator(eviction_ratio, [](const char* flagname, double value) {
    if (value < 0.0 || value > 1.0) {
        LOG(FATAL) << "Eviction ratio must be between 0.0 and 1.0";
        return false;
    }
    return true;
});
DEFINE_bool(enable_ha, false,
            "Enable high availability, which depends on ETCD");
DEFINE_string(
    etcd_endpoints, "",
    "Endpoints of ETCD server, separated by semicolon, required in HA mode");
DEFINE_string(local_hostname, "",
              "Local host address (IP:Port), required in HA mode");

int main(int argc, char* argv[]) {
    easylog::set_min_severity(easylog::Severity::WARN);
    // Initialize gflags
    gflags::ParseCommandLineFlags(&argc, &argv, true);

    LOG(INFO) << "Master service started on port " << FLAGS_port
              << ", enable_gc=" << FLAGS_enable_gc
              << ", max_threads=" << FLAGS_max_threads
              << ", enable_metric_reporting=" << FLAGS_enable_metric_reporting
              << ", metrics_port=" << FLAGS_metrics_port
              << ", default_kv_lease_ttl=" << FLAGS_default_kv_lease_ttl
              << ", eviction_ratio=" << FLAGS_eviction_ratio
              << ", eviction_high_watermark_ratio="
              << FLAGS_eviction_high_watermark_ratio
              << ", enable_ha=" << FLAGS_enable_ha
              << ", etcd_endpoints=" << FLAGS_etcd_endpoints
              << ", local_hostname=" << FLAGS_local_hostname;

<<<<<<< HEAD
    mooncake::WrappedMasterService wrapped_master_service(
        FLAGS_enable_gc, FLAGS_default_kv_lease_ttl,
        FLAGS_enable_metric_reporting, FLAGS_metrics_port,
        FLAGS_eviction_ratio, FLAGS_eviction_high_watermark_ratio);
    server.register_handler<&mooncake::WrappedMasterService::ExistKey>(
        &wrapped_master_service);
    server.register_handler<&mooncake::WrappedMasterService::GetReplicaList>(
        &wrapped_master_service);
    server.register_handler<&mooncake::WrappedMasterService::BatchGetReplicaList>(
        &wrapped_master_service);
    server.register_handler<&mooncake::WrappedMasterService::PutStart>(
        &wrapped_master_service);
    server.register_handler<&mooncake::WrappedMasterService::PutEnd>(
        &wrapped_master_service);
    server.register_handler<&mooncake::WrappedMasterService::PutRevoke>(
        &wrapped_master_service);
    server.register_handler<&mooncake::WrappedMasterService::BatchPutStart>(
        &wrapped_master_service);
    server.register_handler<&mooncake::WrappedMasterService::BatchPutEnd>(
        &wrapped_master_service);
    server.register_handler<&mooncake::WrappedMasterService::BatchPutRevoke>(
        &wrapped_master_service);
    server.register_handler<&mooncake::WrappedMasterService::Remove>(
        &wrapped_master_service);
    server.register_handler<&mooncake::WrappedMasterService::RemoveAll>(
        &wrapped_master_service);
    server.register_handler<&mooncake::WrappedMasterService::MountSegment>(
        &wrapped_master_service);
    server.register_handler<&mooncake::WrappedMasterService::UnmountSegment>(
        &wrapped_master_service);
    server.register_handler<&mooncake::WrappedMasterService::GetSessionId>(
        &wrapped_master_service);
=======
    int server_thread_num =
        std::min(FLAGS_max_threads,
                 static_cast<int>(std::thread::hardware_concurrency()));
>>>>>>> 38c435fc

    if (FLAGS_enable_ha && FLAGS_etcd_endpoints.empty()) {
        LOG(FATAL) << "Etcd endpoints must be set when enable_ha is true";
        return 1;
    }
    if (!FLAGS_enable_ha && !FLAGS_etcd_endpoints.empty()) {
        LOG(WARNING)
            << "Etcd endpoints are set but will not be used in non-HA mode";
    }

    if (FLAGS_enable_ha && FLAGS_local_hostname.empty()) {
        LOG(FATAL) << "Local hostname must be set when enable_ha is true";
        return 1;
    }
    if (!FLAGS_enable_ha && !FLAGS_local_hostname.empty()) {
        LOG(WARNING)
            << "Local hostname is set but will not be used in non-HA mode";
    }

    if (FLAGS_enable_ha) {
        mooncake::MasterServiceSupervisor supervisor(
            FLAGS_port, server_thread_num, FLAGS_enable_gc,
            FLAGS_enable_metric_reporting, FLAGS_metrics_port,
            FLAGS_default_kv_lease_ttl, FLAGS_eviction_ratio,
            FLAGS_eviction_high_watermark_ratio, FLAGS_etcd_endpoints,
            FLAGS_local_hostname);

        return supervisor.Start();
    } else {
        // version is not used in non-HA mode, just pass a dummy value
        mooncake::ViewVersionId version = 0;
        coro_rpc::coro_rpc_server server(server_thread_num, FLAGS_port);
        mooncake::WrappedMasterService wrapped_master_service(
            FLAGS_enable_gc, FLAGS_default_kv_lease_ttl,
            FLAGS_enable_metric_reporting, FLAGS_metrics_port,
            FLAGS_eviction_ratio, FLAGS_eviction_high_watermark_ratio, version);

        mooncake::RegisterRpcService(server, wrapped_master_service);
        return server.start();
    }
}<|MERGE_RESOLUTION|>--- conflicted
+++ resolved
@@ -58,44 +58,9 @@
               << ", etcd_endpoints=" << FLAGS_etcd_endpoints
               << ", local_hostname=" << FLAGS_local_hostname;
 
-<<<<<<< HEAD
-    mooncake::WrappedMasterService wrapped_master_service(
-        FLAGS_enable_gc, FLAGS_default_kv_lease_ttl,
-        FLAGS_enable_metric_reporting, FLAGS_metrics_port,
-        FLAGS_eviction_ratio, FLAGS_eviction_high_watermark_ratio);
-    server.register_handler<&mooncake::WrappedMasterService::ExistKey>(
-        &wrapped_master_service);
-    server.register_handler<&mooncake::WrappedMasterService::GetReplicaList>(
-        &wrapped_master_service);
-    server.register_handler<&mooncake::WrappedMasterService::BatchGetReplicaList>(
-        &wrapped_master_service);
-    server.register_handler<&mooncake::WrappedMasterService::PutStart>(
-        &wrapped_master_service);
-    server.register_handler<&mooncake::WrappedMasterService::PutEnd>(
-        &wrapped_master_service);
-    server.register_handler<&mooncake::WrappedMasterService::PutRevoke>(
-        &wrapped_master_service);
-    server.register_handler<&mooncake::WrappedMasterService::BatchPutStart>(
-        &wrapped_master_service);
-    server.register_handler<&mooncake::WrappedMasterService::BatchPutEnd>(
-        &wrapped_master_service);
-    server.register_handler<&mooncake::WrappedMasterService::BatchPutRevoke>(
-        &wrapped_master_service);
-    server.register_handler<&mooncake::WrappedMasterService::Remove>(
-        &wrapped_master_service);
-    server.register_handler<&mooncake::WrappedMasterService::RemoveAll>(
-        &wrapped_master_service);
-    server.register_handler<&mooncake::WrappedMasterService::MountSegment>(
-        &wrapped_master_service);
-    server.register_handler<&mooncake::WrappedMasterService::UnmountSegment>(
-        &wrapped_master_service);
-    server.register_handler<&mooncake::WrappedMasterService::GetSessionId>(
-        &wrapped_master_service);
-=======
     int server_thread_num =
         std::min(FLAGS_max_threads,
                  static_cast<int>(std::thread::hardware_concurrency()));
->>>>>>> 38c435fc
 
     if (FLAGS_enable_ha && FLAGS_etcd_endpoints.empty()) {
         LOG(FATAL) << "Etcd endpoints must be set when enable_ha is true";
