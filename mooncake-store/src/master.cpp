#include <gflags/gflags.h>

#include <chrono>  // For std::chrono
#include <thread>  // For std::thread
#include <ylt/coro_rpc/coro_rpc_server.hpp>
#include <ylt/easylog/record.hpp>

#include "ha_helper.h"
#include "rpc_service.h"
#include "types.h"

using namespace coro_rpc;
using namespace async_simple;
using namespace async_simple::coro;

DEFINE_int32(port, 50051,
             "Port for master service to listen on (deprecated, use rpc_port)");
DEFINE_int32(
    max_threads, 4,
    "Maximum number of threads to use (deprecated, use rpc_thread_num)");
DEFINE_bool(enable_gc, false, "Enable garbage collection");
DEFINE_bool(enable_metric_reporting, true, "Enable periodic metric reporting");
DEFINE_int32(metrics_port, 9003, "Port for HTTP metrics server to listen on");
DEFINE_uint64(default_kv_lease_ttl, mooncake::DEFAULT_DEFAULT_KV_LEASE_TTL,
              "Default lease time for kv objects");
DEFINE_double(eviction_ratio, mooncake::DEFAULT_EVICTION_RATIO,
              "Ratio of objects to evict when storage space is full");
DEFINE_double(eviction_high_watermark_ratio,
              mooncake::DEFAULT_EVICTION_HIGH_WATERMARK_RATIO,
              "Ratio of high watermark trigger eviction");
// RPC server configuration parameters (new, preferred)
// TODO: deprecate port and max_threads in the future
DEFINE_int32(rpc_thread_num, 0,
             "Number of threads for RPC server (0 = use max_threads, preferred "
             "over max_threads)");
DEFINE_int32(
    rpc_port, 0,
    "Port for RPC server to listen on (0 = use port, preferred over port)");
DEFINE_string(rpc_address, "0.0.0.0",
              "Address for RPC server to bind to, required in HA mode");
DEFINE_int32(rpc_conn_timeout_seconds, 0,
             "Connection timeout in seconds (0 = no timeout)");
DEFINE_bool(rpc_enable_tcp_no_delay, true,
            "Enable TCP_NODELAY for RPC connections");

DEFINE_validator(eviction_ratio, [](const char* flagname, double value) {
    if (value < 0.0 || value > 1.0) {
        LOG(FATAL) << "Eviction ratio must be between 0.0 and 1.0";
        return false;
    }
    return true;
});
DEFINE_bool(enable_ha, false,
            "Enable high availability, which depends on etcd");
DEFINE_string(
    etcd_endpoints, "",
    "Endpoints of ETCD server, separated by semicolon, required in HA mode");
DEFINE_int64(client_ttl, mooncake::DEFAULT_CLIENT_LIVE_TTL_SEC,
             "How long a client is considered alive after the last ping, only "
             "used in HA mode");

DEFINE_string(cluster_id, mooncake::DEFAULT_CLUSTER_ID,
              "Cluster ID for the master service, used for kvcache persistence in HA mode");

int main(int argc, char* argv[]) {
    easylog::set_min_severity(easylog::Severity::WARN);
    // Initialize gflags
    gflags::ParseCommandLineFlags(&argc, &argv, true);

    LOG(INFO) << "Master service started on port " << FLAGS_port
              << ", enable_gc=" << FLAGS_enable_gc
              << ", max_threads=" << FLAGS_max_threads
              << ", enable_metric_reporting=" << FLAGS_enable_metric_reporting
              << ", metrics_port=" << FLAGS_metrics_port
              << ", default_kv_lease_ttl=" << FLAGS_default_kv_lease_ttl
              << ", eviction_ratio=" << FLAGS_eviction_ratio
              << ", eviction_high_watermark_ratio="
              << FLAGS_eviction_high_watermark_ratio
              << ", enable_ha=" << FLAGS_enable_ha
              << ", etcd_endpoints=" << FLAGS_etcd_endpoints
              << ", client_ttl=" << FLAGS_client_ttl
              << ", rpc_thread_num=" << FLAGS_rpc_thread_num
              << ", rpc_port=" << FLAGS_rpc_port
              << ", rpc_address=" << FLAGS_rpc_address
              << ", rpc_conn_timeout_seconds=" << FLAGS_rpc_conn_timeout_seconds
              << ", rpc_enable_tcp_no_delay=" << FLAGS_rpc_enable_tcp_no_delay
              << ", cluster_id=" << FLAGS_cluster_id;

    int server_thread_num =
        std::min(FLAGS_max_threads,
                 static_cast<int>(std::thread::hardware_concurrency()));

    if (FLAGS_max_threads != 4) {  // 4 is the default value
        LOG(WARNING) << "max_threads is deprecated, use rpc_thread_num instead";
    }
    if (FLAGS_port != 50051) {  // 50051 is the default value
        LOG(WARNING) << "port is deprecated, use rpc_port instead";
    }

    // Handle backward compatibility for RPC configuration
    // Determine RPC server thread number with compatibility warnings
    // TODO: remove this in the future
    size_t rpc_thread_num;
    if (FLAGS_rpc_thread_num > 0) {
        rpc_thread_num = static_cast<size_t>(FLAGS_rpc_thread_num);
        if (FLAGS_max_threads != 4) {  // 4 is the default value
            LOG(WARNING) << "Both rpc_thread_num and max_threads are set. "
                         << "Using rpc_thread_num=" << FLAGS_rpc_thread_num
                         << ". Please migrate to use rpc_thread_num only.";
        }
    } else {
        rpc_thread_num = static_cast<size_t>(server_thread_num);
    }

    // Determine RPC server port with compatibility warnings
    int rpc_port;
    if (FLAGS_rpc_port > 0) {
        rpc_port = FLAGS_rpc_port;
        if (FLAGS_port != 50051) {  // 50051 is the default value
            LOG(WARNING) << "Both rpc_port and port are set. "
                         << "Using rpc_port=" << FLAGS_rpc_port
                         << ". Please migrate to use rpc_port only.";
        }
    } else {
        rpc_port = FLAGS_port;
    }

    // Convert timeout from seconds to chrono duration
    // Note: 0 seconds means no timeout (infinite timeout)
    auto rpc_conn_timeout =
        std::chrono::seconds(FLAGS_rpc_conn_timeout_seconds);

    if (FLAGS_enable_ha && FLAGS_etcd_endpoints.empty()) {
        LOG(FATAL) << "Etcd endpoints must be set when enable_ha is true";
        return 1;
    }
    if (!FLAGS_enable_ha && !FLAGS_etcd_endpoints.empty()) {
        LOG(WARNING)
            << "Etcd endpoints are set but will not be used in non-HA mode";
    }

    if (FLAGS_enable_ha) {
        // Construct local hostname from rpc_address and rpc_port
        std::string local_hostname =
            FLAGS_rpc_address + ":" + std::to_string(rpc_port);

        mooncake::MasterServiceSupervisor supervisor(
            rpc_port, rpc_thread_num, FLAGS_enable_gc,
            FLAGS_enable_metric_reporting, FLAGS_metrics_port,
            FLAGS_default_kv_lease_ttl, FLAGS_eviction_ratio,
            FLAGS_eviction_high_watermark_ratio, FLAGS_client_ttl,
<<<<<<< HEAD
            FLAGS_etcd_endpoints, FLAGS_local_hostname, FLAGS_rpc_address,
            rpc_conn_timeout, FLAGS_rpc_enable_tcp_no_delay, FLAGS_cluster_id);
=======
            FLAGS_etcd_endpoints, local_hostname, FLAGS_rpc_address,
            rpc_conn_timeout, FLAGS_rpc_enable_tcp_no_delay);
>>>>>>> 8df30c07

        return supervisor.Start();
    } else {
        // version is not used in non-HA mode, just pass a dummy value
        mooncake::ViewVersionId version = 0;
        coro_rpc::coro_rpc_server server(rpc_thread_num, rpc_port,
                                         FLAGS_rpc_address, rpc_conn_timeout,
                                         FLAGS_rpc_enable_tcp_no_delay);
        mooncake::WrappedMasterService wrapped_master_service(
            FLAGS_enable_gc, FLAGS_default_kv_lease_ttl,
            FLAGS_enable_metric_reporting, FLAGS_metrics_port,
            FLAGS_eviction_ratio, FLAGS_eviction_high_watermark_ratio, version,
            FLAGS_client_ttl, FLAGS_enable_ha, FLAGS_cluster_id);

        mooncake::RegisterRpcService(server, wrapped_master_service);
        return server.start();
    }
}<|MERGE_RESOLUTION|>--- conflicted
+++ resolved
@@ -149,13 +149,8 @@
             FLAGS_enable_metric_reporting, FLAGS_metrics_port,
             FLAGS_default_kv_lease_ttl, FLAGS_eviction_ratio,
             FLAGS_eviction_high_watermark_ratio, FLAGS_client_ttl,
-<<<<<<< HEAD
-            FLAGS_etcd_endpoints, FLAGS_local_hostname, FLAGS_rpc_address,
+            FLAGS_etcd_endpoints, local_hostname, FLAGS_rpc_address,
             rpc_conn_timeout, FLAGS_rpc_enable_tcp_no_delay, FLAGS_cluster_id);
-=======
-            FLAGS_etcd_endpoints, local_hostname, FLAGS_rpc_address,
-            rpc_conn_timeout, FLAGS_rpc_enable_tcp_no_delay);
->>>>>>> 8df30c07
 
         return supervisor.Start();
     } else {
