--- conflicted
+++ resolved
@@ -222,36 +222,24 @@
     if (!segment.empty()) mem_allocated_size_per_segment_.dec({segment}, val);
 }
 
-<<<<<<< HEAD
+void MasterMetricManager::reset_allocated_mem_size() {
+    mem_allocated_size_.reset();
+}
+
 void MasterMetricManager::inc_total_mem_capacity(const std::string& segment,
                                                  int64_t val) {
     mem_total_capacity_.inc(val);
     if (!segment.empty()) mem_total_capacity_per_segment_.inc({segment}, val);
-=======
-void MasterMetricManager::reset_allocated_mem_size() {
-    mem_allocated_size_.reset();
-}
-
-void MasterMetricManager::inc_total_mem_capacity(int64_t val) {
-    mem_total_capacity_.inc(val);
-}
-void MasterMetricManager::dec_total_mem_capacity(int64_t val) {
-    mem_total_capacity_.dec(val);
-}
-
-void MasterMetricManager::reset_total_mem_capacity() {
-    mem_total_capacity_.reset();
-}
-
-int64_t MasterMetricManager::get_allocated_mem_size() {
-    return mem_allocated_size_.value();
->>>>>>> 6d05c934
 }
 
 void MasterMetricManager::dec_total_mem_capacity(const std::string& segment,
                                                  int64_t val) {
     mem_total_capacity_.dec(val);
     if (!segment.empty()) mem_total_capacity_per_segment_.dec({segment}, val);
+}
+
+void MasterMetricManager::reset_total_mem_capacity() {
+    mem_total_capacity_.reset();
 }
 
 /**
