#include "types.h"

#include <boost/uuid/uuid.hpp>
#include <boost/uuid/uuid_generators.hpp>
#include <boost/uuid/uuid_io.hpp>

namespace mooncake {

const std::string& toString(ErrorCode errorCode) noexcept {
    static const std::unordered_map<ErrorCode, std::string> errorCodeMap = {
        {ErrorCode::OK, "OK"},
        {ErrorCode::INTERNAL_ERROR, "INTERNAL_ERROR"},
        {ErrorCode::BUFFER_OVERFLOW, "BUFFER_OVERFLOW"},
        {ErrorCode::SHARD_INDEX_OUT_OF_RANGE, "SHARD_INDEX_OUT_OF_RANGE"},
        {ErrorCode::SEGMENT_NOT_FOUND, "SEGMENT_NOT_FOUND"},
        {ErrorCode::SEGMENT_ALREADY_EXISTS, "SEGMENT_ALREADY_EXISTS"},
        {ErrorCode::NO_AVAILABLE_HANDLE, "NO_AVAILABLE_HANDLE"},
        {ErrorCode::INVALID_VERSION, "INVALID_VERSION"},
        {ErrorCode::INVALID_KEY, "INVALID_KEY"},
        {ErrorCode::WRITE_FAIL, "WRITE_FAIL"},
        {ErrorCode::INVALID_PARAMS, "INVALID_PARAMS"},
        {ErrorCode::INVALID_WRITE, "INVALID_WRITE"},
        {ErrorCode::INVALID_READ, "INVALID_READ"},
        {ErrorCode::INVALID_REPLICA, "INVALID_REPLICA"},
        {ErrorCode::REPLICA_IS_NOT_READY, "REPLICA_IS_NOT_READY"},
        {ErrorCode::OBJECT_NOT_FOUND, "OBJECT_NOT_FOUND"},
        {ErrorCode::OBJECT_ALREADY_EXISTS, "OBJECT_ALREADY_EXISTS"},
        {ErrorCode::OBJECT_HAS_LEASE, "OBJECT_HAS_LEASE"},
        {ErrorCode::TRANSFER_FAIL, "TRANSFER_FAIL"},
        {ErrorCode::RPC_FAIL, "RPC_FAIL"},
        {ErrorCode::ETCD_OPERATION_ERROR, "ETCD_OPERATION_ERROR"},
        {ErrorCode::ETCD_KEY_NOT_EXIST, "ETCD_KEY_NOT_EXIST"},
        {ErrorCode::ETCD_TRANSACTION_FAIL, "ETCD_TRANSACTION_FAIL"},
        {ErrorCode::ETCD_CTX_CANCELLED, "ETCD_CTX_CANCELLED"},
<<<<<<< HEAD
        {ErrorCode::FILE_NOT_FOUND, "FILE_NOT_FOUND"},
        {ErrorCode::FILE_OPEN_FAIL, "FILE_OPEN_FAIL"},
        {ErrorCode::FILE_READ_FAIL, "FILE_READ_FAIL"},
        {ErrorCode::FILE_WRITE_FAIL, "FILE_WRITE_FAIL"},
        {ErrorCode::FILE_INVALID_BUFFER, "FILE_INVALID_BUFFER"},
        {ErrorCode::FILE_LOCK_FAIL, "FILE_LOCK_FAIL"},
        {ErrorCode::FILE_INVALID_HANDLE, "FILE_INVALID_HANDLE"}
=======
        {ErrorCode::UNAVAILABLE_IN_CURRENT_STATUS, "UNAVAILABLE_IN_CURRENT_STATUS"},
        {ErrorCode::UNAVAILABLE_IN_CURRENT_MODE, "UNAVAILABLE_IN_CURRENT_MODE"},
>>>>>>> 1a9f7f0b
    };

    auto it = errorCodeMap.find(errorCode);
    static const std::string unknownError = "UNKNOWN_ERROR";
    return (it != errorCodeMap.end()) ? it->second : unknownError;
}

int32_t toInt(ErrorCode errorCode) noexcept {
    return static_cast<int32_t>(errorCode);
}

ErrorCode fromInt(int32_t errorCode) noexcept {
    return static_cast<ErrorCode>(errorCode);
}

UUID generate_uuid() {
    UUID pair_uuid;
    boost::uuids::random_generator gen;
    boost::uuids::uuid uuid = gen();
    std::memcpy(&pair_uuid.first, uuid.data, sizeof(uint64_t));
    std::memcpy(&pair_uuid.second, uuid.data + sizeof(uint64_t), sizeof(uint64_t));
    return pair_uuid;
}

}  // namespace mooncake<|MERGE_RESOLUTION|>--- conflicted
+++ resolved
@@ -32,7 +32,8 @@
         {ErrorCode::ETCD_KEY_NOT_EXIST, "ETCD_KEY_NOT_EXIST"},
         {ErrorCode::ETCD_TRANSACTION_FAIL, "ETCD_TRANSACTION_FAIL"},
         {ErrorCode::ETCD_CTX_CANCELLED, "ETCD_CTX_CANCELLED"},
-<<<<<<< HEAD
+        {ErrorCode::UNAVAILABLE_IN_CURRENT_STATUS, "UNAVAILABLE_IN_CURRENT_STATUS"},
+        {ErrorCode::UNAVAILABLE_IN_CURRENT_MODE, "UNAVAILABLE_IN_CURRENT_MODE"},
         {ErrorCode::FILE_NOT_FOUND, "FILE_NOT_FOUND"},
         {ErrorCode::FILE_OPEN_FAIL, "FILE_OPEN_FAIL"},
         {ErrorCode::FILE_READ_FAIL, "FILE_READ_FAIL"},
@@ -40,10 +41,6 @@
         {ErrorCode::FILE_INVALID_BUFFER, "FILE_INVALID_BUFFER"},
         {ErrorCode::FILE_LOCK_FAIL, "FILE_LOCK_FAIL"},
         {ErrorCode::FILE_INVALID_HANDLE, "FILE_INVALID_HANDLE"}
-=======
-        {ErrorCode::UNAVAILABLE_IN_CURRENT_STATUS, "UNAVAILABLE_IN_CURRENT_STATUS"},
-        {ErrorCode::UNAVAILABLE_IN_CURRENT_MODE, "UNAVAILABLE_IN_CURRENT_MODE"},
->>>>>>> 1a9f7f0b
     };
 
     auto it = errorCodeMap.find(errorCode);
