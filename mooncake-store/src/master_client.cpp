#include "master_client.h"

#include <async_simple/coro/FutureAwaiter.h>
#include <async_simple/coro/Lazy.h>
#include <async_simple/coro/SyncAwait.h>

#include <string>
#include <vector>
#include <ylt/coro_rpc/impl/coro_rpc_client.hpp>
#include <ylt/util/tl/expected.hpp>

#include "mutex.h"
#include "rpc_service.h"
#include "types.h"
#include "utils/scoped_vlog_timer.h"

namespace mooncake {

using namespace coro_rpc;
using namespace async_simple::coro;

template <auto ServiceMethod, typename ReturnType, typename... Args>
tl::expected<ReturnType, ErrorCode> MasterClient::invoke_rpc(Args&&... args) {
    auto client = client_accessor_.GetClient();
    if (!client) {
        LOG(ERROR) << "Client not available";
        return tl::make_unexpected(ErrorCode::RPC_FAIL);
    }

    auto request_result =
        client->send_request<ServiceMethod>(std::forward<Args>(args)...);
    return coro::syncAwait(
        [&]() -> coro::Lazy<tl::expected<ReturnType, ErrorCode>> {
            auto result = co_await co_await request_result;
            if (!result) {
                LOG(ERROR) << "RPC call failed: " << result.error().msg;
                co_return tl::make_unexpected(ErrorCode::RPC_FAIL);
            }
            co_return result->result();
        }());
}

template <auto ServiceMethod, typename ResultType, typename... Args>
std::vector<tl::expected<ResultType, ErrorCode>> MasterClient::invoke_batch_rpc(
    size_t input_size, Args&&... args) {
    auto client = client_accessor_.GetClient();
    if (!client) {
        LOG(ERROR) << "Client not available";
        return std::vector<tl::expected<ResultType, ErrorCode>>(
            input_size, tl::make_unexpected(ErrorCode::RPC_FAIL));
    }

    auto request_result =
        client->send_request<ServiceMethod>(std::forward<Args>(args)...);
    return coro::syncAwait(
        [&]() -> coro::Lazy<std::vector<tl::expected<ResultType, ErrorCode>>> {
            auto result = co_await co_await request_result;
            if (!result) {
                LOG(ERROR) << "Batch RPC call failed: " << result.error().msg;
                std::vector<tl::expected<ResultType, ErrorCode>> error_results;
                error_results.reserve(input_size);
                for (size_t i = 0; i < input_size; ++i) {
                    error_results.emplace_back(
                        tl::make_unexpected(ErrorCode::RPC_FAIL));
                }
                co_return error_results;
            }
            co_return result->result();
        }());
}

MasterClient::MasterClient() = default;
MasterClient::~MasterClient() = default;

ErrorCode MasterClient::Connect(const std::string& master_addr) {
    ScopedVLogTimer timer(1, "MasterClient::Connect");
    timer.LogRequest("master_addr=", master_addr);

    MutexLocker lock(&connect_mutex_);
    if (client_addr_param_ == master_addr) {
        auto client = client_accessor_.GetClient();
        auto result = coro::syncAwait(client->connect(master_addr));
        if (result.val() != 0) {
            LOG(ERROR) << "Failed to connect to master: " << result.message();
            timer.LogResponse("error_code=", ErrorCode::RPC_FAIL);
            return ErrorCode::RPC_FAIL;
        }
        timer.LogResponse("error_code=", ErrorCode::OK);
        return ErrorCode::OK;
    } else {
        // Once connected to address A, the coro_rpc_client does not support
        // connect to a new address B. So we need to create a new
        // coro_rpc_client if the address is different from the current one.
        auto client = std::make_shared<coro_rpc_client>();
        auto result = coro::syncAwait(client->connect(master_addr));
        if (result.val() != 0) {
            LOG(ERROR) << "Failed to connect to master: " << result.message();
            timer.LogResponse("error_code=", ErrorCode::RPC_FAIL);
            return ErrorCode::RPC_FAIL;
        }
        // Set the client to the accessor and update the address parameter
        client_accessor_.SetClient(client);
        client_addr_param_ = master_addr;
        timer.LogResponse("error_code=", ErrorCode::OK);
        return ErrorCode::OK;
    }
}

tl::expected<bool, ErrorCode> MasterClient::ExistKey(
    const std::string& object_key) {
    ScopedVLogTimer timer(1, "MasterClient::ExistKey");
    timer.LogRequest("object_key=", object_key);

    auto result = invoke_rpc<&WrappedMasterService::ExistKey, bool>(object_key);
    timer.LogResponseExpected(result);
    return result;
}

std::vector<tl::expected<bool, ErrorCode>> MasterClient::BatchExistKey(
    const std::vector<std::string>& object_keys) {
    ScopedVLogTimer timer(1, "MasterClient::BatchExistKey");
    timer.LogRequest("keys_count=", object_keys.size());

    auto result = invoke_batch_rpc<&WrappedMasterService::BatchExistKey, bool>(
        object_keys.size(), object_keys);
    timer.LogResponse("result=", result.size(), " keys");
    return result;
}

tl::expected<std::vector<Replica::Descriptor>, ErrorCode>
MasterClient::GetReplicaList(const std::string& object_key) {
    ScopedVLogTimer timer(1, "MasterClient::GetReplicaList");
    timer.LogRequest("object_key=", object_key);

    auto result = invoke_rpc<&WrappedMasterService::GetReplicaList,
                             std::vector<Replica::Descriptor>>(object_key);
    timer.LogResponseExpected(result);
    return result;
}

std::vector<tl::expected<std::vector<Replica::Descriptor>, ErrorCode>>
MasterClient::BatchGetReplicaList(const std::vector<std::string>& object_keys) {
    ScopedVLogTimer timer(1, "MasterClient::BatchGetReplicaList");
    timer.LogRequest("keys_count=", object_keys.size());

    auto result = invoke_batch_rpc<&WrappedMasterService::BatchGetReplicaList,
                                   std::vector<Replica::Descriptor>>(
        object_keys.size(), object_keys);
    timer.LogResponse("result=", result.size(), " operations");
    return result;
}

tl::expected<std::vector<Replica::Descriptor>, ErrorCode>
MasterClient::PutStart(const std::string& key,
                       const std::vector<size_t>& slice_lengths,
                       const ReplicateConfig& config) {
    ScopedVLogTimer timer(1, "MasterClient::PutStart");
    timer.LogRequest("key=", key, ", slice_count=", slice_lengths.size());

    // Convert size_t to uint64_t for RPC
    std::vector<uint64_t> rpc_slice_lengths;
    rpc_slice_lengths.reserve(slice_lengths.size());
    for (const auto& length : slice_lengths) {
        rpc_slice_lengths.push_back(length);
    }

    auto result = invoke_rpc<&WrappedMasterService::PutStart,
                             std::vector<Replica::Descriptor>>(
        key, rpc_slice_lengths, config);
    timer.LogResponseExpected(result);
    return result;
}

std::vector<tl::expected<std::vector<Replica::Descriptor>, ErrorCode>>
MasterClient::BatchPutStart(
    const std::vector<std::string>& keys,
    const std::vector<std::vector<uint64_t>>& slice_lengths,
    const ReplicateConfig& config) {
    ScopedVLogTimer timer(1, "MasterClient::BatchPutStart");
    timer.LogRequest("keys_count=", keys.size());

    auto result = invoke_batch_rpc<&WrappedMasterService::BatchPutStart,
                                   std::vector<Replica::Descriptor>>(
        keys.size(), keys, slice_lengths, config);
    timer.LogResponse("result=", result.size(), " operations");
    return result;
}

tl::expected<void, ErrorCode> MasterClient::PutEnd(const std::string& key, 
                                                   ReplicaType replica_type) {
    ScopedVLogTimer timer(1, "MasterClient::PutEnd");
    timer.LogRequest("key=", key);

<<<<<<< HEAD
    auto client = client_accessor_.GetClient();
    if (!client) {
        LOG(ERROR) << "Client not available";
        timer.LogResponse("error=Client not available");
        return tl::make_unexpected(ErrorCode::RPC_FAIL);
    }

    auto request_result =
        client->send_request<&WrappedMasterService::PutEnd>(key, replica_type);
    auto result =
        coro::syncAwait([&]() -> coro::Lazy<tl::expected<void, ErrorCode>> {
            auto result = co_await co_await request_result;
            if (!result) {
                LOG(ERROR) << "Failed to end put operation: "
                           << result.error().msg;
                co_return tl::make_unexpected(ErrorCode::RPC_FAIL);
            }
            co_return result->result();
        }());
=======
    auto result = invoke_rpc<&WrappedMasterService::PutEnd, void>(key);
>>>>>>> d104d8a7
    timer.LogResponseExpected(result);
    return result;
}

std::vector<tl::expected<void, ErrorCode>> MasterClient::BatchPutEnd(
    const std::vector<std::string>& keys) {
    ScopedVLogTimer timer(1, "MasterClient::BatchPutEnd");
    timer.LogRequest("keys_count=", keys.size());

    auto result = invoke_batch_rpc<&WrappedMasterService::BatchPutEnd, void>(
        keys.size(), keys);
    timer.LogResponse("result=", result.size(), " operations");
    return result;
}

tl::expected<void, ErrorCode> MasterClient::PutRevoke(const std::string& key, 
                                                       ReplicaType replica_type) {
    ScopedVLogTimer timer(1, "MasterClient::PutRevoke");
    timer.LogRequest("key=", key);

<<<<<<< HEAD
    auto client = client_accessor_.GetClient();
    if (!client) {
        LOG(ERROR) << "Client not available";
        timer.LogResponse("error=Client not available");
        return tl::make_unexpected(ErrorCode::RPC_FAIL);
    }

    auto request_result =
        client->send_request<&WrappedMasterService::PutRevoke>(key, replica_type);
    auto result =
        coro::syncAwait([&]() -> coro::Lazy<tl::expected<void, ErrorCode>> {
            auto result = co_await co_await request_result;
            if (!result) {
                LOG(ERROR) << "Failed to revoke put operation: "
                           << result.error().msg;
                co_return tl::make_unexpected(ErrorCode::RPC_FAIL);
            }
            co_return result->result();
        }());
=======
    auto result = invoke_rpc<&WrappedMasterService::PutRevoke, void>(key);
>>>>>>> d104d8a7
    timer.LogResponseExpected(result);
    return result;
}

std::vector<tl::expected<void, ErrorCode>> MasterClient::BatchPutRevoke(
    const std::vector<std::string>& keys) {
    ScopedVLogTimer timer(1, "MasterClient::BatchPutRevoke");
    timer.LogRequest("keys_count=", keys.size());

    auto result = invoke_batch_rpc<&WrappedMasterService::BatchPutRevoke, void>(
        keys.size(), keys);
    timer.LogResponse("result=", result.size(), " operations");
    return result;
}

tl::expected<void, ErrorCode> MasterClient::Remove(const std::string& key) {
    ScopedVLogTimer timer(1, "MasterClient::Remove");
    timer.LogRequest("key=", key);

    auto result = invoke_rpc<&WrappedMasterService::Remove, void>(key);
    timer.LogResponseExpected(result);
    return result;
}

tl::expected<long, ErrorCode> MasterClient::RemoveAll() {
    ScopedVLogTimer timer(1, "MasterClient::RemoveAll");
    timer.LogRequest("action=remove_all_objects");

    auto result = invoke_rpc<&WrappedMasterService::RemoveAll, long>();
    timer.LogResponseExpected(result);
    return result;
}

tl::expected<void, ErrorCode> MasterClient::MountSegment(
    const Segment& segment, const UUID& client_id) {
    ScopedVLogTimer timer(1, "MasterClient::MountSegment");
    timer.LogRequest("base=", segment.base, ", size=", segment.size,
                     ", name=", segment.name, ", id=", segment.id,
                     ", client_id=", client_id);

    auto result = invoke_rpc<&WrappedMasterService::MountSegment, void>(
        segment, client_id);
    timer.LogResponseExpected(result);
    return result;
}

tl::expected<void, ErrorCode> MasterClient::ReMountSegment(
    const std::vector<Segment>& segments, const UUID& client_id) {
    ScopedVLogTimer timer(1, "MasterClient::ReMountSegment");
    timer.LogRequest("segments_num=", segments.size(),
                     ", client_id=", client_id);

    auto result = invoke_rpc<&WrappedMasterService::ReMountSegment, void>(
        segments, client_id);
    timer.LogResponseExpected(result);
    return result;
}

tl::expected<void, ErrorCode> MasterClient::UnmountSegment(
    const UUID& segment_id, const UUID& client_id) {
    ScopedVLogTimer timer(1, "MasterClient::UnmountSegment");
    timer.LogRequest("segment_id=", segment_id, ", client_id=", client_id);

    auto result = invoke_rpc<&WrappedMasterService::UnmountSegment, void>(
        segment_id, client_id);
    timer.LogResponseExpected(result);
    return result;
}

tl::expected<PingResponse, ErrorCode> MasterClient::Ping(
    const UUID& client_id) {
    ScopedVLogTimer timer(1, "MasterClient::Ping");
    timer.LogRequest("client_id=", client_id);

    auto result =
        invoke_rpc<&WrappedMasterService::Ping, PingResponse>(client_id);
    timer.LogResponseExpected(result);
    return result;
}

tl::expected<std::string, ErrorCode> MasterClient::GetFsdir() {
    ScopedVLogTimer timer(1, "MasterClient::GetFsdir");
    timer.LogRequest("action=get_fsdir");

    auto result = invoke_rpc<&WrappedMasterService::GetFsdir, std::string>();
    timer.LogResponseExpected(result);
    return result;
}

}  // namespace mooncake<|MERGE_RESOLUTION|>--- conflicted
+++ resolved
@@ -191,29 +191,7 @@
     ScopedVLogTimer timer(1, "MasterClient::PutEnd");
     timer.LogRequest("key=", key);
 
-<<<<<<< HEAD
-    auto client = client_accessor_.GetClient();
-    if (!client) {
-        LOG(ERROR) << "Client not available";
-        timer.LogResponse("error=Client not available");
-        return tl::make_unexpected(ErrorCode::RPC_FAIL);
-    }
-
-    auto request_result =
-        client->send_request<&WrappedMasterService::PutEnd>(key, replica_type);
-    auto result =
-        coro::syncAwait([&]() -> coro::Lazy<tl::expected<void, ErrorCode>> {
-            auto result = co_await co_await request_result;
-            if (!result) {
-                LOG(ERROR) << "Failed to end put operation: "
-                           << result.error().msg;
-                co_return tl::make_unexpected(ErrorCode::RPC_FAIL);
-            }
-            co_return result->result();
-        }());
-=======
-    auto result = invoke_rpc<&WrappedMasterService::PutEnd, void>(key);
->>>>>>> d104d8a7
+    auto result = invoke_rpc<&WrappedMasterService::PutEnd, void>(key, replica_type);
     timer.LogResponseExpected(result);
     return result;
 }
@@ -234,29 +212,7 @@
     ScopedVLogTimer timer(1, "MasterClient::PutRevoke");
     timer.LogRequest("key=", key);
 
-<<<<<<< HEAD
-    auto client = client_accessor_.GetClient();
-    if (!client) {
-        LOG(ERROR) << "Client not available";
-        timer.LogResponse("error=Client not available");
-        return tl::make_unexpected(ErrorCode::RPC_FAIL);
-    }
-
-    auto request_result =
-        client->send_request<&WrappedMasterService::PutRevoke>(key, replica_type);
-    auto result =
-        coro::syncAwait([&]() -> coro::Lazy<tl::expected<void, ErrorCode>> {
-            auto result = co_await co_await request_result;
-            if (!result) {
-                LOG(ERROR) << "Failed to revoke put operation: "
-                           << result.error().msg;
-                co_return tl::make_unexpected(ErrorCode::RPC_FAIL);
-            }
-            co_return result->result();
-        }());
-=======
-    auto result = invoke_rpc<&WrappedMasterService::PutRevoke, void>(key);
->>>>>>> d104d8a7
+    auto result = invoke_rpc<&WrappedMasterService::PutRevoke, void>(key, replica_type);
     timer.LogResponseExpected(result);
     return result;
 }
