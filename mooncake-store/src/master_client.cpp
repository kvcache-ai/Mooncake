#include "master_client.h"

#include <async_simple/coro/FutureAwaiter.h>
#include <async_simple/coro/Lazy.h>
#include <async_simple/coro/SyncAwait.h>

#include <string>
#include <vector>
#include <ylt/coro_rpc/impl/coro_rpc_client.hpp>

#include "rpc_service.h"
#include "types.h"
#include "utils/scoped_vlog_timer.h"

namespace mooncake {

using namespace coro_rpc;
using namespace async_simple::coro;

MasterClient::MasterClient() = default;
MasterClient::~MasterClient() = default;

ErrorCode MasterClient::Connect(const std::string& master_addr) {
    ScopedVLogTimer timer(1, "MasterClient::Connect");
    timer.LogRequest("master_addr=", master_addr);

    std::lock_guard<std::mutex> lock(connect_mutex_);
    if (client_addr_param_ == master_addr) {
        auto client = client_accessor_.GetClient();
        auto result = coro::syncAwait(client->connect(master_addr));
        if (result.val() != 0) {
            LOG(ERROR) << "Failed to connect to master: " << result.message();
            timer.LogResponse("error_code=", ErrorCode::RPC_FAIL);
            return ErrorCode::RPC_FAIL;
        }
        timer.LogResponse("error_code=", ErrorCode::OK);
        return ErrorCode::OK;
    } else {
        // Once connected to address A, the coro_rpc_client does not support connect
        // to a new address B. So we need to create a new coro_rpc_client if the
        // address is different from the current one.
        auto client = std::make_shared<coro_rpc_client>();
        auto result = coro::syncAwait(client->connect(master_addr));
        if (result.val() != 0) {
            LOG(ERROR) << "Failed to connect to master: " << result.message();
            timer.LogResponse("error_code=", ErrorCode::RPC_FAIL);
            return ErrorCode::RPC_FAIL;
        }
        // Set the client to the accessor and update the address parameter
        client_accessor_.SetClient(client);
        client_addr_param_ = master_addr;
        timer.LogResponse("error_code=", ErrorCode::OK);
        return ErrorCode::OK;
    }
}

ExistKeyResponse MasterClient::ExistKey(const std::string& object_key) {
    ScopedVLogTimer timer(1, "MasterClient::ExistKey");
    timer.LogRequest("object_key=", object_key);

    auto client = client_accessor_.GetClient();
    if (!client) {
        LOG(ERROR) << "Client not available";
        return ExistKeyResponse{ErrorCode::RPC_FAIL};
    }

    auto request_result =
<<<<<<< HEAD
        client->send_request<&WrappedMasterService::ExistKey>(object_key);
=======
        client_.send_request<&WrappedMasterService::ExistKey>(object_key);
>>>>>>> 5ec47dd8
    std::optional<ExistKeyResponse> result =
        coro::syncAwait([&]() -> coro::Lazy<std::optional<ExistKeyResponse>> {
            auto result = co_await co_await request_result;
            if (!result) {
                LOG(ERROR) << "Failed to check key existence: "
                           << result.error().msg;
                co_return std::nullopt;
            }
            co_return result->result();
        }());

    if (!result) {
        auto response = ExistKeyResponse{ErrorCode::RPC_FAIL};
        timer.LogResponseJson(response);
        return response;
    }

    timer.LogResponseJson(result.value());
    return result.value();
}

BatchExistResponse MasterClient::BatchExistKey(
    const std::vector<std::string>& object_keys) {
    ScopedVLogTimer timer(1, "MasterClient::BatchExistKey");
    timer.LogRequest("keys_count=", object_keys.size());

    auto request_result =
        client_.send_request<&WrappedMasterService::BatchExistKey>(object_keys);
    std::optional<BatchExistResponse> result =
        coro::syncAwait([&]() -> coro::Lazy<std::optional<BatchExistResponse>> {
            auto result = co_await co_await request_result;
            if (!result) {
                LOG(ERROR) << "Failed to check batch key existence: "
                           << result.error().msg;
                co_return std::nullopt;
            }
            co_return result->result();
        }());

    if (!result) {
        BatchExistResponse response;
        response.exist_responses.resize(object_keys.size());
        for (auto& exist_response : response.exist_responses) {
            exist_response = ErrorCode::RPC_FAIL;
        }
        timer.LogResponseJson(response);
        return response;
    }

    timer.LogResponseJson(result.value());
    return result.value();
}

GetReplicaListResponse MasterClient::GetReplicaList(
    const std::string& object_key) {
    ScopedVLogTimer timer(1, "MasterClient::GetReplicaList");
    timer.LogRequest("object_key=", object_key);

    auto client = client_accessor_.GetClient();
    if (!client) {
        LOG(ERROR) << "Client not available";
        return GetReplicaListResponse{{}, ErrorCode::RPC_FAIL};
    }

    auto request_result =
        client->send_request<&WrappedMasterService::GetReplicaList>(object_key);
    std::optional<GetReplicaListResponse> result = coro::syncAwait(
        [&]() -> coro::Lazy<std::optional<GetReplicaListResponse>> {
            auto result = co_await co_await request_result;
            if (!result) {
                LOG(ERROR) << "Failed to get replica list: "
                           << result.error().msg;
                co_return std::nullopt;
            }
            co_return result->result();
        }());
    if (!result) {
        auto response = GetReplicaListResponse{{}, ErrorCode::RPC_FAIL};
        timer.LogResponseJson(response);
        return response;
    }
    timer.LogResponseJson(result.value());
    return result.value();
}

BatchGetReplicaListResponse MasterClient::BatchGetReplicaList(
    const std::vector<std::string>& object_keys) {
    ScopedVLogTimer timer(1, "MasterClient::BatchGetReplicaList");
    timer.LogRequest("action=get_batch_replica_list");

    auto client = client_accessor_.GetClient();
    if (!client) {
        LOG(ERROR) << "Client not available";
        return BatchGetReplicaListResponse{{}, ErrorCode::RPC_FAIL};
    }

    auto request_result =
        client->send_request<&WrappedMasterService::BatchGetReplicaList>(
            object_keys);
    std::optional<BatchGetReplicaListResponse> result = coro::syncAwait(
        [&]() -> coro::Lazy<std::optional<BatchGetReplicaListResponse>> {
            auto result = co_await co_await request_result;
            if (!result) {
                LOG(ERROR) << "Failed to get batch replica list: "
                           << result.error().msg;
                co_return std::nullopt;
            }
            co_return result->result();
        }());
    if (!result) {
        auto response = BatchGetReplicaListResponse{{}, ErrorCode::RPC_FAIL};
        timer.LogResponseJson(response);
        return response;
    }
    timer.LogResponseJson(result.value());
    return result.value();
}

PutStartResponse MasterClient::PutStart(
    const std::string& key, const std::vector<size_t>& slice_lengths,
    size_t value_length, const ReplicateConfig& config) {
    ScopedVLogTimer timer(1, "MasterClient::PutStart");
    timer.LogRequest("key=", key, ", value_length=", value_length,
                     ", slice_count=", slice_lengths.size());

    auto client = client_accessor_.GetClient();
    if (!client) {
        LOG(ERROR) << "Client not available";
        return PutStartResponse{{}, ErrorCode::RPC_FAIL};
    }

    // Convert size_t to uint64_t for RPC
    std::vector<uint64_t> rpc_slice_lengths;
    rpc_slice_lengths.reserve(slice_lengths.size());
    for (const auto& length : slice_lengths) {
        rpc_slice_lengths.push_back(length);
    }

    auto request_result = client->send_request<&WrappedMasterService::PutStart>(
        key, value_length, rpc_slice_lengths, config);
    std::optional<PutStartResponse> result =
        coro::syncAwait([&]() -> coro::Lazy<std::optional<PutStartResponse>> {
            auto result = co_await co_await request_result;
            if (!result) {
                LOG(ERROR) << "Failed to start put operation: "
                           << result.error().msg;
                co_return std::nullopt;
            }
            co_return result->result();
        }());
    if (!result) {
        auto response = PutStartResponse{{}, ErrorCode::RPC_FAIL};
        timer.LogResponseJson(response);
        return response;
    }
    timer.LogResponseJson(result.value());
    return result.value();
}

BatchPutStartResponse MasterClient::BatchPutStart(
    const std::vector<std::string>& keys,
    const std::unordered_map<std::string, uint64_t>& value_lengths,
    const std::unordered_map<std::string, std::vector<uint64_t>>& slice_lengths,
    const ReplicateConfig& config) {
    ScopedVLogTimer timer(1, "MasterClient::BatchPutStart");
    timer.LogRequest("keys_count=", keys.size());

    auto client = client_accessor_.GetClient();
    if (!client) {
        LOG(ERROR) << "Client not available";
        return BatchPutStartResponse{{}, ErrorCode::RPC_FAIL};
    }

    auto request_result =
        client->send_request<&WrappedMasterService::BatchPutStart>(
            keys, value_lengths, slice_lengths, config);
    std::optional<BatchPutStartResponse> result = coro::syncAwait(
        [&]() -> coro::Lazy<std::optional<BatchPutStartResponse>> {
            auto result = co_await co_await request_result;
            if (!result) {
                LOG(ERROR) << "Failed to start batch put operation: "
                           << result.error().msg;
                co_return std::nullopt;
            }
            co_return result->result();
        }());
    if (!result) {
        auto response = BatchPutStartResponse{{}, ErrorCode::RPC_FAIL};
        timer.LogResponseJson(response);
        return response;
    }
    timer.LogResponseJson(result.value());
    return result.value();
}

PutEndResponse MasterClient::PutEnd(const std::string& key) {
    ScopedVLogTimer timer(1, "MasterClient::PutEnd");
    timer.LogRequest("key=", key);

    auto client = client_accessor_.GetClient();
    if (!client) {
        LOG(ERROR) << "Client not available";
        return PutEndResponse{ErrorCode::RPC_FAIL};
    }

    auto request_result =
        client->send_request<&WrappedMasterService::PutEnd>(key);
    std::optional<PutEndResponse> result =
        coro::syncAwait([&]() -> coro::Lazy<std::optional<PutEndResponse>> {
            auto result = co_await co_await request_result;
            if (!result) {
                LOG(ERROR) << "Failed to end put operation: "
                           << result.error().msg;
                co_return std::nullopt;
            }
            co_return result->result();
        }());
    if (!result) {
        auto response = PutEndResponse{ErrorCode::RPC_FAIL};
        timer.LogResponseJson(response);
        return response;
    }
    timer.LogResponseJson(result.value());
    return result.value();
}

BatchPutEndResponse MasterClient::BatchPutEnd(
    const std::vector<std::string>& keys) {
    ScopedVLogTimer timer(1, "MasterClient::BatchPutEnd");
    timer.LogRequest("keys_count=", keys.size());

    auto client = client_accessor_.GetClient();
    if (!client) {
        LOG(ERROR) << "Client not available";
        return BatchPutEndResponse{ErrorCode::RPC_FAIL};
    }

    auto request_result =
        client->send_request<&WrappedMasterService::BatchPutEnd>(keys);
    std::optional<BatchPutEndResponse> result = coro::syncAwait(
        [&]() -> coro::Lazy<std::optional<BatchPutEndResponse>> {
            auto result = co_await co_await request_result;
            if (!result) {
                LOG(ERROR) << "Failed to end batch put operation: "
                           << result.error().msg;
                co_return std::nullopt;
            }
            co_return result->result();
        }());
    if (!result) {
        auto response = BatchPutEndResponse{ErrorCode::RPC_FAIL};
        timer.LogResponseJson(response);
        return response;
    }
    timer.LogResponseJson(result.value());
    return result.value();
}

PutRevokeResponse MasterClient::PutRevoke(const std::string& key) {
    ScopedVLogTimer timer(1, "MasterClient::PutRevoke");
    timer.LogRequest("key=", key);

    auto client = client_accessor_.GetClient();
    if (!client) {
        LOG(ERROR) << "Client not available";
        return PutRevokeResponse{ErrorCode::RPC_FAIL};
    }

    auto request_result =
        client->send_request<&WrappedMasterService::PutRevoke>(key);
    std::optional<PutRevokeResponse> result =
        coro::syncAwait([&]() -> coro::Lazy<std::optional<PutRevokeResponse>> {
            auto result = co_await co_await request_result;
            if (!result) {
                LOG(ERROR) << "Failed to revoke put operation: "
                           << result.error().msg;
                co_return std::nullopt;
            }
            co_return result->result();
        }());
    if (!result) {
        auto response = PutRevokeResponse{ErrorCode::RPC_FAIL};
        timer.LogResponseJson(response);
        return response;
    }
    timer.LogResponseJson(result.value());
    return result.value();
}

BatchPutRevokeResponse MasterClient::BatchPutRevoke(
    const std::vector<std::string>& keys) {
    ScopedVLogTimer timer(1, "MasterClient::BatchPutRevoke");
    timer.LogRequest("keys_count=", keys.size());

    auto client = client_accessor_.GetClient();
    if (!client) {
        LOG(ERROR) << "Client not available";
        return BatchPutRevokeResponse{ErrorCode::RPC_FAIL};
    }

    auto request_result =
        client->send_request<&WrappedMasterService::BatchPutRevoke>(keys);
    std::optional<BatchPutRevokeResponse> result = coro::syncAwait(
        [&]() -> coro::Lazy<std::optional<BatchPutRevokeResponse>> {
            auto result = co_await co_await request_result;
            if (!result) {
                LOG(ERROR) << "Failed to revoke batch put operation: "
                           << result.error().msg;
                co_return std::nullopt;
            }
            co_return result->result();
        }());
    if (!result) {
        auto response = BatchPutRevokeResponse{ErrorCode::RPC_FAIL};
        timer.LogResponseJson(response);
        return response;
    }
    timer.LogResponseJson(result.value());
    return result.value();
}

RemoveResponse MasterClient::Remove(const std::string& key) {
    ScopedVLogTimer timer(1, "MasterClient::Remove");
    timer.LogRequest("key=", key);

    auto client = client_accessor_.GetClient();
    if (!client) {
        LOG(ERROR) << "Client not available";
        return RemoveResponse{ErrorCode::RPC_FAIL};
    }

    auto request_result =
        client->send_request<&WrappedMasterService::Remove>(key);
    std::optional<RemoveResponse> result =
        coro::syncAwait([&]() -> coro::Lazy<std::optional<RemoveResponse>> {
            auto result = co_await co_await request_result;
            if (!result) {
                LOG(ERROR) << "Failed to remove object: " << result.error().msg;
                co_return std::nullopt;
            }
            co_return result->result();
        }());
    if (!result) {
        auto response = RemoveResponse{ErrorCode::RPC_FAIL};
        timer.LogResponseJson(response);
        return response;
    }
    timer.LogResponseJson(result.value());
    return result.value();
}

RemoveAllResponse MasterClient::RemoveAll() {
    ScopedVLogTimer timer(1, "MasterClient::RemoveAll");
    timer.LogRequest("action=remove_all_objects");

    auto client = client_accessor_.GetClient();
    if (!client) {
        LOG(ERROR) << "Client not available";
        return RemoveAllResponse{toInt(ErrorCode::RPC_FAIL)};
    }

    auto request_result =
        client->template send_request<&WrappedMasterService::RemoveAll>();
    std::optional<RemoveAllResponse> result =
        coro::syncAwait([&]() -> coro::Lazy<std::optional<RemoveAllResponse>> {
            auto result = co_await co_await request_result;
            if (!result) {
                LOG(ERROR) << "Failed to remove all objects: "
                           << result.error().msg;
                co_return std::nullopt;
            }
            co_return result->result();
        }());

    if (!result) {
        auto response = RemoveAllResponse{toInt(ErrorCode::RPC_FAIL)};
        timer.LogResponseJson(response);
        return response;
    }

    timer.LogResponseJson(result.value());
    return result.value();
}

MountSegmentResponse MasterClient::MountSegment(const Segment& segment,
                                                const UUID& client_id) {
    ScopedVLogTimer timer(1, "MasterClient::MountSegment");
    timer.LogRequest("base=", segment.base, ", size=", segment.size,
                     ", name=", segment.name, ", id=", segment.id,
                     ", client_id=", client_id);

    auto client = client_accessor_.GetClient();
    if (!client) {
        LOG(ERROR) << "Client not available";
        return MountSegmentResponse{ErrorCode::RPC_FAIL};
    }

    std::optional<MountSegmentResponse> result =
        syncAwait([&]() -> coro::Lazy<std::optional<MountSegmentResponse>> {
            Lazy<async_rpc_result<MountSegmentResponse>> handler =
                co_await client
                    ->send_request<&WrappedMasterService::MountSegment>(
                        segment, client_id);
            async_rpc_result<MountSegmentResponse> result = co_await handler;
            if (!result) {
                co_return std::nullopt;
            }
            co_return result->result();
        }());
    if (!result) {
        LOG(ERROR) << "Failed to mount segment due to rpc error";
        auto response = MountSegmentResponse{ErrorCode::RPC_FAIL};
        timer.LogResponseJson(response);
        return response;
    }
    timer.LogResponseJson(result.value());
    return result.value();
}

ReMountSegmentResponse MasterClient::ReMountSegment(
    const std::vector<Segment>& segments, const UUID& client_id) {
    ScopedVLogTimer timer(1, "MasterClient::ReMountSegment");
    timer.LogRequest("segments_num=", segments.size(),
                     ", client_id=", client_id);
<<<<<<< HEAD

    auto client = client_accessor_.GetClient();
    if (!client) {
        LOG(ERROR) << "Client not available";
        return ReMountSegmentResponse{ErrorCode::RPC_FAIL};
    }
=======
>>>>>>> 5ec47dd8

    std::optional<ReMountSegmentResponse> result =
        syncAwait([&]() -> coro::Lazy<std::optional<ReMountSegmentResponse>> {
            Lazy<async_rpc_result<ReMountSegmentResponse>> handler =
                co_await client
                    ->send_request<&WrappedMasterService::ReMountSegment>(
                        segments, client_id);
            async_rpc_result<ReMountSegmentResponse> result = co_await handler;
            if (!result) {
                co_return std::nullopt;
            }
            co_return result->result();
        }());
    if (!result) {
        LOG(ERROR) << "Failed to remount segment due to rpc error";
        auto response = ReMountSegmentResponse{ErrorCode::RPC_FAIL};
        timer.LogResponseJson(response);
        return response;
    }
    timer.LogResponseJson(result.value());
    return result.value();
}

UnmountSegmentResponse MasterClient::UnmountSegment(const UUID& segment_id,
                                                    const UUID& client_id) {
    ScopedVLogTimer timer(1, "MasterClient::UnmountSegment");
    timer.LogRequest("segment_id=", segment_id, ", client_id=", client_id);

    auto client = client_accessor_.GetClient();
    if (!client) {
        LOG(ERROR) << "Client not available";
        return UnmountSegmentResponse{ErrorCode::RPC_FAIL};
    }

    auto request_result =
        client->send_request<&WrappedMasterService::UnmountSegment>(segment_id,
                                                                    client_id);
    std::optional<UnmountSegmentResponse> result = coro::syncAwait(
        [&]() -> coro::Lazy<std::optional<UnmountSegmentResponse>> {
            auto result = co_await co_await request_result;
            if (!result) {
                LOG(ERROR) << "Failed to unmount segment: "
                           << result.error().msg;
                co_return std::nullopt;
            }
            co_return result->result();
        }());
    if (!result) {
        auto response = UnmountSegmentResponse{ErrorCode::RPC_FAIL};
        timer.LogResponseJson(response);
        return response;
    }
    timer.LogResponseJson(result.value());
    return result.value();
}

PingResponse MasterClient::Ping(const UUID& client_id) {
    ScopedVLogTimer timer(1, "MasterClient::Ping");
    timer.LogRequest("client_id=", client_id);

    auto client = client_accessor_.GetClient();
    if (!client) {
        LOG(ERROR) << "Client not available";
        return PingResponse{0, ClientStatus::UNDEFINED, ErrorCode::RPC_FAIL};
    }

    auto request_result =
        client->send_request<&WrappedMasterService::Ping>(client_id);
    std::optional<PingResponse> result =
        coro::syncAwait([&]() -> coro::Lazy<std::optional<PingResponse>> {
            auto result = co_await co_await request_result;
            if (!result) {
                LOG(ERROR) << "Failed to ping master: " << result.error().msg;
                co_return std::nullopt;
            }
            co_return result->result();
        }());

    if (!result) {
        auto response =
            PingResponse{0, ClientStatus::UNDEFINED, ErrorCode::RPC_FAIL};
        timer.LogResponseJson(response);
        return response;
    }

    timer.LogResponseJson(result.value());
    return result.value();
}

}  // namespace mooncake<|MERGE_RESOLUTION|>--- conflicted
+++ resolved
@@ -61,15 +61,12 @@
     auto client = client_accessor_.GetClient();
     if (!client) {
         LOG(ERROR) << "Client not available";
+        timer.LogResponse("error=Client not available");
         return ExistKeyResponse{ErrorCode::RPC_FAIL};
     }
 
     auto request_result =
-<<<<<<< HEAD
         client->send_request<&WrappedMasterService::ExistKey>(object_key);
-=======
-        client_.send_request<&WrappedMasterService::ExistKey>(object_key);
->>>>>>> 5ec47dd8
     std::optional<ExistKeyResponse> result =
         coro::syncAwait([&]() -> coro::Lazy<std::optional<ExistKeyResponse>> {
             auto result = co_await co_await request_result;
@@ -96,25 +93,37 @@
     ScopedVLogTimer timer(1, "MasterClient::BatchExistKey");
     timer.LogRequest("keys_count=", object_keys.size());
 
-    auto request_result =
-        client_.send_request<&WrappedMasterService::BatchExistKey>(object_keys);
-    std::optional<BatchExistResponse> result =
-        coro::syncAwait([&]() -> coro::Lazy<std::optional<BatchExistResponse>> {
-            auto result = co_await co_await request_result;
-            if (!result) {
-                LOG(ERROR) << "Failed to check batch key existence: "
-                           << result.error().msg;
-                co_return std::nullopt;
-            }
-            co_return result->result();
-        }());
-
-    if (!result) {
+    auto client = client_accessor_.GetClient();
+    if (!client) {
+        LOG(ERROR) << "Client not available";
         BatchExistResponse response;
         response.exist_responses.resize(object_keys.size());
         for (auto& exist_response : response.exist_responses) {
             exist_response = ErrorCode::RPC_FAIL;
         }
+        timer.LogResponse("error=Client not available");
+        return response;
+    }
+
+    auto request_result =
+        client->send_request<&WrappedMasterService::BatchExistKey>(object_keys);
+    std::optional<BatchExistResponse> result =
+        coro::syncAwait([&]() -> coro::Lazy<std::optional<BatchExistResponse>> {
+            auto result = co_await co_await request_result;
+            if (!result) {
+                LOG(ERROR) << "Failed to check batch key existence: "
+                           << result.error().msg;
+                co_return std::nullopt;
+            }
+            co_return result->result();
+        }());
+
+    if (!result) {
+        BatchExistResponse response;
+        response.exist_responses.resize(object_keys.size());
+        for (auto& exist_response : response.exist_responses) {
+            exist_response = ErrorCode::RPC_FAIL;
+        }
         timer.LogResponseJson(response);
         return response;
     }
@@ -131,6 +140,7 @@
     auto client = client_accessor_.GetClient();
     if (!client) {
         LOG(ERROR) << "Client not available";
+        timer.LogResponse("error=Client not available");
         return GetReplicaListResponse{{}, ErrorCode::RPC_FAIL};
     }
 
@@ -163,6 +173,7 @@
     auto client = client_accessor_.GetClient();
     if (!client) {
         LOG(ERROR) << "Client not available";
+        timer.LogResponse("error=Client not available");
         return BatchGetReplicaListResponse{{}, ErrorCode::RPC_FAIL};
     }
 
@@ -198,6 +209,7 @@
     auto client = client_accessor_.GetClient();
     if (!client) {
         LOG(ERROR) << "Client not available";
+        timer.LogResponse("error=Client not available");
         return PutStartResponse{{}, ErrorCode::RPC_FAIL};
     }
 
@@ -240,6 +252,7 @@
     auto client = client_accessor_.GetClient();
     if (!client) {
         LOG(ERROR) << "Client not available";
+        timer.LogResponse("error=Client not available");
         return BatchPutStartResponse{{}, ErrorCode::RPC_FAIL};
     }
 
@@ -272,6 +285,7 @@
     auto client = client_accessor_.GetClient();
     if (!client) {
         LOG(ERROR) << "Client not available";
+        timer.LogResponse("error=Client not available");
         return PutEndResponse{ErrorCode::RPC_FAIL};
     }
 
@@ -304,6 +318,7 @@
     auto client = client_accessor_.GetClient();
     if (!client) {
         LOG(ERROR) << "Client not available";
+        timer.LogResponse("error=Client not available");
         return BatchPutEndResponse{ErrorCode::RPC_FAIL};
     }
 
@@ -335,6 +350,7 @@
     auto client = client_accessor_.GetClient();
     if (!client) {
         LOG(ERROR) << "Client not available";
+        timer.LogResponse("error=Client not available");
         return PutRevokeResponse{ErrorCode::RPC_FAIL};
     }
 
@@ -367,6 +383,7 @@
     auto client = client_accessor_.GetClient();
     if (!client) {
         LOG(ERROR) << "Client not available";
+        timer.LogResponse("error=Client not available");
         return BatchPutRevokeResponse{ErrorCode::RPC_FAIL};
     }
 
@@ -398,6 +415,7 @@
     auto client = client_accessor_.GetClient();
     if (!client) {
         LOG(ERROR) << "Client not available";
+        timer.LogResponse("error=Client not available");
         return RemoveResponse{ErrorCode::RPC_FAIL};
     }
 
@@ -428,6 +446,7 @@
     auto client = client_accessor_.GetClient();
     if (!client) {
         LOG(ERROR) << "Client not available";
+        timer.LogResponse("error=Client not available");
         return RemoveAllResponse{toInt(ErrorCode::RPC_FAIL)};
     }
 
@@ -464,6 +483,7 @@
     auto client = client_accessor_.GetClient();
     if (!client) {
         LOG(ERROR) << "Client not available";
+        timer.LogResponse("error=Client not available");
         return MountSegmentResponse{ErrorCode::RPC_FAIL};
     }
 
@@ -494,15 +514,13 @@
     ScopedVLogTimer timer(1, "MasterClient::ReMountSegment");
     timer.LogRequest("segments_num=", segments.size(),
                      ", client_id=", client_id);
-<<<<<<< HEAD
-
-    auto client = client_accessor_.GetClient();
-    if (!client) {
-        LOG(ERROR) << "Client not available";
+
+    auto client = client_accessor_.GetClient();
+    if (!client) {
+        LOG(ERROR) << "Client not available";
+        timer.LogResponse("error=Client not available");
         return ReMountSegmentResponse{ErrorCode::RPC_FAIL};
     }
-=======
->>>>>>> 5ec47dd8
 
     std::optional<ReMountSegmentResponse> result =
         syncAwait([&]() -> coro::Lazy<std::optional<ReMountSegmentResponse>> {
@@ -534,6 +552,7 @@
     auto client = client_accessor_.GetClient();
     if (!client) {
         LOG(ERROR) << "Client not available";
+        timer.LogResponse("error=Client not available");
         return UnmountSegmentResponse{ErrorCode::RPC_FAIL};
     }
 
@@ -566,6 +585,7 @@
     auto client = client_accessor_.GetClient();
     if (!client) {
         LOG(ERROR) << "Client not available";
+        timer.LogResponse("error=Client not available");
         return PingResponse{0, ClientStatus::UNDEFINED, ErrorCode::RPC_FAIL};
     }
 
