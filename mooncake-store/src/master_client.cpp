#include "master_client.h"

#include <async_simple/coro/FutureAwaiter.h>
#include <async_simple/coro/Lazy.h>
#include <async_simple/coro/SyncAwait.h>

#include <string>
#include <vector>
#include <ylt/coro_rpc/impl/coro_rpc_client.hpp>
#include <ylt/util/tl/expected.hpp>

#include "rpc_service.h"
#include "types.h"
#include "utils/scoped_vlog_timer.h"

namespace mooncake {

using namespace coro_rpc;
using namespace async_simple::coro;

MasterClient::MasterClient() = default;
MasterClient::~MasterClient() = default;

ErrorCode MasterClient::Connect(const std::string& master_addr) {
    ScopedVLogTimer timer(1, "MasterClient::Connect");
    timer.LogRequest("master_addr=", master_addr);

    std::lock_guard<std::mutex> lock(connect_mutex_);
    if (client_addr_param_ == master_addr) {
        auto client = client_accessor_.GetClient();
        auto result = coro::syncAwait(client->connect(master_addr));
        if (result.val() != 0) {
            LOG(ERROR) << "Failed to connect to master: " << result.message();
            timer.LogResponse("error_code=", ErrorCode::RPC_FAIL);
            return ErrorCode::RPC_FAIL;
        }
        timer.LogResponse("error_code=", ErrorCode::OK);
        return ErrorCode::OK;
    } else {
        // Once connected to address A, the coro_rpc_client does not support connect
        // to a new address B. So we need to create a new coro_rpc_client if the
        // address is different from the current one.
        auto client = std::make_shared<coro_rpc_client>();
        auto result = coro::syncAwait(client->connect(master_addr));
        if (result.val() != 0) {
            LOG(ERROR) << "Failed to connect to master: " << result.message();
            timer.LogResponse("error_code=", ErrorCode::RPC_FAIL);
            return ErrorCode::RPC_FAIL;
        }
        // Set the client to the accessor and update the address parameter
        client_accessor_.SetClient(client);
        client_addr_param_ = master_addr;
        timer.LogResponse("error_code=", ErrorCode::OK);
        return ErrorCode::OK;
    }
}

tl::expected<bool, ErrorCode> MasterClient::ExistKey(
    const std::string& object_key) {
    ScopedVLogTimer timer(1, "MasterClient::ExistKey");
    timer.LogRequest("object_key=", object_key);

    auto client = client_accessor_.GetClient();
    if (!client) {
        LOG(ERROR) << "Client not available";
        timer.LogResponse("error=Client not available");
        return ExistKeyResponse{ErrorCode::RPC_FAIL};
    }

    auto request_result =
<<<<<<< HEAD
        client_.send_request<&WrappedMasterService::ExistKey>(object_key);
    auto result =
        coro::syncAwait([&]() -> coro::Lazy<tl::expected<bool, ErrorCode>> {
=======
        client->send_request<&WrappedMasterService::ExistKey>(object_key);
    std::optional<ExistKeyResponse> result =
        coro::syncAwait([&]() -> coro::Lazy<std::optional<ExistKeyResponse>> {
>>>>>>> c13389fa
            auto result = co_await co_await request_result;
            if (!result) {
                LOG(ERROR) << "Failed to check key existence: "
                           << result.error().msg;
                co_return tl::make_unexpected(ErrorCode::RPC_FAIL);
            }
            co_return result->result();
        }());

    timer.LogResponseExpected(result);
    return result;
}

std::vector<tl::expected<bool, ErrorCode>> MasterClient::BatchExistKey(
    const std::vector<std::string>& object_keys) {
    ScopedVLogTimer timer(1, "MasterClient::BatchExistKey");
    timer.LogRequest("keys_count=", object_keys.size());

    auto client = client_accessor_.GetClient();
    if (!client) {
        LOG(ERROR) << "Client not available";
        BatchExistResponse response;
        response.exist_responses.resize(object_keys.size());
        for (auto& exist_response : response.exist_responses) {
            exist_response = ErrorCode::RPC_FAIL;
        }
        timer.LogResponse("error=Client not available");
        return response;
    }

    auto request_result =
<<<<<<< HEAD
        client_.send_request<&WrappedMasterService::BatchExistKey>(object_keys);
    auto result = coro::syncAwait(
        [&]() -> coro::Lazy<std::vector<tl::expected<bool, ErrorCode>>> {
=======
        client->send_request<&WrappedMasterService::BatchExistKey>(object_keys);
    std::optional<BatchExistResponse> result =
        coro::syncAwait([&]() -> coro::Lazy<std::optional<BatchExistResponse>> {
>>>>>>> c13389fa
            auto result = co_await co_await request_result;
            if (!result) {
                LOG(ERROR) << "Failed to check batch key existence: "
                           << result.error().msg;
                std::vector<tl::expected<bool, ErrorCode>> error_results;
                error_results.reserve(object_keys.size());
                for (size_t i = 0; i < object_keys.size(); ++i) {
                    error_results.emplace_back(
                        tl::make_unexpected(ErrorCode::RPC_FAIL));
                }
                co_return error_results;
            }
            co_return result->result();
        }());

    timer.LogResponse("result=", result.size(), " keys");
    return result;
}

tl::expected<std::vector<Replica::Descriptor>, ErrorCode>
MasterClient::GetReplicaList(const std::string& object_key) {
    ScopedVLogTimer timer(1, "MasterClient::GetReplicaList");
    timer.LogRequest("object_key=", object_key);

    auto client = client_accessor_.GetClient();
    if (!client) {
        LOG(ERROR) << "Client not available";
        timer.LogResponse("error=Client not available");
        return GetReplicaListResponse{{}, ErrorCode::RPC_FAIL};
    }

    auto request_result =
<<<<<<< HEAD
        client_.send_request<&WrappedMasterService::GetReplicaList>(object_key);

    auto result = coro::syncAwait(
        [&]() -> coro::Lazy<
                  tl::expected<std::vector<Replica::Descriptor>, ErrorCode>> {
=======
        client->send_request<&WrappedMasterService::GetReplicaList>(object_key);
    std::optional<GetReplicaListResponse> result = coro::syncAwait(
        [&]() -> coro::Lazy<std::optional<GetReplicaListResponse>> {
>>>>>>> c13389fa
            auto result = co_await co_await request_result;
            if (!result) {
                LOG(ERROR) << "Failed to get replica list: "
                           << result.error().msg;
                co_return tl::make_unexpected(ErrorCode::RPC_FAIL);
            }
            co_return result->result();
        }());
    timer.LogResponseExpected(result);
    return result;
}

std::vector<tl::expected<std::vector<Replica::Descriptor>, ErrorCode>>
MasterClient::BatchGetReplicaList(const std::vector<std::string>& object_keys) {
    ScopedVLogTimer timer(1, "MasterClient::BatchGetReplicaList");
    timer.LogRequest("keys_count=", object_keys.size());

    auto client = client_accessor_.GetClient();
    if (!client) {
        LOG(ERROR) << "Client not available";
        timer.LogResponse("error=Client not available");
        return BatchGetReplicaListResponse{{}, ErrorCode::RPC_FAIL};
    }

    auto request_result =
        client->send_request<&WrappedMasterService::BatchGetReplicaList>(
            object_keys);
    auto result = coro::syncAwait(
        [&]() -> coro::Lazy<std::vector<
                  tl::expected<std::vector<Replica::Descriptor>, ErrorCode>>> {
            auto result = co_await co_await request_result;
            if (!result) {
                LOG(ERROR) << "Failed to get batch replica list: "
                           << result.error().msg;
                std::vector<
                    tl::expected<std::vector<Replica::Descriptor>, ErrorCode>>
                    error_results;
                error_results.reserve(object_keys.size());
                for (size_t i = 0; i < object_keys.size(); ++i) {
                    error_results.emplace_back(
                        tl::make_unexpected(ErrorCode::RPC_FAIL));
                }
                co_return error_results;
            }
            co_return result->result();
        }());

    timer.LogResponse("result=", result.size(), " operations");
    return result;
}

tl::expected<std::vector<Replica::Descriptor>, ErrorCode>
MasterClient::PutStart(const std::string& key,
                       const std::vector<size_t>& slice_lengths,
                       size_t value_length, const ReplicateConfig& config) {
    ScopedVLogTimer timer(1, "MasterClient::PutStart");
    timer.LogRequest("key=", key, ", value_length=", value_length,
                     ", slice_count=", slice_lengths.size());

    auto client = client_accessor_.GetClient();
    if (!client) {
        LOG(ERROR) << "Client not available";
        timer.LogResponse("error=Client not available");
        return PutStartResponse{{}, ErrorCode::RPC_FAIL};
    }

    // Convert size_t to uint64_t for RPC
    std::vector<uint64_t> rpc_slice_lengths;
    rpc_slice_lengths.reserve(slice_lengths.size());
    for (const auto& length : slice_lengths) {
        rpc_slice_lengths.push_back(length);
    }

    auto request_result = client->send_request<&WrappedMasterService::PutStart>(
        key, value_length, rpc_slice_lengths, config);
    auto result = coro::syncAwait(
        [&]() -> coro::Lazy<
                  tl::expected<std::vector<Replica::Descriptor>, ErrorCode>> {
            auto result = co_await co_await request_result;
            if (!result) {
                LOG(ERROR) << "Failed to start put operation: "
                           << result.error().msg;
                co_return tl::make_unexpected(ErrorCode::RPC_FAIL);
            }
            co_return result->result();
        }());
    timer.LogResponseExpected(result);
    return result;
}

std::vector<tl::expected<std::vector<Replica::Descriptor>, ErrorCode>>
MasterClient::BatchPutStart(
    const std::vector<std::string>& keys,
    const std::vector<uint64_t>& value_lengths,
    const std::vector<std::vector<uint64_t>>& slice_lengths,
    const ReplicateConfig& config) {
    ScopedVLogTimer timer(1, "MasterClient::BatchPutStart");
    timer.LogRequest("keys_count=", keys.size());

<<<<<<< HEAD
    auto send_start = std::chrono::high_resolution_clock::now();
=======
    auto client = client_accessor_.GetClient();
    if (!client) {
        LOG(ERROR) << "Client not available";
        timer.LogResponse("error=Client not available");
        return BatchPutStartResponse{{}, ErrorCode::RPC_FAIL};
    }

>>>>>>> c13389fa
    auto request_result =
        client->send_request<&WrappedMasterService::BatchPutStart>(
            keys, value_lengths, slice_lengths, config);
    auto send_end = std::chrono::high_resolution_clock::now();
    LOG(INFO) << "BatchPutStart send_request took "
              << std::chrono::duration_cast<std::chrono::microseconds>(
                     send_end - send_start)
                     .count()
              << "us";

    auto await_start = std::chrono::high_resolution_clock::now();
    auto result = coro::syncAwait(
        [&]() -> coro::Lazy<std::vector<
                  tl::expected<std::vector<Replica::Descriptor>, ErrorCode>>> {
            auto result = co_await co_await request_result;
            if (!result) {
                // create a vector full of error
                std::vector<
                    tl::expected<std::vector<Replica::Descriptor>, ErrorCode>>
                    error_results(keys.size(),
                                  tl::make_unexpected(ErrorCode::RPC_FAIL));
                LOG(ERROR) << "Failed to start batch put operation, error"
                           << result.error().msg;
                co_return error_results;
            }
            co_return result->result();
        }());
    auto await_end = std::chrono::high_resolution_clock::now();
    LOG(INFO) << "BatchPutStart syncAwait took "
              << std::chrono::duration_cast<std::chrono::microseconds>(
                     await_end - await_start)
                     .count()
              << "us";

    timer.LogResponse("result=", result.size(), " operations");
    return result;
}

tl::expected<void, ErrorCode> MasterClient::PutEnd(const std::string& key) {
    ScopedVLogTimer timer(1, "MasterClient::PutEnd");
    timer.LogRequest("key=", key);

    auto client = client_accessor_.GetClient();
    if (!client) {
        LOG(ERROR) << "Client not available";
        timer.LogResponse("error=Client not available");
        return PutEndResponse{ErrorCode::RPC_FAIL};
    }

    auto request_result =
<<<<<<< HEAD
        client_.send_request<&WrappedMasterService::PutEnd>(key);
    auto result =
        coro::syncAwait([&]() -> coro::Lazy<tl::expected<void, ErrorCode>> {
=======
        client->send_request<&WrappedMasterService::PutEnd>(key);
    std::optional<PutEndResponse> result =
        coro::syncAwait([&]() -> coro::Lazy<std::optional<PutEndResponse>> {
>>>>>>> c13389fa
            auto result = co_await co_await request_result;
            if (!result) {
                LOG(ERROR) << "Failed to end put operation: "
                           << result.error().msg;
                co_return tl::make_unexpected(ErrorCode::RPC_FAIL);
            }
            co_return result->result();
        }());
    timer.LogResponseExpected(result);
    return result;
}

std::vector<tl::expected<void, ErrorCode>> MasterClient::BatchPutEnd(
    const std::vector<std::string>& keys) {
    ScopedVLogTimer timer(1, "MasterClient::BatchPutEnd");
    timer.LogRequest("keys_count=", keys.size());

    auto client = client_accessor_.GetClient();
    if (!client) {
        LOG(ERROR) << "Client not available";
        timer.LogResponse("error=Client not available");
        return BatchPutEndResponse{ErrorCode::RPC_FAIL};
    }

    auto request_result =
<<<<<<< HEAD
        client_.send_request<&WrappedMasterService::BatchPutEnd>(keys);
    auto result = coro::syncAwait(
        [&]() -> coro::Lazy<std::vector<tl::expected<void, ErrorCode>>> {
=======
        client->send_request<&WrappedMasterService::BatchPutEnd>(keys);
    std::optional<BatchPutEndResponse> result = coro::syncAwait(
        [&]() -> coro::Lazy<std::optional<BatchPutEndResponse>> {
>>>>>>> c13389fa
            auto result = co_await co_await request_result;
            if (!result) {
                LOG(ERROR) << "Failed to end batch put operation: "
                           << result.error().msg;
                std::vector<tl::expected<void, ErrorCode>> error_results;
                error_results.reserve(keys.size());
                for (size_t i = 0; i < keys.size(); ++i) {
                    error_results.emplace_back(
                        tl::make_unexpected(ErrorCode::RPC_FAIL));
                }
                co_return error_results;
            }
            co_return result->result();
        }());
    timer.LogResponse("result=", result.size(), " operations");
    return result;
}

tl::expected<void, ErrorCode> MasterClient::PutRevoke(const std::string& key) {
    ScopedVLogTimer timer(1, "MasterClient::PutRevoke");
    timer.LogRequest("key=", key);

    auto client = client_accessor_.GetClient();
    if (!client) {
        LOG(ERROR) << "Client not available";
        timer.LogResponse("error=Client not available");
        return PutRevokeResponse{ErrorCode::RPC_FAIL};
    }

    auto request_result =
<<<<<<< HEAD
        client_.send_request<&WrappedMasterService::PutRevoke>(key);
    auto result =
        coro::syncAwait([&]() -> coro::Lazy<tl::expected<void, ErrorCode>> {
=======
        client->send_request<&WrappedMasterService::PutRevoke>(key);
    std::optional<PutRevokeResponse> result =
        coro::syncAwait([&]() -> coro::Lazy<std::optional<PutRevokeResponse>> {
>>>>>>> c13389fa
            auto result = co_await co_await request_result;
            if (!result) {
                LOG(ERROR) << "Failed to revoke put operation: "
                           << result.error().msg;
                co_return tl::make_unexpected(ErrorCode::RPC_FAIL);
            }
            co_return result->result();
        }());
    timer.LogResponseExpected(result);
    return result;
}

std::vector<tl::expected<void, ErrorCode>> MasterClient::BatchPutRevoke(
    const std::vector<std::string>& keys) {
    ScopedVLogTimer timer(1, "MasterClient::BatchPutRevoke");
    timer.LogRequest("keys_count=", keys.size());

    auto client = client_accessor_.GetClient();
    if (!client) {
        LOG(ERROR) << "Client not available";
        timer.LogResponse("error=Client not available");
        return BatchPutRevokeResponse{ErrorCode::RPC_FAIL};
    }

    auto request_result =
<<<<<<< HEAD
        client_.send_request<&WrappedMasterService::BatchPutRevoke>(keys);
    auto result = coro::syncAwait(
        [&]() -> coro::Lazy<std::vector<tl::expected<void, ErrorCode>>> {
=======
        client->send_request<&WrappedMasterService::BatchPutRevoke>(keys);
    std::optional<BatchPutRevokeResponse> result = coro::syncAwait(
        [&]() -> coro::Lazy<std::optional<BatchPutRevokeResponse>> {
>>>>>>> c13389fa
            auto result = co_await co_await request_result;
            if (!result) {
                LOG(ERROR) << "Failed to revoke batch put operation: "
                           << result.error().msg;
                std::vector<tl::expected<void, ErrorCode>> error_results;
                error_results.reserve(keys.size());
                for (size_t i = 0; i < keys.size(); ++i) {
                    error_results.emplace_back(
                        tl::make_unexpected(ErrorCode::RPC_FAIL));
                }
                co_return error_results;
            }
            co_return result->result();
        }());
    timer.LogResponse("result=", result.size(), " operations");
    return result;
}

tl::expected<void, ErrorCode> MasterClient::Remove(const std::string& key) {
    ScopedVLogTimer timer(1, "MasterClient::Remove");
    timer.LogRequest("key=", key);

    auto client = client_accessor_.GetClient();
    if (!client) {
        LOG(ERROR) << "Client not available";
        timer.LogResponse("error=Client not available");
        return RemoveResponse{ErrorCode::RPC_FAIL};
    }

    auto request_result =
<<<<<<< HEAD
        client_.send_request<&WrappedMasterService::Remove>(key);
    auto result =
        coro::syncAwait([&]() -> coro::Lazy<tl::expected<void, ErrorCode>> {
=======
        client->send_request<&WrappedMasterService::Remove>(key);
    std::optional<RemoveResponse> result =
        coro::syncAwait([&]() -> coro::Lazy<std::optional<RemoveResponse>> {
>>>>>>> c13389fa
            auto result = co_await co_await request_result;
            if (!result) {
                LOG(ERROR) << "Failed to remove object: " << result.error().msg;
                co_return tl::make_unexpected(ErrorCode::RPC_FAIL);
            }
            co_return result->result();
        }());
    timer.LogResponseExpected(result);
    return result;
}

tl::expected<long, ErrorCode> MasterClient::RemoveAll() {
    ScopedVLogTimer timer(1, "MasterClient::RemoveAll");
    timer.LogRequest("action=remove_all_objects");

    auto client = client_accessor_.GetClient();
    if (!client) {
        LOG(ERROR) << "Client not available";
        timer.LogResponse("error=Client not available");
        return RemoveAllResponse{toInt(ErrorCode::RPC_FAIL)};
    }

    auto request_result =
<<<<<<< HEAD
        client_.send_request<&WrappedMasterService::RemoveAll>();
    auto result =
        coro::syncAwait([&]() -> coro::Lazy<tl::expected<long, ErrorCode>> {
=======
        client->template send_request<&WrappedMasterService::RemoveAll>();
    std::optional<RemoveAllResponse> result =
        coro::syncAwait([&]() -> coro::Lazy<std::optional<RemoveAllResponse>> {
>>>>>>> c13389fa
            auto result = co_await co_await request_result;
            if (!result) {
                LOG(ERROR) << "Failed to remove all objects: "
                           << result.error().msg;
                co_return tl::make_unexpected(ErrorCode::RPC_FAIL);
            }
            co_return result->result();
        }());

    timer.LogResponseExpected(result);
    return result;
}

tl::expected<void, ErrorCode> MasterClient::MountSegment(
    const Segment& segment, const UUID& client_id) {
    ScopedVLogTimer timer(1, "MasterClient::MountSegment");
    timer.LogRequest("base=", segment.base, ", size=", segment.size,
                     ", name=", segment.name, ", id=", segment.id,
                     ", client_id=", client_id);

<<<<<<< HEAD
    auto result = syncAwait([&]() -> coro::Lazy<tl::expected<void, ErrorCode>> {
        Lazy<async_rpc_result<tl::expected<void, ErrorCode>>> handler =
            co_await client_.send_request<&WrappedMasterService::MountSegment>(
                segment, client_id);
        async_rpc_result<tl::expected<void, ErrorCode>> result =
            co_await handler;
        if (!result) {
            LOG(ERROR) << "Failed to mount segment due to rpc error";
            co_return tl::make_unexpected(ErrorCode::RPC_FAIL);
        }
        co_return result->result();
    }());
    timer.LogResponseExpected(result);
    return result;
=======
    auto client = client_accessor_.GetClient();
    if (!client) {
        LOG(ERROR) << "Client not available";
        timer.LogResponse("error=Client not available");
        return MountSegmentResponse{ErrorCode::RPC_FAIL};
    }

    std::optional<MountSegmentResponse> result =
        syncAwait([&]() -> coro::Lazy<std::optional<MountSegmentResponse>> {
            Lazy<async_rpc_result<MountSegmentResponse>> handler =
                co_await client
                    ->send_request<&WrappedMasterService::MountSegment>(
                        segment, client_id);
            async_rpc_result<MountSegmentResponse> result = co_await handler;
            if (!result) {
                co_return std::nullopt;
            }
            co_return result->result();
        }());
    if (!result) {
        LOG(ERROR) << "Failed to mount segment due to rpc error";
        auto response = MountSegmentResponse{ErrorCode::RPC_FAIL};
        timer.LogResponseJson(response);
        return response;
    }
    timer.LogResponseJson(result.value());
    return result.value();
>>>>>>> c13389fa
}

tl::expected<void, ErrorCode> MasterClient::ReMountSegment(
    const std::vector<Segment>& segments, const UUID& client_id) {
    ScopedVLogTimer timer(1, "MasterClient::ReMountSegment");
    timer.LogRequest("segments_num=", segments.size(),
                     ", client_id=", client_id);

<<<<<<< HEAD
    auto result = syncAwait([&]() -> coro::Lazy<tl::expected<void, ErrorCode>> {
        Lazy<async_rpc_result<tl::expected<void, ErrorCode>>> handler =
            co_await client_
                .send_request<&WrappedMasterService::ReMountSegment>(segments,
                                                                     client_id);
        async_rpc_result<tl::expected<void, ErrorCode>> result =
            co_await handler;
        if (!result) {
            LOG(ERROR) << "Failed to remount segment due to rpc error";
            co_return tl::make_unexpected(ErrorCode::RPC_FAIL);
        }
        co_return result->result();
    }());
    timer.LogResponseExpected(result);
    return result;
=======
    auto client = client_accessor_.GetClient();
    if (!client) {
        LOG(ERROR) << "Client not available";
        timer.LogResponse("error=Client not available");
        return ReMountSegmentResponse{ErrorCode::RPC_FAIL};
    }

    std::optional<ReMountSegmentResponse> result =
        syncAwait([&]() -> coro::Lazy<std::optional<ReMountSegmentResponse>> {
            Lazy<async_rpc_result<ReMountSegmentResponse>> handler =
                co_await client
                    ->send_request<&WrappedMasterService::ReMountSegment>(
                        segments, client_id);
            async_rpc_result<ReMountSegmentResponse> result = co_await handler;
            if (!result) {
                co_return std::nullopt;
            }
            co_return result->result();
        }());
    if (!result) {
        LOG(ERROR) << "Failed to remount segment due to rpc error";
        auto response = ReMountSegmentResponse{ErrorCode::RPC_FAIL};
        timer.LogResponseJson(response);
        return response;
    }
    timer.LogResponseJson(result.value());
    return result.value();
>>>>>>> c13389fa
}

tl::expected<void, ErrorCode> MasterClient::UnmountSegment(
    const UUID& segment_id, const UUID& client_id) {
    ScopedVLogTimer timer(1, "MasterClient::UnmountSegment");
    timer.LogRequest("segment_id=", segment_id, ", client_id=", client_id);

    auto client = client_accessor_.GetClient();
    if (!client) {
        LOG(ERROR) << "Client not available";
        timer.LogResponse("error=Client not available");
        return UnmountSegmentResponse{ErrorCode::RPC_FAIL};
    }

    auto request_result =
        client->send_request<&WrappedMasterService::UnmountSegment>(segment_id,
                                                                    client_id);
    auto result =
        coro::syncAwait([&]() -> coro::Lazy<tl::expected<void, ErrorCode>> {
            auto result = co_await co_await request_result;
            if (!result) {
                LOG(ERROR) << "Failed to unmount segment: "
                           << result.error().msg;
                co_return tl::make_unexpected(ErrorCode::RPC_FAIL);
            }
            co_return result->result();
        }());
    timer.LogResponseExpected(result);
    return result;
}

tl::expected<std::pair<ViewVersionId, ClientStatus>, ErrorCode>
MasterClient::Ping(const UUID& client_id) {
    ScopedVLogTimer timer(1, "MasterClient::Ping");
    timer.LogRequest("client_id=", client_id);

    auto client = client_accessor_.GetClient();
    if (!client) {
        LOG(ERROR) << "Client not available";
        timer.LogResponse("error=Client not available");
        return PingResponse{0, ClientStatus::UNDEFINED, ErrorCode::RPC_FAIL};
    }

    auto request_result =
<<<<<<< HEAD
        client_.send_request<&WrappedMasterService::Ping>(client_id);
    auto result = coro::syncAwait(
        [&]() -> coro::Lazy<tl::expected<std::pair<ViewVersionId, ClientStatus>,
                                         ErrorCode>> {
=======
        client->send_request<&WrappedMasterService::Ping>(client_id);
    std::optional<PingResponse> result =
        coro::syncAwait([&]() -> coro::Lazy<std::optional<PingResponse>> {
>>>>>>> c13389fa
            auto result = co_await co_await request_result;
            if (!result) {
                LOG(ERROR) << "Failed to ping master: " << result.error().msg;
                co_return tl::make_unexpected(ErrorCode::RPC_FAIL);
            }
            co_return result->result();
        }());

    timer.LogResponseExpected(result);
    return result;
}

GetFsdirResponse MasterClient::GetFsdir() {
    ScopedVLogTimer timer(1, "MasterClient::GetFsdir");
    timer.LogRequest("action=get_fsdir");

    auto client = client_accessor_.GetClient();
    if(!client){
        LOG(ERROR) << "Client not available";
        timer.LogResponse("error=Client not available");
        return GetFsdirResponse{"", ErrorCode::RPC_FAIL};
    }

    auto request_result =
        client->send_request<&WrappedMasterService::GetFsdir>();
    std::optional<GetFsdirResponse> result =
        coro::syncAwait([&]() -> coro::Lazy<std::optional<GetFsdirResponse>> {
            auto result = co_await co_await request_result;
            if (!result) {
                LOG(ERROR) << "Failed to get fsdir: "
                          << result.error().msg;
                co_return std::nullopt;
            }
            co_return result->result();
        }());

    if (!result) {
        auto response = GetFsdirResponse{{}, ErrorCode::RPC_FAIL};
        timer.LogResponseJson(response);
        return response;
    }

    timer.LogResponseJson(result.value());
    return result.value();
}

}  // namespace mooncake<|MERGE_RESOLUTION|>--- conflicted
+++ resolved
@@ -7,7 +7,6 @@
 #include <string>
 #include <vector>
 #include <ylt/coro_rpc/impl/coro_rpc_client.hpp>
-#include <ylt/util/tl/expected.hpp>
 
 #include "rpc_service.h"
 #include "types.h"
@@ -55,8 +54,7 @@
     }
 }
 
-tl::expected<bool, ErrorCode> MasterClient::ExistKey(
-    const std::string& object_key) {
+ExistKeyResponse MasterClient::ExistKey(const std::string& object_key) {
     ScopedVLogTimer timer(1, "MasterClient::ExistKey");
     timer.LogRequest("object_key=", object_key);
 
@@ -68,29 +66,29 @@
     }
 
     auto request_result =
-<<<<<<< HEAD
-        client_.send_request<&WrappedMasterService::ExistKey>(object_key);
-    auto result =
-        coro::syncAwait([&]() -> coro::Lazy<tl::expected<bool, ErrorCode>> {
-=======
         client->send_request<&WrappedMasterService::ExistKey>(object_key);
     std::optional<ExistKeyResponse> result =
         coro::syncAwait([&]() -> coro::Lazy<std::optional<ExistKeyResponse>> {
->>>>>>> c13389fa
             auto result = co_await co_await request_result;
             if (!result) {
                 LOG(ERROR) << "Failed to check key existence: "
                            << result.error().msg;
-                co_return tl::make_unexpected(ErrorCode::RPC_FAIL);
-            }
-            co_return result->result();
-        }());
-
-    timer.LogResponseExpected(result);
-    return result;
-}
-
-std::vector<tl::expected<bool, ErrorCode>> MasterClient::BatchExistKey(
+                co_return std::nullopt;
+            }
+            co_return result->result();
+        }());
+
+    if (!result) {
+        auto response = ExistKeyResponse{ErrorCode::RPC_FAIL};
+        timer.LogResponseJson(response);
+        return response;
+    }
+
+    timer.LogResponseJson(result.value());
+    return result.value();
+}
+
+BatchExistResponse MasterClient::BatchExistKey(
     const std::vector<std::string>& object_keys) {
     ScopedVLogTimer timer(1, "MasterClient::BatchExistKey");
     timer.LogRequest("keys_count=", object_keys.size());
@@ -108,36 +106,34 @@
     }
 
     auto request_result =
-<<<<<<< HEAD
-        client_.send_request<&WrappedMasterService::BatchExistKey>(object_keys);
-    auto result = coro::syncAwait(
-        [&]() -> coro::Lazy<std::vector<tl::expected<bool, ErrorCode>>> {
-=======
         client->send_request<&WrappedMasterService::BatchExistKey>(object_keys);
     std::optional<BatchExistResponse> result =
         coro::syncAwait([&]() -> coro::Lazy<std::optional<BatchExistResponse>> {
->>>>>>> c13389fa
             auto result = co_await co_await request_result;
             if (!result) {
                 LOG(ERROR) << "Failed to check batch key existence: "
                            << result.error().msg;
-                std::vector<tl::expected<bool, ErrorCode>> error_results;
-                error_results.reserve(object_keys.size());
-                for (size_t i = 0; i < object_keys.size(); ++i) {
-                    error_results.emplace_back(
-                        tl::make_unexpected(ErrorCode::RPC_FAIL));
-                }
-                co_return error_results;
-            }
-            co_return result->result();
-        }());
-
-    timer.LogResponse("result=", result.size(), " keys");
-    return result;
-}
-
-tl::expected<std::vector<Replica::Descriptor>, ErrorCode>
-MasterClient::GetReplicaList(const std::string& object_key) {
+                co_return std::nullopt;
+            }
+            co_return result->result();
+        }());
+
+    if (!result) {
+        BatchExistResponse response;
+        response.exist_responses.resize(object_keys.size());
+        for (auto& exist_response : response.exist_responses) {
+            exist_response = ErrorCode::RPC_FAIL;
+        }
+        timer.LogResponseJson(response);
+        return response;
+    }
+
+    timer.LogResponseJson(result.value());
+    return result.value();
+}
+
+GetReplicaListResponse MasterClient::GetReplicaList(
+    const std::string& object_key) {
     ScopedVLogTimer timer(1, "MasterClient::GetReplicaList");
     timer.LogRequest("object_key=", object_key);
 
@@ -149,33 +145,30 @@
     }
 
     auto request_result =
-<<<<<<< HEAD
-        client_.send_request<&WrappedMasterService::GetReplicaList>(object_key);
-
-    auto result = coro::syncAwait(
-        [&]() -> coro::Lazy<
-                  tl::expected<std::vector<Replica::Descriptor>, ErrorCode>> {
-=======
         client->send_request<&WrappedMasterService::GetReplicaList>(object_key);
     std::optional<GetReplicaListResponse> result = coro::syncAwait(
         [&]() -> coro::Lazy<std::optional<GetReplicaListResponse>> {
->>>>>>> c13389fa
             auto result = co_await co_await request_result;
             if (!result) {
                 LOG(ERROR) << "Failed to get replica list: "
                            << result.error().msg;
-                co_return tl::make_unexpected(ErrorCode::RPC_FAIL);
-            }
-            co_return result->result();
-        }());
-    timer.LogResponseExpected(result);
-    return result;
-}
-
-std::vector<tl::expected<std::vector<Replica::Descriptor>, ErrorCode>>
-MasterClient::BatchGetReplicaList(const std::vector<std::string>& object_keys) {
+                co_return std::nullopt;
+            }
+            co_return result->result();
+        }());
+    if (!result) {
+        auto response = GetReplicaListResponse{{}, ErrorCode::RPC_FAIL};
+        timer.LogResponseJson(response);
+        return response;
+    }
+    timer.LogResponseJson(result.value());
+    return result.value();
+}
+
+BatchGetReplicaListResponse MasterClient::BatchGetReplicaList(
+    const std::vector<std::string>& object_keys) {
     ScopedVLogTimer timer(1, "MasterClient::BatchGetReplicaList");
-    timer.LogRequest("keys_count=", object_keys.size());
+    timer.LogRequest("action=get_batch_replica_list");
 
     auto client = client_accessor_.GetClient();
     if (!client) {
@@ -187,34 +180,28 @@
     auto request_result =
         client->send_request<&WrappedMasterService::BatchGetReplicaList>(
             object_keys);
-    auto result = coro::syncAwait(
-        [&]() -> coro::Lazy<std::vector<
-                  tl::expected<std::vector<Replica::Descriptor>, ErrorCode>>> {
+    std::optional<BatchGetReplicaListResponse> result = coro::syncAwait(
+        [&]() -> coro::Lazy<std::optional<BatchGetReplicaListResponse>> {
             auto result = co_await co_await request_result;
             if (!result) {
                 LOG(ERROR) << "Failed to get batch replica list: "
                            << result.error().msg;
-                std::vector<
-                    tl::expected<std::vector<Replica::Descriptor>, ErrorCode>>
-                    error_results;
-                error_results.reserve(object_keys.size());
-                for (size_t i = 0; i < object_keys.size(); ++i) {
-                    error_results.emplace_back(
-                        tl::make_unexpected(ErrorCode::RPC_FAIL));
-                }
-                co_return error_results;
-            }
-            co_return result->result();
-        }());
-
-    timer.LogResponse("result=", result.size(), " operations");
-    return result;
-}
-
-tl::expected<std::vector<Replica::Descriptor>, ErrorCode>
-MasterClient::PutStart(const std::string& key,
-                       const std::vector<size_t>& slice_lengths,
-                       size_t value_length, const ReplicateConfig& config) {
+                co_return std::nullopt;
+            }
+            co_return result->result();
+        }());
+    if (!result) {
+        auto response = BatchGetReplicaListResponse{{}, ErrorCode::RPC_FAIL};
+        timer.LogResponseJson(response);
+        return response;
+    }
+    timer.LogResponseJson(result.value());
+    return result.value();
+}
+
+PutStartResponse MasterClient::PutStart(
+    const std::string& key, const std::vector<size_t>& slice_lengths,
+    size_t value_length, const ReplicateConfig& config) {
     ScopedVLogTimer timer(1, "MasterClient::PutStart");
     timer.LogRequest("key=", key, ", value_length=", value_length,
                      ", slice_count=", slice_lengths.size());
@@ -235,33 +222,33 @@
 
     auto request_result = client->send_request<&WrappedMasterService::PutStart>(
         key, value_length, rpc_slice_lengths, config);
-    auto result = coro::syncAwait(
-        [&]() -> coro::Lazy<
-                  tl::expected<std::vector<Replica::Descriptor>, ErrorCode>> {
+    std::optional<PutStartResponse> result =
+        coro::syncAwait([&]() -> coro::Lazy<std::optional<PutStartResponse>> {
             auto result = co_await co_await request_result;
             if (!result) {
                 LOG(ERROR) << "Failed to start put operation: "
                            << result.error().msg;
-                co_return tl::make_unexpected(ErrorCode::RPC_FAIL);
-            }
-            co_return result->result();
-        }());
-    timer.LogResponseExpected(result);
-    return result;
-}
-
-std::vector<tl::expected<std::vector<Replica::Descriptor>, ErrorCode>>
-MasterClient::BatchPutStart(
+                co_return std::nullopt;
+            }
+            co_return result->result();
+        }());
+    if (!result) {
+        auto response = PutStartResponse{{}, ErrorCode::RPC_FAIL};
+        timer.LogResponseJson(response);
+        return response;
+    }
+    timer.LogResponseJson(result.value());
+    return result.value();
+}
+
+BatchPutStartResponse MasterClient::BatchPutStart(
     const std::vector<std::string>& keys,
-    const std::vector<uint64_t>& value_lengths,
-    const std::vector<std::vector<uint64_t>>& slice_lengths,
+    const std::unordered_map<std::string, uint64_t>& value_lengths,
+    const std::unordered_map<std::string, std::vector<uint64_t>>& slice_lengths,
     const ReplicateConfig& config) {
     ScopedVLogTimer timer(1, "MasterClient::BatchPutStart");
     timer.LogRequest("keys_count=", keys.size());
 
-<<<<<<< HEAD
-    auto send_start = std::chrono::high_resolution_clock::now();
-=======
     auto client = client_accessor_.GetClient();
     if (!client) {
         LOG(ERROR) << "Client not available";
@@ -269,46 +256,29 @@
         return BatchPutStartResponse{{}, ErrorCode::RPC_FAIL};
     }
 
->>>>>>> c13389fa
     auto request_result =
         client->send_request<&WrappedMasterService::BatchPutStart>(
             keys, value_lengths, slice_lengths, config);
-    auto send_end = std::chrono::high_resolution_clock::now();
-    LOG(INFO) << "BatchPutStart send_request took "
-              << std::chrono::duration_cast<std::chrono::microseconds>(
-                     send_end - send_start)
-                     .count()
-              << "us";
-
-    auto await_start = std::chrono::high_resolution_clock::now();
-    auto result = coro::syncAwait(
-        [&]() -> coro::Lazy<std::vector<
-                  tl::expected<std::vector<Replica::Descriptor>, ErrorCode>>> {
-            auto result = co_await co_await request_result;
-            if (!result) {
-                // create a vector full of error
-                std::vector<
-                    tl::expected<std::vector<Replica::Descriptor>, ErrorCode>>
-                    error_results(keys.size(),
-                                  tl::make_unexpected(ErrorCode::RPC_FAIL));
-                LOG(ERROR) << "Failed to start batch put operation, error"
-                           << result.error().msg;
-                co_return error_results;
-            }
-            co_return result->result();
-        }());
-    auto await_end = std::chrono::high_resolution_clock::now();
-    LOG(INFO) << "BatchPutStart syncAwait took "
-              << std::chrono::duration_cast<std::chrono::microseconds>(
-                     await_end - await_start)
-                     .count()
-              << "us";
-
-    timer.LogResponse("result=", result.size(), " operations");
-    return result;
-}
-
-tl::expected<void, ErrorCode> MasterClient::PutEnd(const std::string& key) {
+    std::optional<BatchPutStartResponse> result = coro::syncAwait(
+        [&]() -> coro::Lazy<std::optional<BatchPutStartResponse>> {
+            auto result = co_await co_await request_result;
+            if (!result) {
+                LOG(ERROR) << "Failed to start batch put operation: "
+                           << result.error().msg;
+                co_return std::nullopt;
+            }
+            co_return result->result();
+        }());
+    if (!result) {
+        auto response = BatchPutStartResponse{{}, ErrorCode::RPC_FAIL};
+        timer.LogResponseJson(response);
+        return response;
+    }
+    timer.LogResponseJson(result.value());
+    return result.value();
+}
+
+PutEndResponse MasterClient::PutEnd(const std::string& key) {
     ScopedVLogTimer timer(1, "MasterClient::PutEnd");
     timer.LogRequest("key=", key);
 
@@ -320,28 +290,27 @@
     }
 
     auto request_result =
-<<<<<<< HEAD
-        client_.send_request<&WrappedMasterService::PutEnd>(key);
-    auto result =
-        coro::syncAwait([&]() -> coro::Lazy<tl::expected<void, ErrorCode>> {
-=======
         client->send_request<&WrappedMasterService::PutEnd>(key);
     std::optional<PutEndResponse> result =
         coro::syncAwait([&]() -> coro::Lazy<std::optional<PutEndResponse>> {
->>>>>>> c13389fa
             auto result = co_await co_await request_result;
             if (!result) {
                 LOG(ERROR) << "Failed to end put operation: "
                            << result.error().msg;
-                co_return tl::make_unexpected(ErrorCode::RPC_FAIL);
-            }
-            co_return result->result();
-        }());
-    timer.LogResponseExpected(result);
-    return result;
-}
-
-std::vector<tl::expected<void, ErrorCode>> MasterClient::BatchPutEnd(
+                co_return std::nullopt;
+            }
+            co_return result->result();
+        }());
+    if (!result) {
+        auto response = PutEndResponse{ErrorCode::RPC_FAIL};
+        timer.LogResponseJson(response);
+        return response;
+    }
+    timer.LogResponseJson(result.value());
+    return result.value();
+}
+
+BatchPutEndResponse MasterClient::BatchPutEnd(
     const std::vector<std::string>& keys) {
     ScopedVLogTimer timer(1, "MasterClient::BatchPutEnd");
     timer.LogRequest("keys_count=", keys.size());
@@ -354,34 +323,27 @@
     }
 
     auto request_result =
-<<<<<<< HEAD
-        client_.send_request<&WrappedMasterService::BatchPutEnd>(keys);
-    auto result = coro::syncAwait(
-        [&]() -> coro::Lazy<std::vector<tl::expected<void, ErrorCode>>> {
-=======
         client->send_request<&WrappedMasterService::BatchPutEnd>(keys);
     std::optional<BatchPutEndResponse> result = coro::syncAwait(
         [&]() -> coro::Lazy<std::optional<BatchPutEndResponse>> {
->>>>>>> c13389fa
             auto result = co_await co_await request_result;
             if (!result) {
                 LOG(ERROR) << "Failed to end batch put operation: "
                            << result.error().msg;
-                std::vector<tl::expected<void, ErrorCode>> error_results;
-                error_results.reserve(keys.size());
-                for (size_t i = 0; i < keys.size(); ++i) {
-                    error_results.emplace_back(
-                        tl::make_unexpected(ErrorCode::RPC_FAIL));
-                }
-                co_return error_results;
-            }
-            co_return result->result();
-        }());
-    timer.LogResponse("result=", result.size(), " operations");
-    return result;
-}
-
-tl::expected<void, ErrorCode> MasterClient::PutRevoke(const std::string& key) {
+                co_return std::nullopt;
+            }
+            co_return result->result();
+        }());
+    if (!result) {
+        auto response = BatchPutEndResponse{ErrorCode::RPC_FAIL};
+        timer.LogResponseJson(response);
+        return response;
+    }
+    timer.LogResponseJson(result.value());
+    return result.value();
+}
+
+PutRevokeResponse MasterClient::PutRevoke(const std::string& key) {
     ScopedVLogTimer timer(1, "MasterClient::PutRevoke");
     timer.LogRequest("key=", key);
 
@@ -393,28 +355,27 @@
     }
 
     auto request_result =
-<<<<<<< HEAD
-        client_.send_request<&WrappedMasterService::PutRevoke>(key);
-    auto result =
-        coro::syncAwait([&]() -> coro::Lazy<tl::expected<void, ErrorCode>> {
-=======
         client->send_request<&WrappedMasterService::PutRevoke>(key);
     std::optional<PutRevokeResponse> result =
         coro::syncAwait([&]() -> coro::Lazy<std::optional<PutRevokeResponse>> {
->>>>>>> c13389fa
             auto result = co_await co_await request_result;
             if (!result) {
                 LOG(ERROR) << "Failed to revoke put operation: "
                            << result.error().msg;
-                co_return tl::make_unexpected(ErrorCode::RPC_FAIL);
-            }
-            co_return result->result();
-        }());
-    timer.LogResponseExpected(result);
-    return result;
-}
-
-std::vector<tl::expected<void, ErrorCode>> MasterClient::BatchPutRevoke(
+                co_return std::nullopt;
+            }
+            co_return result->result();
+        }());
+    if (!result) {
+        auto response = PutRevokeResponse{ErrorCode::RPC_FAIL};
+        timer.LogResponseJson(response);
+        return response;
+    }
+    timer.LogResponseJson(result.value());
+    return result.value();
+}
+
+BatchPutRevokeResponse MasterClient::BatchPutRevoke(
     const std::vector<std::string>& keys) {
     ScopedVLogTimer timer(1, "MasterClient::BatchPutRevoke");
     timer.LogRequest("keys_count=", keys.size());
@@ -427,34 +388,27 @@
     }
 
     auto request_result =
-<<<<<<< HEAD
-        client_.send_request<&WrappedMasterService::BatchPutRevoke>(keys);
-    auto result = coro::syncAwait(
-        [&]() -> coro::Lazy<std::vector<tl::expected<void, ErrorCode>>> {
-=======
         client->send_request<&WrappedMasterService::BatchPutRevoke>(keys);
     std::optional<BatchPutRevokeResponse> result = coro::syncAwait(
         [&]() -> coro::Lazy<std::optional<BatchPutRevokeResponse>> {
->>>>>>> c13389fa
             auto result = co_await co_await request_result;
             if (!result) {
                 LOG(ERROR) << "Failed to revoke batch put operation: "
                            << result.error().msg;
-                std::vector<tl::expected<void, ErrorCode>> error_results;
-                error_results.reserve(keys.size());
-                for (size_t i = 0; i < keys.size(); ++i) {
-                    error_results.emplace_back(
-                        tl::make_unexpected(ErrorCode::RPC_FAIL));
-                }
-                co_return error_results;
-            }
-            co_return result->result();
-        }());
-    timer.LogResponse("result=", result.size(), " operations");
-    return result;
-}
-
-tl::expected<void, ErrorCode> MasterClient::Remove(const std::string& key) {
+                co_return std::nullopt;
+            }
+            co_return result->result();
+        }());
+    if (!result) {
+        auto response = BatchPutRevokeResponse{ErrorCode::RPC_FAIL};
+        timer.LogResponseJson(response);
+        return response;
+    }
+    timer.LogResponseJson(result.value());
+    return result.value();
+}
+
+RemoveResponse MasterClient::Remove(const std::string& key) {
     ScopedVLogTimer timer(1, "MasterClient::Remove");
     timer.LogRequest("key=", key);
 
@@ -466,27 +420,26 @@
     }
 
     auto request_result =
-<<<<<<< HEAD
-        client_.send_request<&WrappedMasterService::Remove>(key);
-    auto result =
-        coro::syncAwait([&]() -> coro::Lazy<tl::expected<void, ErrorCode>> {
-=======
         client->send_request<&WrappedMasterService::Remove>(key);
     std::optional<RemoveResponse> result =
         coro::syncAwait([&]() -> coro::Lazy<std::optional<RemoveResponse>> {
->>>>>>> c13389fa
             auto result = co_await co_await request_result;
             if (!result) {
                 LOG(ERROR) << "Failed to remove object: " << result.error().msg;
-                co_return tl::make_unexpected(ErrorCode::RPC_FAIL);
-            }
-            co_return result->result();
-        }());
-    timer.LogResponseExpected(result);
-    return result;
-}
-
-tl::expected<long, ErrorCode> MasterClient::RemoveAll() {
+                co_return std::nullopt;
+            }
+            co_return result->result();
+        }());
+    if (!result) {
+        auto response = RemoveResponse{ErrorCode::RPC_FAIL};
+        timer.LogResponseJson(response);
+        return response;
+    }
+    timer.LogResponseJson(result.value());
+    return result.value();
+}
+
+RemoveAllResponse MasterClient::RemoveAll() {
     ScopedVLogTimer timer(1, "MasterClient::RemoveAll");
     timer.LogRequest("action=remove_all_objects");
 
@@ -498,51 +451,35 @@
     }
 
     auto request_result =
-<<<<<<< HEAD
-        client_.send_request<&WrappedMasterService::RemoveAll>();
-    auto result =
-        coro::syncAwait([&]() -> coro::Lazy<tl::expected<long, ErrorCode>> {
-=======
         client->template send_request<&WrappedMasterService::RemoveAll>();
     std::optional<RemoveAllResponse> result =
         coro::syncAwait([&]() -> coro::Lazy<std::optional<RemoveAllResponse>> {
->>>>>>> c13389fa
             auto result = co_await co_await request_result;
             if (!result) {
                 LOG(ERROR) << "Failed to remove all objects: "
                            << result.error().msg;
-                co_return tl::make_unexpected(ErrorCode::RPC_FAIL);
-            }
-            co_return result->result();
-        }());
-
-    timer.LogResponseExpected(result);
-    return result;
-}
-
-tl::expected<void, ErrorCode> MasterClient::MountSegment(
-    const Segment& segment, const UUID& client_id) {
+                co_return std::nullopt;
+            }
+            co_return result->result();
+        }());
+
+    if (!result) {
+        auto response = RemoveAllResponse{toInt(ErrorCode::RPC_FAIL)};
+        timer.LogResponseJson(response);
+        return response;
+    }
+
+    timer.LogResponseJson(result.value());
+    return result.value();
+}
+
+MountSegmentResponse MasterClient::MountSegment(const Segment& segment,
+                                                const UUID& client_id) {
     ScopedVLogTimer timer(1, "MasterClient::MountSegment");
     timer.LogRequest("base=", segment.base, ", size=", segment.size,
                      ", name=", segment.name, ", id=", segment.id,
                      ", client_id=", client_id);
 
-<<<<<<< HEAD
-    auto result = syncAwait([&]() -> coro::Lazy<tl::expected<void, ErrorCode>> {
-        Lazy<async_rpc_result<tl::expected<void, ErrorCode>>> handler =
-            co_await client_.send_request<&WrappedMasterService::MountSegment>(
-                segment, client_id);
-        async_rpc_result<tl::expected<void, ErrorCode>> result =
-            co_await handler;
-        if (!result) {
-            LOG(ERROR) << "Failed to mount segment due to rpc error";
-            co_return tl::make_unexpected(ErrorCode::RPC_FAIL);
-        }
-        co_return result->result();
-    }());
-    timer.LogResponseExpected(result);
-    return result;
-=======
     auto client = client_accessor_.GetClient();
     if (!client) {
         LOG(ERROR) << "Client not available";
@@ -570,32 +507,14 @@
     }
     timer.LogResponseJson(result.value());
     return result.value();
->>>>>>> c13389fa
-}
-
-tl::expected<void, ErrorCode> MasterClient::ReMountSegment(
+}
+
+ReMountSegmentResponse MasterClient::ReMountSegment(
     const std::vector<Segment>& segments, const UUID& client_id) {
     ScopedVLogTimer timer(1, "MasterClient::ReMountSegment");
     timer.LogRequest("segments_num=", segments.size(),
                      ", client_id=", client_id);
 
-<<<<<<< HEAD
-    auto result = syncAwait([&]() -> coro::Lazy<tl::expected<void, ErrorCode>> {
-        Lazy<async_rpc_result<tl::expected<void, ErrorCode>>> handler =
-            co_await client_
-                .send_request<&WrappedMasterService::ReMountSegment>(segments,
-                                                                     client_id);
-        async_rpc_result<tl::expected<void, ErrorCode>> result =
-            co_await handler;
-        if (!result) {
-            LOG(ERROR) << "Failed to remount segment due to rpc error";
-            co_return tl::make_unexpected(ErrorCode::RPC_FAIL);
-        }
-        co_return result->result();
-    }());
-    timer.LogResponseExpected(result);
-    return result;
-=======
     auto client = client_accessor_.GetClient();
     if (!client) {
         LOG(ERROR) << "Client not available";
@@ -623,11 +542,10 @@
     }
     timer.LogResponseJson(result.value());
     return result.value();
->>>>>>> c13389fa
-}
-
-tl::expected<void, ErrorCode> MasterClient::UnmountSegment(
-    const UUID& segment_id, const UUID& client_id) {
+}
+
+UnmountSegmentResponse MasterClient::UnmountSegment(const UUID& segment_id,
+                                                    const UUID& client_id) {
     ScopedVLogTimer timer(1, "MasterClient::UnmountSegment");
     timer.LogRequest("segment_id=", segment_id, ", client_id=", client_id);
 
@@ -641,22 +559,26 @@
     auto request_result =
         client->send_request<&WrappedMasterService::UnmountSegment>(segment_id,
                                                                     client_id);
-    auto result =
-        coro::syncAwait([&]() -> coro::Lazy<tl::expected<void, ErrorCode>> {
+    std::optional<UnmountSegmentResponse> result = coro::syncAwait(
+        [&]() -> coro::Lazy<std::optional<UnmountSegmentResponse>> {
             auto result = co_await co_await request_result;
             if (!result) {
                 LOG(ERROR) << "Failed to unmount segment: "
                            << result.error().msg;
-                co_return tl::make_unexpected(ErrorCode::RPC_FAIL);
-            }
-            co_return result->result();
-        }());
-    timer.LogResponseExpected(result);
-    return result;
-}
-
-tl::expected<std::pair<ViewVersionId, ClientStatus>, ErrorCode>
-MasterClient::Ping(const UUID& client_id) {
+                co_return std::nullopt;
+            }
+            co_return result->result();
+        }());
+    if (!result) {
+        auto response = UnmountSegmentResponse{ErrorCode::RPC_FAIL};
+        timer.LogResponseJson(response);
+        return response;
+    }
+    timer.LogResponseJson(result.value());
+    return result.value();
+}
+
+PingResponse MasterClient::Ping(const UUID& client_id) {
     ScopedVLogTimer timer(1, "MasterClient::Ping");
     timer.LogRequest("client_id=", client_id);
 
@@ -668,26 +590,26 @@
     }
 
     auto request_result =
-<<<<<<< HEAD
-        client_.send_request<&WrappedMasterService::Ping>(client_id);
-    auto result = coro::syncAwait(
-        [&]() -> coro::Lazy<tl::expected<std::pair<ViewVersionId, ClientStatus>,
-                                         ErrorCode>> {
-=======
         client->send_request<&WrappedMasterService::Ping>(client_id);
     std::optional<PingResponse> result =
         coro::syncAwait([&]() -> coro::Lazy<std::optional<PingResponse>> {
->>>>>>> c13389fa
             auto result = co_await co_await request_result;
             if (!result) {
                 LOG(ERROR) << "Failed to ping master: " << result.error().msg;
-                co_return tl::make_unexpected(ErrorCode::RPC_FAIL);
-            }
-            co_return result->result();
-        }());
-
-    timer.LogResponseExpected(result);
-    return result;
+                co_return std::nullopt;
+            }
+            co_return result->result();
+        }());
+
+    if (!result) {
+        auto response =
+            PingResponse{0, ClientStatus::UNDEFINED, ErrorCode::RPC_FAIL};
+        timer.LogResponseJson(response);
+        return response;
+    }
+
+    timer.LogResponseJson(result.value());
+    return result.value();
 }
 
 GetFsdirResponse MasterClient::GetFsdir() {
