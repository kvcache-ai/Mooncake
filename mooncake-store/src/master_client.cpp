--- conflicted
+++ resolved
@@ -504,7 +504,18 @@
     return result;
 }
 
-<<<<<<< HEAD
+
+tl::expected<GetStorageConfigResponse, ErrorCode>
+MasterClient::GetStorageConfig() {
+    ScopedVLogTimer timer(1, "MasterClient::GetStorageConfig");
+    timer.LogRequest("action=get_storage_config");
+
+    auto result = invoke_rpc<&WrappedMasterService::GetStorageConfig,
+                             GetStorageConfigResponse>();
+    timer.LogResponseExpected(result);
+    return result;
+}
+
 tl::expected<void, ErrorCode> MasterClient::MountLocalDiskSegment(
     const UUID& client_id, bool enable_offloading) {
     ScopedVLogTimer timer(1, "MasterClient::MountLocalDiskSegment");
@@ -541,15 +552,6 @@
 
     auto result = invoke_rpc<&WrappedMasterService::NotifyOffloadSuccess, void>(
         client_id, keys, metadatas);
-=======
-tl::expected<GetStorageConfigResponse, ErrorCode>
-MasterClient::GetStorageConfig() {
-    ScopedVLogTimer timer(1, "MasterClient::GetStorageConfig");
-    timer.LogRequest("action=get_storage_config");
-
-    auto result = invoke_rpc<&WrappedMasterService::GetStorageConfig,
-                             GetStorageConfigResponse>();
->>>>>>> 63f395e1
     timer.LogResponseExpected(result);
     return result;
 }
