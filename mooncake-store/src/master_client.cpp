--- conflicted
+++ resolved
@@ -52,11 +52,6 @@
         timer.LogResponse("error_code=", ErrorCode::OK);
         return ErrorCode::OK;
     }
-<<<<<<< HEAD
-    timer.LogResponse("error_code=", ErrorCode::OK);   
-    return ErrorCode::OK;
-=======
->>>>>>> 8df30c07
 }
 
 ExistKeyResponse MasterClient::ExistKey(const std::string& object_key) {
