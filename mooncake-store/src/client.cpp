#include "client.h"

#include <glog/logging.h>

#include <algorithm>
#include <cassert>
#include <chrono>
#include <cstdint>
#include <cstdlib>
#include <optional>
#include <ranges>
#include <thread>
#include <sys/stat.h>
#include <sys/ioctl.h>
#include <linux/fs.h>
#include <fcntl.h>

#include "transfer_engine.h"
#include "transfer_task.h"
#include "transport/transport.h"
#include "config.h"
#include "types.h"

namespace mooncake {

[[nodiscard]] size_t CalculateSliceSize(const std::vector<Slice>& slices) {
    size_t slice_size = 0;
    for (const auto& slice : slices) {
        slice_size += slice.size;
    }
    return slice_size;
}

[[nodiscard]] size_t CalculateSliceSize(std::span<const Slice> slices) {
    size_t slice_size = 0;
    for (const auto& slice : slices) {
        slice_size += slice.size;
    }
    return slice_size;
}

static size_t getFileSize(const std::string& file) {
    size_t size = 0;
    struct stat st;
    int rc;

    int fd = open(file.c_str(), O_RDONLY);
    if (fd < 0) {
        LOG(ERROR) << "Failed to open file " << file << ", errno=" << errno;
        goto out;
    }

    rc = fstat(fd, &st);
    if (rc < 0) {
        LOG(ERROR) << "Failed fstat on file " << file << ", errno=" << errno;
        goto close_file;
    }

    if (S_ISLNK(st.st_mode)) {
        LOG(ERROR) << "File " << file << " is a symbolic link";
        goto close_file;
    }

    if (S_ISBLK(st.st_mode) || S_ISCHR(st.st_mode)) {
        rc = ioctl(fd, BLKGETSIZE64, &size);
        if (rc < 0) {
            LOG(ERROR) << "Failed ioctl on file " << file
                       << ", errno=" << errno;
            size = 0;
        }
    } else if (S_ISREG(st.st_mode)) {
        size = st.st_size;
    }

close_file:
    close(fd);
out:
    return size;
}

Client::Client(const std::string& local_hostname,
               const std::string& metadata_connstring)
    : metrics_(ClientMetric::Create()),
      master_client_(metrics_ ? &metrics_->master_client_metric : nullptr),
      local_hostname_(local_hostname),
      metadata_connstring_(metadata_connstring),
      write_thread_pool_(2) {
    client_id_ = generate_uuid();
    LOG(INFO) << "client_id=" << client_id_;

    if (metrics_) {
        if (metrics_->GetReportingInterval() > 0) {
            LOG(INFO) << "Client metrics enabled with reporting thread started "
                         "(interval: "
                      << metrics_->GetReportingInterval() << "s)";
        } else {
            LOG(INFO)
                << "Client metrics enabled but reporting disabled (interval=0)";
        }
    } else {
        LOG(INFO) << "Client metrics disabled (set MC_STORE_CLIENT_METRIC=1 to "
                     "enable)";
    }
}

Client::~Client() {
    // Make a copy of mounted_segments_ to avoid modifying while iterating
    std::vector<Segment> segments_to_unmount;
    {
        std::lock_guard<std::mutex> lock(mounted_segments_mutex_);
        segments_to_unmount.reserve(mounted_segments_.size());
        for (auto& entry : mounted_segments_) {
            segments_to_unmount.emplace_back(entry.second);
        }
    }

    for (auto& segment : segments_to_unmount) {
        tl::expected<void, ErrorCode> result;
        switch (segment.type) {
            case SegmentType::MEMORY:
                result = UnmountSegment(reinterpret_cast<void*>(segment.base),
                                        segment.size);
                break;
            case SegmentType::FILE:
                result = UnmountFileSegment(segment.path);
                break;
            default:
                result = tl::unexpected(ErrorCode::INVALID_PARAMS);
                LOG(ERROR) << "Unknown segment type: " << segment.type;
                break;
        }

        if (!result) {
            LOG(ERROR) << "Failed to unmount segment: "
                       << toString(result.error());
        }
    }

    // Clear any remaining segments
    {
        std::lock_guard<std::mutex> lock(mounted_segments_mutex_);
        mounted_segments_.clear();
    }

    // Stop ping thread only after no need to contact master anymore
    if (ping_running_) {
        ping_running_ = false;
        if (ping_thread_.joinable()) {
            ping_thread_.join();
        }
    }
}

static bool get_auto_discover() {
    const char* ev_ad = std::getenv("MC_MS_AUTO_DISC");
    if (ev_ad) {
        int iv = std::stoi(ev_ad);
        if (iv == 1) {
            LOG(INFO) << "auto discovery set by env MC_MS_AUTO_DISC";
            return true;
        } else if (iv == 0) {
            LOG(INFO) << "auto discovery not set by env MC_MS_AUTO_DISC";
            return false;
        } else {
            LOG(WARNING)
                << "invalid MC_MS_AUTO_DISC value: " << ev_ad
                << ", should be 0 or 1, using default: auto discovery not set";
        }
    }
    return true;
}

static inline void ltrim(std::string& s) {
    s.erase(s.begin(), std::find_if(s.begin(), s.end(), [](unsigned char ch) {
                return !std::isspace(ch);
            }));
}

static inline void rtrim(std::string& s) {
    s.erase(std::find_if(s.rbegin(), s.rend(),
                         [](unsigned char ch) { return !std::isspace(ch); })
                .base(),
            s.end());
}

static std::vector<std::string> get_auto_discover_filters(bool auto_discover) {
    std::vector<std::string> whitelst_filters;
    char* ev_ad = std::getenv("MC_MS_FILTERS");
    if (ev_ad) {
        if (!auto_discover) {
            LOG(WARNING)
                << "auto discovery not set, but find whitelist filters: "
                << ev_ad;
            return whitelst_filters;
        }
        LOG(INFO) << "whitelist filters: " << ev_ad;
        char delimiter = ',';
        char* end = ev_ad + std::strlen(ev_ad);
        char *start = ev_ad, *pos = ev_ad;
        while ((pos = std::find(start, end, delimiter)) != end) {
            std::string str(start, pos);
            ltrim(str);
            rtrim(str);
            whitelst_filters.emplace_back(std::move(str));
            start = pos + 1;
        }
        if (start != (end + 1)) {
            std::string str(start, end);
            ltrim(str);
            rtrim(str);
            whitelst_filters.emplace_back(std::move(str));
        }
    }
    return whitelst_filters;
}

tl::expected<void, ErrorCode> CheckRegisterMemoryParams(const void* addr,
                                                        size_t length) {
    if (addr == nullptr) {
        LOG(ERROR) << "addr is nullptr";
        return tl::unexpected(ErrorCode::INVALID_PARAMS);
    }
    if (length == 0) {
        LOG(ERROR) << "length is 0";
        return tl::unexpected(ErrorCode::INVALID_PARAMS);
    }
    // Tcp is not limited by max_mr_size, but we ignore it for now.
    auto max_mr_size = globalConfig().max_mr_size;  // Max segment size
    if (length > max_mr_size) {
        LOG(ERROR) << "length " << length
                   << " is larger than max_mr_size: " << max_mr_size;
        return tl::unexpected(ErrorCode::INVALID_PARAMS);
    }
    return {};
}

ErrorCode Client::ConnectToMaster(const std::string& master_server_entry) {
    if (master_server_entry.find("etcd://") == 0) {
        std::string etcd_entry = master_server_entry.substr(strlen("etcd://"));

        // Get master address from etcd
        auto err = master_view_helper_.ConnectToEtcd(etcd_entry);
        if (err != ErrorCode::OK) {
            LOG(ERROR) << "Failed to connect to etcd";
            return err;
        }
        std::string master_address;
        ViewVersionId master_version = 0;
        err = master_view_helper_.GetMasterView(master_address, master_version);
        if (err != ErrorCode::OK) {
            LOG(ERROR) << "Failed to get master address";
            return err;
        }

        err = master_client_.Connect(master_address);
        if (err != ErrorCode::OK) {
            LOG(ERROR) << "Failed to connect to master";
            return err;
        }

        // Start ping thread to monitor master health and trigger remount if
        // needed.
        ping_running_ = true;
        bool is_ha_mode = true;
        std::string current_master_address = master_address;
        ping_thread_ = std::thread([this, is_ha_mode,
                                    current_master_address]() mutable {
            this->PingThreadMain(is_ha_mode, std::move(current_master_address));
        });

        return ErrorCode::OK;
    } else {
        auto err = master_client_.Connect(master_server_entry);
        if (err != ErrorCode::OK) {
            return err;
        }
        // Non-HA mode also enables heartbeat/ping
        ping_running_ = true;
        bool is_ha_mode = false;
        std::string current_master_address = master_server_entry;
        ping_thread_ = std::thread([this, is_ha_mode,
                                    current_master_address]() mutable {
            this->PingThreadMain(is_ha_mode, std::move(current_master_address));
        });
        return ErrorCode::OK;
    }
}

ErrorCode Client::InitTransferEngine(
    const std::string& local_hostname, const std::string& metadata_connstring,
    const std::string& protocol,
    const std::optional<std::string>& device_names) {
    // get auto_discover and filters from env
    bool auto_discover = get_auto_discover();
    transfer_engine_.setAutoDiscover(auto_discover);

    auto [hostname, port] = parseHostNameWithPort(local_hostname);
    int rc = transfer_engine_.init(metadata_connstring, local_hostname,
                                   hostname, port);
    if (rc != 0) {
        LOG(ERROR) << "Failed to initialize transfer engine, rc=" << rc;
        return ErrorCode::INTERNAL_ERROR;
    }

    if (auto_discover) {
        LOG(INFO) << "Transfer engine auto discovery is enabled for protocol: "
                  << protocol;
        auto filters = get_auto_discover_filters(auto_discover);
        transfer_engine_.setWhitelistFilters(std::move(filters));
    } else {
        LOG(INFO) << "Transfer engine auto discovery is disabled for protocol: "
                  << protocol;

        Transport* transport = nullptr;

        if (protocol == "rdma") {
            if (!device_names.has_value() || device_names->empty()) {
                LOG(ERROR) << "RDMA protocol requires device names when auto "
                              "discovery is disabled";
                return ErrorCode::INVALID_PARAMS;
            }

            LOG(INFO) << "Using specified RDMA devices: "
                      << device_names.value();

            std::vector<std::string> devices =
                splitString(device_names.value(), ',', /*skip_empty=*/true);

            // Manually discover topology with specified devices only
            auto topology = transfer_engine_.getLocalTopology();
            if (topology) {
                topology->discover(devices);
                LOG(INFO) << "Topology discovery complete with specified "
                             "devices. Found "
                          << topology->getHcaList().size() << " HCAs";
            }

            transport = transfer_engine_.installTransport("rdma", nullptr);
            if (!transport) {
                LOG(ERROR) << "Failed to install RDMA transport with specified "
                              "devices";
                return ErrorCode::INTERNAL_ERROR;
            }
        } else if (protocol == "tcp") {
            if (device_names.has_value()) {
                LOG(WARNING)
                    << "TCP protocol does not use device names, ignoring";
            }

            try {
                transport = transfer_engine_.installTransport("tcp", nullptr);
            } catch (std::exception& e) {
                LOG(ERROR) << "tcp_transport_install_failed error_message=\""
                           << e.what() << "\"";
                return ErrorCode::INTERNAL_ERROR;
            }

            if (!transport) {
                LOG(ERROR) << "Failed to install TCP transport";
                return ErrorCode::INTERNAL_ERROR;
            }
<<<<<<< HEAD
        } else if (protocol == "nvmeof_generic") {
            void* args[2];
            args[0] = device_names.has_value()
                          ? (void*)device_names.value().c_str()
                          : nullptr;
            args[1] = nullptr;

            transport =
                transfer_engine_.installTransport("nvmeof_generic", args);
            if (!transport) {
                LOG(ERROR) << "Failed to install Generic NVMeoF transport";
=======
        } else if (protocol == "ascend") {
            if (device_names.has_value()) {
                LOG(WARNING)
                    << "Ascend protocol does not use device names, ignoring";
            }
            try {
                transport =
                    transfer_engine_.installTransport("ascend", nullptr);
            } catch (std::exception& e) {
                LOG(ERROR) << "ascend_transport_install_failed error_message=\""
                           << e.what() << "\"";
                return ErrorCode::INTERNAL_ERROR;
            }

            if (!transport) {
                LOG(ERROR) << "Failed to install Ascend transport";
>>>>>>> dafaaad0
                return ErrorCode::INTERNAL_ERROR;
            }
        } else {
            LOG(ERROR) << "unsupported_protocol protocol=" << protocol;
            return ErrorCode::INVALID_PARAMS;
        }
    }

    // Initialize TransferSubmitter after transfer engine is ready
    transfer_submitter_ = std::make_unique<TransferSubmitter>(
        transfer_engine_, local_hostname, storage_backend_,
        metrics_ ? &metrics_->transfer_metric : nullptr);

    return ErrorCode::OK;
}

std::optional<std::shared_ptr<Client>> Client::Create(
    const std::string& local_hostname, const std::string& metadata_connstring,
    const std::string& protocol, const std::optional<std::string>& device_names,
    const std::string& master_server_entry) {
    auto client = std::shared_ptr<Client>(
        new Client(local_hostname, metadata_connstring));

    ErrorCode err = client->ConnectToMaster(master_server_entry);
    if (err != ErrorCode::OK) {
        return std::nullopt;
    }

    // Initialize storage backend if storage_root_dir is valid
    auto response = client->master_client_.GetFsdir();
    if (!response) {
        LOG(ERROR) << "Failed to get fsdir from master";
    } else if (response.value().empty()) {
        LOG(INFO) << "Storage root directory is not set. persisting data is "
                     "disabled.";
    } else {
        auto dir_string = response.value();
        size_t pos = dir_string.find_last_of('/');
        if (pos != std::string::npos) {
            std::string storage_root_dir = dir_string.substr(0, pos);
            std::string fs_subdir = dir_string.substr(pos + 1);
            LOG(INFO) << "Storage root directory is: " << storage_root_dir;
            LOG(INFO) << "Fs subdir is: " << fs_subdir;
            // Initialize storage backend
            client->PrepareStorageBackend(storage_root_dir, fs_subdir);
        } else {
            LOG(ERROR) << "Invalid fsdir format: " << dir_string;
        }
    }

    // Initialize transfer engine
    err = client->InitTransferEngine(local_hostname, metadata_connstring,
                                     protocol, device_names);
    if (err != ErrorCode::OK) {
        LOG(ERROR) << "Failed to initialize transfer engine";
        return std::nullopt;
    }

    return client;
}

tl::expected<void, ErrorCode> Client::Get(const std::string& object_key,
                                          std::vector<Slice>& slices) {
    auto query_result = Query(object_key);
    if (!query_result) {
        return tl::unexpected(query_result.error());
    }
    return Get(object_key, query_result.value(), slices);
}

std::vector<tl::expected<void, ErrorCode>> Client::BatchGet(
    const std::vector<std::string>& object_keys,
    std::unordered_map<std::string, std::vector<Slice>>& slices) {
    auto batched_query_results = BatchQuery(object_keys);

    // If any queries failed, return error results immediately for failed
    // queries
    std::vector<tl::expected<void, ErrorCode>> results;
    results.reserve(object_keys.size());

    std::vector<std::vector<Replica::Descriptor>> valid_replica_lists;
    std::vector<size_t> valid_indices;
    std::vector<std::string> valid_keys;

    for (size_t i = 0; i < batched_query_results.size(); ++i) {
        if (batched_query_results[i]) {
            valid_replica_lists.emplace_back(batched_query_results[i].value());
            valid_indices.emplace_back(i);
            valid_keys.emplace_back(object_keys[i]);
            results.emplace_back();  // placeholder for successful results
        } else {
            results.emplace_back(
                tl::unexpected(batched_query_results[i].error()));
        }
    }

    // If we have any valid queries, process them
    if (!valid_keys.empty()) {
        std::unordered_map<std::string, std::vector<Slice>> valid_slices;
        for (const auto& key : valid_keys) {
            auto it = slices.find(key);
            if (it != slices.end()) {
                valid_slices[key] = it->second;
            }
        }

        auto valid_results =
            BatchGet(valid_keys, valid_replica_lists, valid_slices);

        // Merge results back
        for (size_t i = 0; i < valid_indices.size(); ++i) {
            results[valid_indices[i]] = valid_results[i];
        }
    }

    return results;
}

tl::expected<std::unordered_map<std::string, std::vector<Replica::Descriptor>>,
             ErrorCode>
Client::QueryByRegex(const std::string& str) {
    auto result = master_client_.GetReplicaListByRegex(str);
    return result;
}

tl::expected<std::vector<Replica::Descriptor>, ErrorCode> Client::Query(
    const std::string& object_key) {
    auto result = master_client_.GetReplicaList(object_key);
    return result;
}

std::vector<tl::expected<std::vector<Replica::Descriptor>, ErrorCode>>
Client::BatchQuery(const std::vector<std::string>& object_keys) {
    auto response = master_client_.BatchGetReplicaList(object_keys);

    // Check if we got the expected number of responses
    if (response.size() != object_keys.size()) {
        LOG(ERROR) << "BatchQuery response size mismatch. Expected: "
                   << object_keys.size() << ", Got: " << response.size();
        // Return vector of RPC_FAIL errors
        std::vector<tl::expected<std::vector<Replica::Descriptor>, ErrorCode>>
            results;
        results.reserve(object_keys.size());
        for (size_t i = 0; i < object_keys.size(); ++i) {
            results.emplace_back(tl::unexpected(ErrorCode::RPC_FAIL));
        }
        return results;
    }
    return response;
}

tl::expected<void, ErrorCode> Client::Get(
    const std::string& object_key,
    const std::vector<Replica::Descriptor>& replica_list,
    std::vector<Slice>& slices) {
    // Find the first complete replica
    Replica::Descriptor replica;
    ErrorCode err = FindFirstCompleteReplica(replica_list, replica);
    if (err != ErrorCode::OK) {
        if (err == ErrorCode::INVALID_REPLICA) {
            LOG(ERROR) << "no_complete_replicas_found key=" << object_key;
        }
        return tl::unexpected(err);
    }

    auto t0_get = std::chrono::steady_clock::now();
    err = TransferRead(replica, slices);
    auto us_get = std::chrono::duration_cast<std::chrono::microseconds>(
                      std::chrono::steady_clock::now() - t0_get)
                      .count();
    if (metrics_) {
        metrics_->transfer_metric.get_latency_us.observe(us_get);
    }

    if (err != ErrorCode::OK) {
        LOG(ERROR) << "transfer_read_failed key=" << object_key;
        return tl::unexpected(err);
    }
    return {};
}

std::vector<tl::expected<void, ErrorCode>> Client::BatchGet(
    const std::vector<std::string>& object_keys,
    const std::vector<std::vector<Replica::Descriptor>>& replica_lists,
    std::unordered_map<std::string, std::vector<Slice>>& slices) {
    if (!transfer_submitter_) {
        LOG(ERROR) << "TransferSubmitter not initialized";
        std::vector<tl::expected<void, ErrorCode>> results;
        results.reserve(object_keys.size());
        for (size_t i = 0; i < object_keys.size(); ++i) {
            results.emplace_back(tl::unexpected(ErrorCode::INVALID_PARAMS));
        }
        return results;
    }

    // Validate input size consistency
    if (replica_lists.size() != object_keys.size()) {
        LOG(ERROR) << "Replica lists size (" << replica_lists.size()
                   << ") doesn't match object keys size (" << object_keys.size()
                   << ")";
        std::vector<tl::expected<void, ErrorCode>> results;
        results.reserve(object_keys.size());
        for (size_t i = 0; i < object_keys.size(); ++i) {
            results.emplace_back(tl::unexpected(ErrorCode::INVALID_PARAMS));
        }
        return results;
    }

    // Collect all transfer operations for parallel execution
    std::vector<std::tuple<size_t, std::string, TransferFuture>>
        pending_transfers;
    std::vector<tl::expected<void, ErrorCode>> results(object_keys.size());
    // Record batch get transfer latency (Submit + Wait)
    auto t0_batch_get = std::chrono::steady_clock::now();

    // Submit all transfers in parallel
    for (size_t i = 0; i < object_keys.size(); ++i) {
        const auto& key = object_keys[i];
        const auto& replica_list = replica_lists[i];

        auto slices_it = slices.find(key);
        if (slices_it == slices.end()) {
            LOG(ERROR) << "Slices not found for key: " << key;
            results[i] = tl::unexpected(ErrorCode::INVALID_PARAMS);
            continue;
        }

        // Find the first complete replica for this key
        Replica::Descriptor replica;
        ErrorCode err = FindFirstCompleteReplica(replica_list, replica);
        if (err != ErrorCode::OK) {
            if (err == ErrorCode::INVALID_REPLICA) {
                LOG(ERROR) << "no_complete_replicas_found key=" << key;
            }
            results[i] = tl::unexpected(err);
            continue;
        }

        // Submit transfer operation asynchronously
        auto future = transfer_submitter_->submit(replica, slices_it->second,
                                                  TransferRequest::READ);
        if (!future) {
            LOG(ERROR) << "Failed to submit transfer operation for key: "
                       << key;
            results[i] = tl::unexpected(ErrorCode::TRANSFER_FAIL);
            continue;
        }

        VLOG(1) << "Submitted transfer for key " << key
                << " using strategy: " << static_cast<int>(future->strategy());

        pending_transfers.emplace_back(i, key, std::move(*future));
    }

    // Wait for all transfers to complete
    for (auto& [index, key, future] : pending_transfers) {
        ErrorCode result = future.get();
        if (result != ErrorCode::OK) {
            LOG(ERROR) << "Transfer failed for key: " << key
                       << " with error: " << static_cast<int>(result);
            results[index] = tl::unexpected(result);
        } else {
            VLOG(1) << "Transfer completed successfully for key: " << key;
            results[index] = {};
        }
    }

    auto us_batch_get = std::chrono::duration_cast<std::chrono::microseconds>(
                            std::chrono::steady_clock::now() - t0_batch_get)
                            .count();
    if (metrics_) {
        metrics_->transfer_metric.batch_get_latency_us.observe(us_batch_get);
    }

    VLOG(1) << "BatchGet completed for " << object_keys.size() << " keys";
    return results;
}

tl::expected<void, ErrorCode> Client::Put(const ObjectKey& key,
                                          std::vector<Slice>& slices,
                                          const ReplicateConfig& config) {
    // Prepare slice lengths
    std::vector<size_t> slice_lengths;
    for (size_t i = 0; i < slices.size(); ++i) {
        slice_lengths.emplace_back(slices[i].size);
    }

    // Start put operation
    auto start_result = master_client_.PutStart(key, slice_lengths, config);
    if (!start_result) {
        ErrorCode err = start_result.error();
        if (err == ErrorCode::OBJECT_ALREADY_EXISTS) {
            VLOG(1) << "object_already_exists key=" << key;
            return {};
        }
        LOG(ERROR) << "Failed to start put operation: " << err;
        return tl::unexpected(err);
    }

    // Record Put transfer latency (all replicas)
    auto t0_put = std::chrono::steady_clock::now();

    // We must deal with disk replica first, then the disk putrevoke/putend can
    // be called surely
    if (storage_backend_) {
        for (auto it = start_result.value().rbegin();
             it != start_result.value().rend(); ++it) {
            const auto& replica = *it;
            if (replica.is_disk_replica()) {
                // Store to local file if storage backend is available
                auto disk_descriptor = replica.get_disk_descriptor();
                PutToLocalFile(key, slices, disk_descriptor);
                break;  // Only one disk replica is needed
            }
        }
    }

    for (const auto& replica : start_result.value()) {
        if (replica.is_memory_replica()) {
            // Transfer data using allocated handles from all replicas
            ErrorCode transfer_err = TransferWrite(replica, slices);
            if (transfer_err != ErrorCode::OK) {
                // Revoke put operation
                auto revoke_result =
                    master_client_.PutRevoke(key, ReplicaType::MEMORY);
                if (!revoke_result) {
                    LOG(ERROR) << "Failed to revoke put operation";
                    return tl::unexpected(revoke_result.error());
                }
                return tl::unexpected(transfer_err);
            }
        }
    }

    auto us_put = std::chrono::duration_cast<std::chrono::microseconds>(
                      std::chrono::steady_clock::now() - t0_put)
                      .count();
    if (metrics_) {
        metrics_->transfer_metric.put_latency_us.observe(us_put);
    }

    // End put operation
    auto end_result = master_client_.PutEnd(key, ReplicaType::MEMORY);
    if (!end_result) {
        ErrorCode err = end_result.error();
        LOG(ERROR) << "Failed to end put operation: " << err;
        return tl::unexpected(err);
    }

    return {};
}

// TODO: `client.cpp` is too long, consider split it into multiple files
enum class PutOperationState {
    PENDING,
    MASTER_FAILED,
    TRANSFER_FAILED,
    FINALIZE_FAILED,
    SUCCESS
};

class PutOperation {
   public:
    PutOperation(std::string_view k, const std::vector<Slice>& s)
        : key(k), slices(s) {
        value_length = CalculateSliceSize(slices);
        // Initialize with a pending error state to ensure result is always set
        result = tl::unexpected(ErrorCode::INTERNAL_ERROR);
    }

    std::string key;
    std::vector<Slice> slices;
    size_t value_length;

    // Enhanced state tracking
    PutOperationState state = PutOperationState::PENDING;
    tl::expected<void, ErrorCode> result;
    std::vector<Replica::Descriptor> replicas;
    std::vector<TransferFuture> pending_transfers;

    // Error context for debugging
    std::optional<std::string> failure_context;

    // Helper methods for robust state management
    void SetSuccess() {
        state = PutOperationState::SUCCESS;
        result = {};
        failure_context.reset();
    }

    void SetError(ErrorCode error, const std::string& context = "") {
        result = tl::unexpected(error);
        if (!context.empty()) {
            failure_context = toString(error) + ": " + context + "; " +
                              failure_context.value_or("");
        }

        // Update state based on current processing stage
        if (replicas.empty()) {
            state = PutOperationState::MASTER_FAILED;
        } else if (pending_transfers.empty()) {
            state = PutOperationState::TRANSFER_FAILED;
        } else {
            state = PutOperationState::FINALIZE_FAILED;
        }
        LOG(WARNING) << "Put operation failed for key " << key << ", context: "
                     << failure_context.value_or("unknown error");
    }

    bool IsResolved() const { return state != PutOperationState::PENDING; }

    bool IsSuccessful() const {
        return state == PutOperationState::SUCCESS && result.has_value();
    }
};

std::vector<PutOperation> Client::CreatePutOperations(
    const std::vector<ObjectKey>& keys,
    const std::vector<std::vector<Slice>>& batched_slices) {
    std::vector<PutOperation> ops;
    ops.reserve(keys.size());
    for (size_t i = 0; i < keys.size(); ++i) {
        ops.emplace_back(keys[i], batched_slices[i]);
    }
    return ops;
}

void Client::StartBatchPut(std::vector<PutOperation>& ops,
                           const ReplicateConfig& config) {
    std::vector<std::string> keys;
    std::vector<std::vector<uint64_t>> slice_lengths;

    keys.reserve(ops.size());
    slice_lengths.reserve(ops.size());

    for (const auto& op : ops) {
        keys.emplace_back(op.key);

        std::vector<uint64_t> slice_sizes;
        slice_sizes.reserve(op.slices.size());
        for (const auto& slice : op.slices) {
            slice_sizes.emplace_back(slice.size);
        }
        slice_lengths.emplace_back(std::move(slice_sizes));
    }

    auto start_responses =
        master_client_.BatchPutStart(keys, slice_lengths, config);

    // Ensure response size matches request size
    if (start_responses.size() != ops.size()) {
        LOG(ERROR) << "BatchPutStart response size mismatch: expected "
                   << ops.size() << ", got " << start_responses.size();
        for (auto& op : ops) {
            op.SetError(ErrorCode::RPC_FAIL,
                        "BatchPutStart response size mismatch");
        }
        return;
    }

    // Process individual responses with robust error handling
    for (size_t i = 0; i < ops.size(); ++i) {
        if (!start_responses[i]) {
            ops[i].SetError(start_responses[i].error(),
                            "Master failed to start put operation");
        } else {
            ops[i].replicas = start_responses[i].value();
            // Operation continues to next stage - result remains INTERNAL_ERROR
            // until fully successful
            VLOG(1) << "Successfully started put for key " << ops[i].key
                    << " with " << ops[i].replicas.size() << " replicas";
        }
    }
}

void Client::SubmitTransfers(std::vector<PutOperation>& ops) {
    if (!transfer_submitter_) {
        LOG(ERROR) << "TransferSubmitter not initialized";
        for (auto& op : ops) {
            op.SetError(ErrorCode::INVALID_PARAMS,
                        "TransferSubmitter not initialized");
        }
        return;
    }

    for (auto& op : ops) {
        // Skip operations that already failed in previous stages
        if (op.IsResolved()) {
            continue;
        }

        // Skip operations that don't have replicas (failed in StartBatchPut)
        if (op.replicas.empty()) {
            op.SetError(ErrorCode::INTERNAL_ERROR,
                        "No replicas available for transfer");
            continue;
        }

        bool all_transfers_submitted = true;
        std::string failure_context;

        // We must deal with disk replica first, then the disk putrevoke/putend
        // can be called surely
        if (storage_backend_) {
            for (auto it = op.replicas.rbegin(); it != op.replicas.rend();
                 ++it) {
                const auto& replica = *it;
                if (replica.is_disk_replica()) {
                    auto disk_descriptor = replica.get_disk_descriptor();
                    PutToLocalFile(op.key, op.slices, disk_descriptor);
                    break;  // Only one disk replica is needed
                }
            }
        }

        for (size_t replica_idx = 0; replica_idx < op.replicas.size();
             ++replica_idx) {
            const auto& replica = op.replicas[replica_idx];
            if (replica.is_memory_replica()) {
                auto submit_result = transfer_submitter_->submit(
                    replica, op.slices, TransferRequest::WRITE);

                if (!submit_result) {
                    failure_context = "Failed to submit transfer for replica " +
                                      std::to_string(replica_idx);
                    all_transfers_submitted = false;
                    break;
                }

                op.pending_transfers.emplace_back(
                    std::move(submit_result.value()));
            }
        }

        if (!all_transfers_submitted) {
            LOG(ERROR) << "Transfer submission failed for key " << op.key
                       << ": " << failure_context;
            op.SetError(ErrorCode::TRANSFER_FAIL, failure_context);
            op.pending_transfers.clear();
        } else {
            VLOG(1) << "Successfully submitted " << op.pending_transfers.size()
                    << " transfers for key " << op.key;
        }
    }
}

void Client::WaitForTransfers(std::vector<PutOperation>& ops) {
    for (auto& op : ops) {
        // Skip operations that already failed or completed
        if (op.IsResolved()) {
            continue;
        }

        // Skip operations with no pending transfers (failed in SubmitTransfers)
        if (op.pending_transfers.empty()) {
            op.SetError(ErrorCode::INTERNAL_ERROR,
                        "No pending transfers to wait for");
            continue;
        }

        bool all_transfers_succeeded = true;
        ErrorCode first_error = ErrorCode::OK;
        size_t failed_transfer_idx = 0;

        for (size_t i = 0; i < op.pending_transfers.size(); ++i) {
            ErrorCode transfer_result = op.pending_transfers[i].get();
            if (transfer_result != ErrorCode::OK) {
                if (all_transfers_succeeded) {
                    // Record the first error for reporting
                    first_error = transfer_result;
                    failed_transfer_idx = i;
                    all_transfers_succeeded = false;
                }
                // Continue waiting for all transfers to avoid resource leaks
            }
        }

        if (all_transfers_succeeded) {
            VLOG(1) << "All transfers completed successfully for key "
                    << op.key;
            // Transfer phase successful - continue to finalization
            // Note: Don't mark as SUCCESS yet, need to complete finalization
        } else {
            std::string error_context =
                "Transfer " + std::to_string(failed_transfer_idx) + " failed";
            LOG(ERROR) << "Transfer failed for key " << op.key << ": "
                       << toString(first_error) << " (" << error_context << ")";
            op.SetError(first_error, error_context);
        }
    }
}

void Client::FinalizeBatchPut(std::vector<PutOperation>& ops) {
    // For each operation,
    // If transfers completed successfully, we need to call BatchPutEnd
    // If the operation failed but has allocated replicas, we need to call
    // BatchPutRevoke

    std::vector<std::string> successful_keys;
    std::vector<size_t> successful_indices;
    std::vector<std::string> failed_keys;
    std::vector<size_t> failed_indices;

    // Reserve space to avoid reallocations
    successful_keys.reserve(ops.size());
    successful_indices.reserve(ops.size());
    failed_keys.reserve(ops.size());
    failed_indices.reserve(ops.size());

    for (size_t i = 0; i < ops.size(); ++i) {
        auto& op = ops[i];

        // Check if operation completed transfers successfully and needs
        // finalization
        if (!op.IsResolved() && !op.replicas.empty() &&
            !op.pending_transfers.empty()) {
            // Transfers completed, needs BatchPutEnd
            successful_keys.emplace_back(op.key);
            successful_indices.emplace_back(i);
        } else if (op.state != PutOperationState::PENDING &&
                   !op.replicas.empty()) {
            // Operation failed but has allocated replicas, needs BatchPutRevoke
            failed_keys.emplace_back(op.key);
            failed_indices.emplace_back(i);
        }
        // Operations without replicas (early failures) don't need finalization
    }

    // Process successful operations
    if (!successful_keys.empty()) {
        auto end_responses = master_client_.BatchPutEnd(successful_keys);
        if (end_responses.size() != successful_keys.size()) {
            LOG(ERROR) << "BatchPutEnd response size mismatch: expected "
                       << successful_keys.size() << ", got "
                       << end_responses.size();
            for (size_t idx : successful_indices) {
                ops[idx].SetError(ErrorCode::RPC_FAIL,
                                  "BatchPutEnd response size mismatch");
            }
        } else {
            // Process individual responses
            for (size_t i = 0; i < end_responses.size(); ++i) {
                const size_t op_idx = successful_indices[i];
                if (!end_responses[i]) {
                    LOG(ERROR) << "Failed to finalize put for key "
                               << successful_keys[i] << ": "
                               << toString(end_responses[i].error());
                    ops[op_idx].SetError(end_responses[i].error(),
                                         "BatchPutEnd failed");
                } else {
                    // Operation fully successful
                    ops[op_idx].SetSuccess();
                    VLOG(1) << "Successfully completed put for key "
                            << successful_keys[i];
                }
            }
        }
    }

    // Process failed operations that need cleanup
    if (!failed_keys.empty()) {
        auto revoke_responses = master_client_.BatchPutRevoke(failed_keys);
        if (revoke_responses.size() != failed_keys.size()) {
            LOG(ERROR) << "BatchPutRevoke response size mismatch: expected "
                       << failed_keys.size() << ", got "
                       << revoke_responses.size();
            // Mark all failed operations with revoke RPC failure
            for (size_t idx : failed_indices) {
                ops[idx].SetError(ErrorCode::RPC_FAIL,
                                  "BatchPutRevoke response size mismatch");
            }
        } else {
            // Process individual revoke responses
            for (size_t i = 0; i < revoke_responses.size(); ++i) {
                const size_t op_idx = failed_indices[i];
                if (!revoke_responses[i]) {
                    LOG(ERROR)
                        << "Failed to revoke put for key " << failed_keys[i]
                        << ": " << toString(revoke_responses[i].error());
                    // Preserve original error but note revoke failure in
                    // context
                    std::string original_context =
                        ops[op_idx].failure_context.value_or("unknown error");
                    ops[op_idx].failure_context =
                        original_context + "; revoke also failed";
                } else {
                    LOG(INFO) << "Successfully revoked failed put for key "
                              << failed_keys[i];
                }
            }
        }
    }

    // Ensure all operations have definitive results
    for (auto& op : ops) {
        if (!op.IsResolved()) {
            op.SetError(ErrorCode::INTERNAL_ERROR,
                        "Operation not resolved after finalization");
            LOG(ERROR) << "Operation for key " << op.key
                       << " was not properly resolved";
        }
    }
}

std::vector<tl::expected<void, ErrorCode>> Client::CollectResults(
    const std::vector<PutOperation>& ops) {
    std::vector<tl::expected<void, ErrorCode>> results;
    results.reserve(ops.size());

    for (const auto& op : ops) {
        // With the new structure, result is always set (never nullopt)
        results.emplace_back(op.result);

        // Additional validation and logging for debugging
        if (!op.result.has_value()) {
            // if error == object already exist, consider as ok
            if (op.result.error() == ErrorCode::OBJECT_ALREADY_EXISTS) {
                results.back() = {};
                continue;
            }
            LOG(ERROR) << "Operation for key " << op.key
                       << " failed: " << toString(op.result.error())
                       << (op.failure_context
                               ? (" (" + *op.failure_context + ")")
                               : "");
        } else {
            VLOG(1) << "Operation for key " << op.key
                    << " completed successfully";
        }
    }

    return results;
}

std::vector<tl::expected<void, ErrorCode>> Client::BatchPut(
    const std::vector<ObjectKey>& keys,
    std::vector<std::vector<Slice>>& batched_slices,
    const ReplicateConfig& config) {
    std::vector<PutOperation> ops = CreatePutOperations(keys, batched_slices);
    StartBatchPut(ops, config);

    auto t0 = std::chrono::steady_clock::now();
    SubmitTransfers(ops);
    WaitForTransfers(ops);
    auto us = std::chrono::duration_cast<std::chrono::microseconds>(
                  std::chrono::steady_clock::now() - t0)
                  .count();
    if (metrics_) {
        metrics_->transfer_metric.batch_put_latency_us.observe(us);
    }

    FinalizeBatchPut(ops);
    return CollectResults(ops);
}

tl::expected<void, ErrorCode> Client::Remove(const ObjectKey& key) {
    auto result = master_client_.Remove(key);
    // if (storage_backend_) {
    //     storage_backend_->RemoveFile(key);
    // }
    if (!result) {
        return tl::unexpected(result.error());
    }
    return {};
}

tl::expected<long, ErrorCode> Client::RemoveByRegex(const ObjectKey& str) {
    auto result = master_client_.RemoveByRegex(str);
    // if (storage_backend_) {
    //     storage_backend_->RemoveByRegex(str);
    // }
    if (!result) {
        return tl::unexpected(result.error());
    }
    return result.value();
}

tl::expected<long, ErrorCode> Client::RemoveAll() {
    // if (storage_backend_) {
    //     storage_backend_->RemoveAll();
    // }
    return master_client_.RemoveAll();
}

tl::expected<void, ErrorCode> Client::MountSegment(const void* buffer,
                                                   size_t size) {
    auto check_result = CheckRegisterMemoryParams(buffer, size);
    if (!check_result) {
        return tl::unexpected(check_result.error());
    }

    std::lock_guard<std::mutex> lock(mounted_segments_mutex_);

    // Check if the segment overlaps with any existing segment
    for (auto& it : mounted_segments_) {
        auto& mtseg = it.second;
        // Skip non-memory segments.
        if (mtseg.type != SegmentType::MEMORY) {
            continue;
        }
        uintptr_t l1 = reinterpret_cast<uintptr_t>(mtseg.base);
        uintptr_t r1 = reinterpret_cast<uintptr_t>(mtseg.size) + l1;
        uintptr_t l2 = reinterpret_cast<uintptr_t>(buffer);
        uintptr_t r2 = reinterpret_cast<uintptr_t>(size) + l2;
        if (std::max(l1, l2) < std::min(r1, r2)) {
            LOG(ERROR) << "segment_overlaps base1=" << mtseg.base
                       << " size1=" << mtseg.size << " base2=" << buffer
                       << " size2=" << size;
            return tl::unexpected(ErrorCode::INVALID_PARAMS);
        }
    }

    int rc = transfer_engine_.registerLocalMemory(
        (void*)buffer, size, kWildcardLocation, true, true);
    if (rc != 0) {
        LOG(ERROR) << "register_local_memory_failed base=" << buffer
                   << " size=" << size << ", error=" << rc;
        return tl::unexpected(ErrorCode::INVALID_PARAMS);
    }

    Segment segment(generate_uuid(), local_hostname_,
                    reinterpret_cast<uintptr_t>(buffer), size);

    auto mount_result = master_client_.MountSegment(segment, client_id_);
    if (!mount_result) {
        ErrorCode err = mount_result.error();
        LOG(ERROR) << "mount_segment_to_master_failed base=" << buffer
                   << " size=" << size << ", error=" << err;
        return tl::unexpected(err);
    }

    mounted_segments_[segment.id] = segment;
    return {};
}

tl::expected<void, ErrorCode> Client::UnmountSegment(const void* buffer,
                                                     size_t size) {
    std::lock_guard<std::mutex> lock(mounted_segments_mutex_);
    auto segment = mounted_segments_.end();

    for (auto it = mounted_segments_.begin(); it != mounted_segments_.end();
         ++it) {
        if (it->second.type == SegmentType::MEMORY &&
            it->second.base == reinterpret_cast<uintptr_t>(buffer) &&
            it->second.size == size) {
            segment = it;
            break;
        }
    }
    if (segment == mounted_segments_.end()) {
        LOG(ERROR) << "segment_not_found base=" << buffer << " size=" << size;
        return tl::unexpected(ErrorCode::INVALID_PARAMS);
    }

    auto unmount_result =
        master_client_.UnmountSegment(segment->second.id, client_id_);
    if (!unmount_result) {
        ErrorCode err = unmount_result.error();
        LOG(ERROR) << "Failed to unmount segment from master: "
                   << toString(err);
        return tl::unexpected(err);
    }

    int rc = transfer_engine_.unregisterLocalMemory(
        reinterpret_cast<void*>(segment->second.base));
    if (rc != 0) {
        LOG(ERROR) << "Failed to unregister transfer buffer with transfer "
                      "engine ret is "
                   << rc;
        if (rc != ERR_ADDRESS_NOT_REGISTERED) {
            return tl::unexpected(ErrorCode::INTERNAL_ERROR);
        }
        // Otherwise, the segment is already unregistered from transfer
        // engine, we can continue
    }

    mounted_segments_.erase(segment);
    return {};
}

tl::expected<void, ErrorCode> Client::MountFileSegment(
    const std::string& path) {
    const size_t size = getFileSize(path);
    if (size <= 0) {
        LOG(ERROR) << "Invalid file " << path << " to mount";
        return tl::unexpected(ErrorCode::INVALID_PARAMS);
    }

    std::lock_guard<std::mutex> lock(mounted_segments_mutex_);

    for (auto& it : mounted_segments_) {
        auto& mtseg = it.second;
        // Skip non-file segments.
        if (mtseg.type != SegmentType::FILE) {
            continue;
        }

        if (mtseg.path == path) {
            LOG(ERROR) << "Duplicated file segment path=" << mtseg.path;
            return tl::unexpected(ErrorCode::INVALID_PARAMS);
        }
    }

    FileBufferID file_id;
    int rc = transfer_engine_.registerLocalFile(path, size, file_id);
    if (rc != 0) {
        LOG(ERROR) << "register_local_file_failed path=" << path
                   << " size=" << size << ", error=" << rc;
        return tl::unexpected(ErrorCode::INVALID_PARAMS);
    }

    Segment segment(generate_uuid(), local_hostname_, 0, size, path, file_id);

    auto mount_result = master_client_.MountSegment(segment, client_id_);
    if (!mount_result) {
        ErrorCode err = mount_result.error();
        LOG(ERROR) << "mount_segment_to_master_failed path=" << path
                   << " size=" << size << ", error=" << err;
        return tl::unexpected(err);
    }

    mounted_segments_[segment.id] = segment;
    return {};
}

tl::expected<void, ErrorCode> Client::UnmountFileSegment(
    const std::string& path) {
    std::lock_guard<std::mutex> lock(mounted_segments_mutex_);

    auto segment = mounted_segments_.end();
    for (auto it = mounted_segments_.begin(); it != mounted_segments_.end();
         it++) {
        if (it->second.type == SegmentType::FILE && it->second.path == path) {
            segment = it;
            break;
        }
    }
    if (segment == mounted_segments_.end()) {
        LOG(ERROR) << "segment_not_found path=" << path;
        return tl::unexpected(ErrorCode::INVALID_PARAMS);
    }

    auto unmount_result =
        master_client_.UnmountSegment(segment->second.id, client_id_);
    if (!unmount_result) {
        ErrorCode err = unmount_result.error();
        LOG(ERROR) << "Failed to unmount segment from master: "
                   << toString(err);
        return tl::unexpected(err);
    }

    int rc = transfer_engine_.unregisterLocalFile(segment->second.path);
    if (rc != 0) {
        LOG(ERROR) << "Failed to unregister file with transfer "
                      "engine ret is "
                   << rc;
        if (rc != ERR_ADDRESS_NOT_REGISTERED) {
            return tl::unexpected(ErrorCode::INTERNAL_ERROR);
        }
        // Otherwise, the segment is already unregistered from transfer
        // engine, we can continue
    }

    mounted_segments_.erase(segment);
    return {};
}

tl::expected<void, ErrorCode> Client::RegisterLocalMemory(
    void* addr, size_t length, const std::string& location,
    bool remote_accessible, bool update_metadata) {
    auto check_result = CheckRegisterMemoryParams(addr, length);
    if (!check_result) {
        return tl::unexpected(check_result.error());
    }
    if (this->transfer_engine_.registerLocalMemory(
            addr, length, location, remote_accessible, update_metadata) != 0) {
        return tl::unexpected(ErrorCode::INVALID_PARAMS);
    }
    return {};
}

tl::expected<void, ErrorCode> Client::unregisterLocalMemory(
    void* addr, bool update_metadata) {
    if (this->transfer_engine_.unregisterLocalMemory(addr, update_metadata) !=
        0) {
        return tl::unexpected(ErrorCode::INVALID_PARAMS);
    }
    return {};
}

tl::expected<bool, ErrorCode> Client::IsExist(const std::string& key) {
    auto result = master_client_.ExistKey(key);
    return result;
}

std::vector<tl::expected<bool, ErrorCode>> Client::BatchIsExist(
    const std::vector<std::string>& keys) {
    auto response = master_client_.BatchExistKey(keys);

    // Check if we got the expected number of responses
    if (response.size() != keys.size()) {
        LOG(ERROR) << "BatchExistKey response size mismatch. Expected: "
                   << keys.size() << ", Got: " << response.size();
        // Return vector of RPC_FAIL errors
        std::vector<tl::expected<bool, ErrorCode>> results;
        results.reserve(keys.size());
        for (size_t i = 0; i < keys.size(); ++i) {
            results.emplace_back(tl::unexpected(ErrorCode::RPC_FAIL));
        }
        return results;
    }

    // Return the response directly as it's already in the correct
    // format
    return response;
}

void Client::PrepareStorageBackend(const std::string& storage_root_dir,
                                   const std::string& fsdir) {
    // Initialize storage backend
    storage_backend_ = StorageBackend::Create(storage_root_dir, fsdir);
    if (!storage_backend_) {
        LOG(INFO) << "Failed to initialize storage backend";
    }
}

void Client::PutToLocalFile(const std::string& key,
                            const std::vector<Slice>& slices,
                            const DiskDescriptor& disk_descriptor) {
    if (!storage_backend_) return;

    size_t total_size = 0;
    for (const auto& slice : slices) {
        total_size += slice.size;
    }

    std::string path = disk_descriptor.file_path;
    // Currently, persistence is achieved through asynchronous writes, but
    // before asynchronous writing in 3FS, significant performance degradation
    // may occur due to data copying. Profiling reveals that the number of page
    // faults triggered in this scenario is nearly double the normal count.
    // Future plans include introducing a reuse buffer list to address this
    // performance degradation issue.

    std::string value;
    value.reserve(total_size);
    for (const auto& slice : slices) {
        value.append(static_cast<char*>(slice.ptr), slice.size);
    }

    write_thread_pool_.enqueue([this, backend = storage_backend_, key,
                                value = std::move(value), path] {
        // Store the object
        auto store_result = backend->StoreObject(path, value);
        ReplicaType replica_type = ReplicaType::DISK;

        if (!store_result) {
            // If storage failed, revoke the put operation
            LOG(ERROR) << "Failed to store object for key: " << key;
            auto revoke_result = master_client_.PutRevoke(key, replica_type);
            if (!revoke_result) {
                LOG(ERROR) << "Failed to revoke put operation for key: " << key;
            }
            return;
        }

        // If storage succeeded, end the put operation
        auto end_result = master_client_.PutEnd(key, replica_type);
        if (!end_result) {
            LOG(ERROR) << "Failed to end put operation for key: " << key;
        }
    });
}

ErrorCode Client::TransferData(const Replica::Descriptor& replica_descriptor,
                               std::vector<Slice>& slices,
                               TransferRequest::OpCode op_code) {
    if (!transfer_submitter_) {
        LOG(ERROR) << "TransferSubmitter not initialized";
        return ErrorCode::INVALID_PARAMS;
    }

    auto future =
        transfer_submitter_->submit(replica_descriptor, slices, op_code);
    if (!future) {
        LOG(ERROR) << "Failed to submit transfer operation";
        return ErrorCode::TRANSFER_FAIL;
    }

    VLOG(1) << "Using transfer strategy: " << future->strategy();

    return future->get();
}

ErrorCode Client::TransferWrite(const Replica::Descriptor& replica_descriptor,
                                std::vector<Slice>& slices) {
    return TransferData(replica_descriptor, slices, TransferRequest::WRITE);
}

ErrorCode Client::TransferRead(const Replica::Descriptor& replica_descriptor,
                               std::vector<Slice>& slices) {
    size_t total_size = 0;
    if (replica_descriptor.is_memory_replica()) {
        auto& mem_desc = replica_descriptor.get_memory_descriptor();
        for (const auto& handle : mem_desc.buffer_descriptors) {
            total_size += handle.size_;
        }
    } else {
        auto& disk_desc = replica_descriptor.get_disk_descriptor();
        total_size = disk_desc.object_size;
    }

    size_t slices_size = CalculateSliceSize(slices);
    if (slices_size < total_size) {
        LOG(ERROR) << "Slice size " << slices_size << " is smaller than total "
                   << "size " << total_size;
        return ErrorCode::INVALID_PARAMS;
    }

    return TransferData(replica_descriptor, slices, TransferRequest::READ);
}

void Client::PingThreadMain(bool is_ha_mode,
                            std::string current_master_address) {
    // How many failed pings before getting latest master view from etcd
    const int max_ping_fail_count = 3;
    // How long to wait for next ping after success
    const int success_ping_interval_ms = 1000;
    // How long to wait for next ping after failure
    const int fail_ping_interval_ms = 1000;
    // Increment after a ping failure, reset after a ping success
    int ping_fail_count = 0;

    auto remount_segment = [this]() {
        // This lock must be held until the remount rpc is finished,
        // otherwise there will be corner cases, e.g., a segment is
        // unmounted successfully first, and then remounted again in
        // this thread.
        std::lock_guard<std::mutex> lock(mounted_segments_mutex_);
        std::vector<Segment> segments;
        for (auto it : mounted_segments_) {
            auto& segment = it.second;
            segments.emplace_back(segment);
        }
        auto remount_result =
            master_client_.ReMountSegment(segments, client_id_);
        if (!remount_result) {
            ErrorCode err = remount_result.error();
            LOG(ERROR) << "Failed to remount segments: " << err;
        }
    };
    // Use another thread to remount segments to avoid blocking the ping
    // thread
    std::future<void> remount_segment_future;

    while (ping_running_) {
        // Join the remount segment thread if it is ready
        if (remount_segment_future.valid() &&
            remount_segment_future.wait_for(std::chrono::seconds(0)) ==
                std::future_status::ready) {
            remount_segment_future = std::future<void>();
        }

        // Ping master
        auto ping_result = master_client_.Ping(client_id_);
        if (ping_result) {
            // Reset ping failure count
            ping_fail_count = 0;
            auto& ping_response = ping_result.value();
            if (ping_response.client_status == ClientStatus::NEED_REMOUNT &&
                !remount_segment_future.valid()) {
                // Ensure at most one remount segment thread is running
                remount_segment_future =
                    std::async(std::launch::async, remount_segment);
            }
            std::this_thread::sleep_for(
                std::chrono::milliseconds(success_ping_interval_ms));
            continue;
        }

        ping_fail_count++;
        if (ping_fail_count < max_ping_fail_count) {
            LOG(ERROR) << "Failed to ping master";
            std::this_thread::sleep_for(
                std::chrono::milliseconds(fail_ping_interval_ms));
            continue;
        }

        // Exceeded ping failure threshold. Reconnect based on mode.
        if (is_ha_mode) {
            LOG(ERROR)
                << "Failed to ping master for " << ping_fail_count
                << " times; fetching latest master view and reconnecting";
            std::string master_address;
            ViewVersionId next_version = 0;
            auto err =
                master_view_helper_.GetMasterView(master_address, next_version);
            if (err != ErrorCode::OK) {
                LOG(ERROR) << "Failed to get new master view: "
                           << toString(err);
                std::this_thread::sleep_for(
                    std::chrono::milliseconds(fail_ping_interval_ms));
                continue;
            }

            err = master_client_.Connect(master_address);
            if (err != ErrorCode::OK) {
                LOG(ERROR) << "Failed to connect to master " << master_address
                           << ": " << toString(err);
                std::this_thread::sleep_for(
                    std::chrono::milliseconds(fail_ping_interval_ms));
                continue;
            }

            current_master_address = master_address;
            LOG(INFO) << "Reconnected to master " << master_address;
            ping_fail_count = 0;
        } else {
            LOG(ERROR) << "Failed to ping master for " << ping_fail_count
                       << " times (non-HA); reconnecting to "
                       << current_master_address;
            auto err = master_client_.Connect(current_master_address);
            if (err != ErrorCode::OK) {
                LOG(ERROR) << "Reconnect failed to " << current_master_address
                           << ": " << toString(err);
                std::this_thread::sleep_for(
                    std::chrono::milliseconds(fail_ping_interval_ms));
                continue;
            }
            LOG(INFO) << "Reconnected to master " << current_master_address;
            ping_fail_count = 0;
        }
    }
    // Explicitly wait for the remount segment thread to finish
    if (remount_segment_future.valid()) {
        remount_segment_future.wait();
    }
}

ErrorCode Client::FindFirstCompleteReplica(
    const std::vector<Replica::Descriptor>& replica_list,
    Replica::Descriptor& replica) {
    // Find the first complete replica
    for (size_t i = 0; i < replica_list.size(); ++i) {
        if (replica_list[i].status == ReplicaStatus::COMPLETE) {
            replica = replica_list[i];
            return ErrorCode::OK;
        }
    }

    // No complete replica found
    return ErrorCode::INVALID_REPLICA;
}

}  // namespace mooncake<|MERGE_RESOLUTION|>--- conflicted
+++ resolved
@@ -359,19 +359,6 @@
                 LOG(ERROR) << "Failed to install TCP transport";
                 return ErrorCode::INTERNAL_ERROR;
             }
-<<<<<<< HEAD
-        } else if (protocol == "nvmeof_generic") {
-            void* args[2];
-            args[0] = device_names.has_value()
-                          ? (void*)device_names.value().c_str()
-                          : nullptr;
-            args[1] = nullptr;
-
-            transport =
-                transfer_engine_.installTransport("nvmeof_generic", args);
-            if (!transport) {
-                LOG(ERROR) << "Failed to install Generic NVMeoF transport";
-=======
         } else if (protocol == "ascend") {
             if (device_names.has_value()) {
                 LOG(WARNING)
@@ -388,7 +375,19 @@
 
             if (!transport) {
                 LOG(ERROR) << "Failed to install Ascend transport";
->>>>>>> dafaaad0
+                return ErrorCode::INTERNAL_ERROR;
+            }
+        } else if (protocol == "nvmeof_generic") {
+            void* args[2];
+            args[0] = device_names.has_value()
+                          ? (void*)device_names.value().c_str()
+                          : nullptr;
+            args[1] = nullptr;
+
+            transport =
+                transfer_engine_.installTransport("nvmeof_generic", args);
+            if (!transport) {
+                LOG(ERROR) << "Failed to install Generic NVMeoF transport";
                 return ErrorCode::INTERNAL_ERROR;
             }
         } else {
