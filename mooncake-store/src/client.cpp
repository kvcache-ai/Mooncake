#include "client.h"

#include <glog/logging.h>

#include <algorithm>
#include <cassert>
#include <cstdint>
#include <unordered_set>

#include "rpc_service.h"
#include "transfer_engine.h"
#include "transfer_task.h"
#include "transport/transport.h"
#include "types.h"

namespace mooncake {

[[nodiscard]] size_t CalculateSliceSize(const std::vector<Slice>& slices) {
    size_t slice_size = 0;
    for (const auto& slice : slices) {
        slice_size += slice.size;
    }
    return slice_size;
}

Client::Client(const std::string& local_hostname,
               const std::string& metadata_connstring,
               const std::string& storage_root_dir)
    : local_hostname_(local_hostname),
      metadata_connstring_(metadata_connstring),
      storage_root_dir_(storage_root_dir),
      write_thread_pool_(2){
    client_id_ = generate_uuid();
    LOG(INFO) << "client_id=" << client_id_;
}

Client::~Client() {
    // Make a copy of mounted_segments_ to avoid modifying while iterating
    std::vector<Segment> segments_to_unmount;
    {
        std::lock_guard<std::mutex> lock(mounted_segments_mutex_);
        segments_to_unmount.reserve(mounted_segments_.size());
        for (auto& entry : mounted_segments_) {
            segments_to_unmount.push_back(entry.second);
        }
    }

    for (auto& segment : segments_to_unmount) {
        auto err_code =
            UnmountSegment(reinterpret_cast<void*>(segment.base), segment.size);
        if (err_code != ErrorCode::OK) {
            LOG(ERROR) << "Failed to unmount segment: " << toString(err_code);
        }
    }

    // Clear any remaining segments
    {
        std::lock_guard<std::mutex> lock(mounted_segments_mutex_);
        mounted_segments_.clear();
    }

    write_thread_pool_.stop();

    // Stop ping thread only after no need to contact master anymore
    if (ping_running_) {
        ping_running_ = false;
        if (ping_thread_.joinable()) {
            ping_thread_.join();
        }
    }
}

static bool get_auto_discover() {
    const char* ev_ad = std::getenv("MC_MS_AUTO_DISC");
    if (ev_ad) {
        int iv = std::stoi(ev_ad);
        if (iv == 1) {
            LOG(INFO) << "auto discovery set by env MC_MS_AUTO_DISC";
            return true;
        }
    }
    return false;
}

static inline void ltrim(std::string& s) {
    s.erase(s.begin(), std::find_if(s.begin(), s.end(), [](unsigned char ch) {
                return !std::isspace(ch);
            }));
}

static inline void rtrim(std::string& s) {
    s.erase(std::find_if(s.rbegin(), s.rend(),
                         [](unsigned char ch) { return !std::isspace(ch); })
                .base(),
            s.end());
}

static std::vector<std::string> get_auto_discover_filters(bool auto_discover) {
    std::vector<std::string> whitelst_filters;
    char* ev_ad = std::getenv("MC_MS_FILTERS");
    if (ev_ad) {
        if (!auto_discover) {
            LOG(WARNING)
                << "auto discovery not set, but find whitelist filters: "
                << ev_ad;
            return whitelst_filters;
        }
        LOG(INFO) << "whitelist filters: " << ev_ad;
        char delimiter = ',';
        char* end = ev_ad + std::strlen(ev_ad);
        char *start = ev_ad, *pos = ev_ad;
        while ((pos = std::find(start, end, delimiter)) != end) {
            std::string str(start, pos);
            ltrim(str);
            rtrim(str);
            whitelst_filters.push_back(std::move(str));
            start = pos + 1;
        }
        if (start != (end + 1)) {
            std::string str(start, end);
            ltrim(str);
            rtrim(str);
            whitelst_filters.push_back(std::move(str));
        }
    }
    return whitelst_filters;
}

ErrorCode Client::ConnectToMaster(const std::string& master_server_entry) {
    if (master_server_entry.find("etcd://") == 0) {
        std::string etcd_entry = master_server_entry.substr(strlen("etcd://"));

        // Get master address from etcd
        auto err = master_view_helper_.ConnectToEtcd(etcd_entry);
        if (err != ErrorCode::OK) {
            LOG(ERROR) << "Failed to connect to etcd";
            return err;
        }
        std::string master_address;
        ViewVersionId master_version = 0;
        err = master_view_helper_.GetMasterView(master_address, master_version);
        if (err != ErrorCode::OK) {
            LOG(ERROR) << "Failed to get master address";
            return err;
        }

        err = master_client_.Connect(master_address);
        if (err != ErrorCode::OK) {
            LOG(ERROR) << "Failed to connect to master";
            return err;
        }

        // Start Ping thread to monitor master view changes and remount segments
        // if needed
        ping_running_ = true;
        ping_thread_ = std::thread(&Client::PingThreadFunc, this);

        return ErrorCode::OK;
    } else {
        return master_client_.Connect(master_server_entry);
    }
}

ErrorCode Client::InitTransferEngine(const std::string& local_hostname,
                                     const std::string& metadata_connstring,
                                     const std::string& protocol,
                                     void** protocol_args) {
    // get auto_discover and filters from env
    bool auto_discover = get_auto_discover();
    transfer_engine_.setAutoDiscover(auto_discover);
    transfer_engine_.setWhitelistFilters(
        get_auto_discover_filters(auto_discover));

    auto [hostname, port] = parseHostNameWithPort(local_hostname);
    int rc = transfer_engine_.init(metadata_connstring, local_hostname,
                                   hostname, port);
    CHECK_EQ(rc, 0) << "Failed to initialize transfer engine";

    Transport* transport = nullptr;
    if (protocol == "rdma") {
        LOG(INFO) << "transport_type=rdma";
        transport = transfer_engine_.installTransport("rdma", protocol_args);
    } else if (protocol == "tcp") {
        LOG(INFO) << "transport_type=tcp";
        try {
            transport = transfer_engine_.installTransport("tcp", protocol_args);
        } catch (std::exception& e) {
            LOG(ERROR) << "tcp_transport_install_failed error_message=\""
                       << e.what() << "\"";
            return ErrorCode::INTERNAL_ERROR;
        }
    } else {
        LOG(ERROR) << "unsupported_protocol protocol=" << protocol;
        return ErrorCode::INVALID_PARAMS;
    }
    CHECK(transport) << "Failed to install transport";

    // Initialize TransferSubmitter after transfer engine is ready
    transfer_submitter_ =
        std::make_unique<TransferSubmitter>(transfer_engine_, local_hostname, storage_backend_);

    return ErrorCode::OK;
}

std::optional<std::shared_ptr<Client>> Client::Create(
    const std::string& local_hostname, const std::string& metadata_connstring,
    const std::string& protocol, void** protocol_args,
    const std::string& master_server_entry) {

    // If MOONCAKE_STORAGE_ROOT_DIR is set, use it as the storage root directory
    std::string storage_root_dir = std::getenv("MOONCAKE_STORAGE_ROOT_DIR")?
    std::getenv("MOONCAKE_STORAGE_ROOT_DIR") : "";

    auto client = std::shared_ptr<Client>(
        new Client(local_hostname, metadata_connstring, storage_root_dir));

    ErrorCode err = client->ConnectToMaster(master_server_entry);
    if (err != ErrorCode::OK) {
        return std::nullopt;
    }

    LOG(INFO) << "Connect to Master success";

    // Initialize storage backend if storage_root_dir is provided
    auto response = client->master_client_.GetSessionId();
    if(storage_root_dir.empty()) {
        LOG(INFO) << "Storage root directory is not set. persisting data is disabled.";
    }else{
        LOG(INFO) << "Storage root directory is: " << storage_root_dir;
        // Initialize storage backend
        client->PrepareStorageBackend(storage_root_dir, response.session_id);
    }

    // Initialize transfer engine
    err = client->InitTransferEngine(local_hostname, metadata_connstring,
                                     protocol, protocol_args);
    if (err != ErrorCode::OK) {
        LOG(ERROR) << "Failed to initialize transfer engine";
        return std::nullopt;
    }

    return client;
}

ErrorCode Client::Get(const std::string& object_key,
                      std::vector<Slice>& slices) {
    ObjectInfo object_info;
    auto err = Query(object_key, object_info);
    if (err != ErrorCode::OK) return err;
    return Get(object_key, object_info, slices);
}

ErrorCode Client::BatchGet(
    const std::vector<std::string>& object_keys,
    std::unordered_map<std::string, std::vector<Slice>>& slices) {
    std::unordered_set<std::string> seen;
    for (const auto& key : object_keys) {
        if (!seen.insert(key).second) {
            LOG(ERROR) << "Duplicate key not supported for Batch API, key: "
                       << key;
            return ErrorCode::INVALID_PARAMS;
        };
    }
    BatchObjectInfo batched_object_info;
    auto err = BatchQuery(object_keys, batched_object_info);
    if (err == ErrorCode::OK) {
        return BatchGet(object_keys, batched_object_info, slices);
    }
    return ErrorCode::OBJECT_NOT_FOUND;
}

ErrorCode Client::Query(const std::string& object_key,
                        ObjectInfo& object_info) {
    auto response = master_client_.GetReplicaList(object_key);
    // copy vec
    object_info.replica_list.resize(response.replica_list.size());
    for (size_t i = 0; i < response.replica_list.size(); ++i) {
        object_info.replica_list[i] = response.replica_list[i];
    }

    // Currently, it is a client-side query. Manually construct a disk descriptor 
    // that meets the requirements. In the future, the matching disk replica descriptor 
    // can be directly obtained from the master.
    if(response.error_code!= ErrorCode::OK && storage_backend_){
        Replica::Descriptor desc;
        auto& disk_desc = desc.descriptor_variant.emplace<DiskDescriptor>();  
        
        if (storage_backend_->Querykey(object_key, disk_desc.file_path, disk_desc.file_size)) {
            desc.status = ReplicaStatus::COMPLETE;
            object_info.replica_list.emplace_back(std::move(desc));  
            return ErrorCode::OK;
        }
    }

    return response.error_code;
}

ErrorCode Client::BatchQuery(const std::vector<std::string>& object_keys,
                             BatchObjectInfo& batched_object_info) {
    auto response = master_client_.BatchGetReplicaList(object_keys);
    // for now , if the master returns an error, we still need to check if the object exists in the storage backend.
    if(response.error_code!= ErrorCode::OK && storage_backend_){
        for (const auto& key : object_keys) {
            Replica::Descriptor desc;
            auto& disk_desc = desc.descriptor_variant.emplace<DiskDescriptor>();

            if (storage_backend_->Querykey(key, disk_desc.file_path, disk_desc.file_size)) {
                desc.status = ReplicaStatus::COMPLETE;
                batched_object_info.batch_replica_list.emplace(key, std::vector<Replica::Descriptor>{std::move(desc)});
            } else {
                LOG(ERROR) << "BatchQuery failed, key: " << key
                           << " not found in storage backend";
                return ErrorCode::OBJECT_NOT_FOUND;
            }
        }
        return ErrorCode::OK;
    }
    // copy vec
    if (response.batch_replica_list.size() != object_keys.size()) {
        LOG(ERROR) << "QueryBatch failed, response size is not equal to "
                      "request size";
        LOG(ERROR) << "clear batched_object_info.batch_replica_list";
        batched_object_info.batch_replica_list.clear();
        return ErrorCode::INVALID_PARAMS;
    }
    for (const auto& key : object_keys) {
        auto it = response.batch_replica_list.find(key);
        if (it == response.batch_replica_list.end()) {
            LOG(ERROR) << "QueryBatch failed, key: " << key
                       << " not found in response";
            batched_object_info.batch_replica_list.clear();
            return ErrorCode::OBJECT_NOT_FOUND;
        }
        batched_object_info.batch_replica_list.emplace(key, it->second);
    }
    return response.error_code;
}

ErrorCode Client::Get(const std::string& object_key,
                      ObjectInfo& object_info,
                      std::vector<Slice>& slices) {
    // Find the first complete replica
 
    Replica::Descriptor replica;
    ErrorCode err = FindFirstCompleteReplica(object_info.replica_list, replica);
    if (err != ErrorCode::OK) {
        if (err == ErrorCode::INVALID_REPLICA) {
            LOG(ERROR) << "no_complete_replicas_found key=" << object_key;
        }
        return err;
    }
    if(replica.is_memory_replica()){ 
        if (TransferRead(replica, slices) != ErrorCode::OK) {
            LOG(ERROR) << "transfer_read_failed key=" << object_key;
            return ErrorCode::INVALID_PARAMS;
        }
    }else{
        // If the replica is a disk replica, read from local file
        return GetFromLocalFile(object_key, slices, object_info);
    }
    return ErrorCode::OK;
}

ErrorCode Client::GetFromLocalFile(
    const std::string& object_key, std::vector<Slice>& slices, ObjectInfo& object_info) {
    if (!storage_backend_) {
        return ErrorCode::FILE_READ_FAIL;
    }

    ErrorCode err=storage_backend_->LoadObject(object_key, slices);
    //TODO： add path in parameter
    if (err != ErrorCode::OK) {
        return err;
    }

    return ErrorCode::OK;
}

void Client::PutToLocalFile(
    const std::string& key, std::vector<Slice>& slices){
    if (!storage_backend_) return;

    size_t total_size = 0;
    for (const auto& slice : slices) {
        total_size += slice.size;
    }

    std::string value;
    value.reserve(total_size); 
    for (const auto& slice : slices) {
        value.append(static_cast<char*>(slice.ptr), slice.size);
    }

    write_thread_pool_.enqueue([backend = storage_backend_, key, value = std::move(value)] {
        backend->StoreObject(key, value);
    });
}

ErrorCode Client::BatchGet(
    const std::vector<std::string>& object_keys,
    BatchObjectInfo& batched_object_info,
    std::unordered_map<std::string, std::vector<Slice>>& slices) {
    CHECK(transfer_submitter_) << "TransferSubmitter not initialized";

    // Collect all transfer operations for parallel execution
    std::vector<std::pair<std::string, TransferFuture>> pending_transfers;
    pending_transfers.reserve(object_keys.size());

    // Submit all transfers in parallel
    for (const auto& key : object_keys) {
        auto object_info_it = batched_object_info.batch_replica_list.find(key);
        auto slices_it = slices.find(key);
        if (object_info_it == batched_object_info.batch_replica_list.end() ||
            slices_it == slices.end()) {
            LOG(ERROR) << "Key not found: " << key;
            slices.clear();
            return ErrorCode::INVALID_PARAMS;
        }

        // Find the first complete replica for this key
        const auto& replica_list = object_info_it->second;

        Replica::Descriptor replica;
        ErrorCode err = FindFirstCompleteReplica(replica_list, replica);
        if (err != ErrorCode::OK) {
            if (err == ErrorCode::INVALID_REPLICA) {
                LOG(ERROR) << "no_complete_replicas_found key=" << key;
            }
            slices.clear();
            return err;
        }

        // Submit transfer operation asynchronously
        auto future = transfer_submitter_->submit(replica, slices_it->second,
                                                TransferRequest::READ);
        if (!future) {
            LOG(ERROR) << "Failed to submit transfer operation for key: "
                    << key;
            slices.clear();
            return ErrorCode::TRANSFER_FAIL;
        }

        VLOG(1) << "Submitted transfer for key " << key
                << " using strategy: " << static_cast<int>(future->strategy());

        pending_transfers.emplace_back(key, std::move(*future));
    }

    // Wait for all transfers to complete
    for (auto& [key, future] : pending_transfers) {
        ErrorCode result = future.get();
        if (result != ErrorCode::OK) {
            LOG(ERROR) << "Transfer failed for key: " << key
                       << " with error: " << static_cast<int>(result);
            slices.clear();
            return result;
        }
        VLOG(1) << "Transfer completed successfully for key: " << key;
    }

    VLOG(1) << "BatchGet completed successfully for " << object_keys.size()
            << " keys";
    return ErrorCode::OK;
}

ErrorCode Client::Put(const ObjectKey& key, std::vector<Slice>& slices,
                      const ReplicateConfig& config) {
    // Prepare slice lengths
    std::vector<size_t> slice_lengths;
    size_t slice_size = 0;
    for (size_t i = 0; i < slices.size(); ++i) {
        slice_lengths.push_back(slices[i].size);
        slice_size += slices[i].size;
    }

    // Start put operation
    PutStartResponse start_response =
        master_client_.PutStart(key, slice_lengths, slice_size, config);
    ErrorCode err = start_response.error_code;
    if (err != ErrorCode::OK) {
        if (err == ErrorCode::OBJECT_ALREADY_EXISTS) {
            VLOG(1) << "object_already_exists key=" << key;
            return ErrorCode::OK;
        }
        LOG(ERROR) << "Failed to start put operation: " << err;
        return err;
    }

    // Transfer data using allocated handles from all replicas
    for (const auto& replica : start_response.replica_list) {
        auto& mem_desc=replica.get_memory_descriptor();
        for (const auto& handle : mem_desc.buffer_descriptors) {
            CHECK(handle.buffer_address_ != 0) << "buffer_address_ is nullptr";
        }

        ErrorCode transfer_err = TransferWrite(replica, slices);
        if (transfer_err != ErrorCode::OK) {
            // Revoke put operation
            auto revoke_err = master_client_.PutRevoke(key);
            if (revoke_err.error_code != ErrorCode::OK) {
                LOG(ERROR) << "Failed to revoke put operation";
                return revoke_err.error_code;
            }
            return transfer_err;
        }
    }

    // End put operation
    err = master_client_.PutEnd(key).error_code;
    if (err != ErrorCode::OK) {
        LOG(ERROR) << "Failed to end put operation: " << err;
        return err;
    }

    PutToLocalFile(key, slices);

    return ErrorCode::OK;
}

ErrorCode Client::BatchPut(
    const std::vector<ObjectKey>& keys,
    std::unordered_map<std::string, std::vector<Slice>>& batched_slices,
    ReplicateConfig& config) {
    CHECK(transfer_submitter_) << "TransferSubmitter not initialized";

    std::unordered_map<std::string, std::vector<size_t>> batched_slice_lengths;
    std::unordered_map<std::string, size_t> batched_value_lengths;
    for (const auto& key : keys) {
        auto slices = batched_slices.find(key);
        if (slices == batched_slices.end()) {
            LOG(ERROR) << "Cannot find slices for key: " << key;
            return ErrorCode::INVALID_PARAMS;
        }
        size_t slice_size = 0;
        std::vector<size_t> slice_lengths;
        for (const auto& slice : slices->second) {
            slice_lengths.push_back(slice.size);
            slice_size += slice.size;
        }
        batched_slice_lengths.emplace(key, std::move(slice_lengths));
        batched_value_lengths.emplace(key, slice_size);
    }
    BatchPutStartResponse start_response = master_client_.BatchPutStart(
        keys, batched_value_lengths, batched_slice_lengths, config);
    ErrorCode err = start_response.error_code;
    if (err != ErrorCode::OK) {
        if (err == ErrorCode::OBJECT_ALREADY_EXISTS) {
            LOG(INFO) << "object_already_exists key count " << keys.size();
            return ErrorCode::OK;
        }
        LOG(ERROR) << "Failed to start batch put operation: " << err;
        return err;
    }

    // Collect all transfer operations for parallel execution
    std::vector<std::tuple<std::string, size_t, TransferFuture>>
        pending_transfers;

    // Submit all transfers in parallel
    for (const auto& key : keys) {
        const auto& slices_it = batched_slices.find(key);
        if (slices_it == batched_slices.end()) {
            LOG(ERROR) << "Cannot find slices for key: " << key;
            return ErrorCode::INVALID_PARAMS;
        }
        const auto& replica_list = start_response.batch_replica_list.find(key);
        if (replica_list == start_response.batch_replica_list.end()) {
            LOG(ERROR) << "Cannot find replica_list for key: " << key;
            return ErrorCode::INVALID_PARAMS;
        }

        for (size_t replica_idx = 0; replica_idx < replica_list->second.size();
             ++replica_idx) {
            const auto& replica = replica_list->second[replica_idx];

            // Submit transfer operation asynchronously
            auto future = transfer_submitter_->submit(
                replica, slices_it->second, TransferRequest::WRITE);
            if (!future) {
                LOG(ERROR) << "Failed to submit transfer operation for key: "
                           << key << " replica: " << replica_idx;
                // Revoke put operation
                auto revoke_err = master_client_.BatchPutRevoke(keys);
                if (revoke_err.error_code != ErrorCode::OK) {
                    LOG(ERROR) << "Failed to revoke put operation";
                    return revoke_err.error_code;
                }
                return ErrorCode::TRANSFER_FAIL;
            }

            VLOG(1) << "Submitted transfer for key " << key << " replica "
                    << replica_idx << " using strategy: "
                    << static_cast<int>(future->strategy());

            pending_transfers.emplace_back(key, replica_idx,
                                           std::move(*future));
        }
    }

    // Wait for all transfers to complete
    for (auto& [key, replica_idx, future] : pending_transfers) {
        ErrorCode result = future.get();
        if (result != ErrorCode::OK) {
            LOG(ERROR) << "Transfer failed for key: " << key
                       << " replica: " << replica_idx
                       << " with error: " << result;
            // Revoke put operation
            auto revoke_err = master_client_.BatchPutRevoke(keys);
            if (revoke_err.error_code != ErrorCode::OK) {
                LOG(ERROR) << "Failed to revoke put operation";
                return revoke_err.error_code;
            }
            return result;
        }
        VLOG(1) << "Transfer completed successfully for key: " << key
                << " replica: " << replica_idx;
    }

    // End put operation
    err = master_client_.BatchPutEnd(keys).error_code;
    if (err != ErrorCode::OK) {
        LOG(ERROR) << "Failed to end put operation: " << err;
        return err;
    }

    VLOG(1) << "BatchPut completed successfully for " << keys.size()
            << " keys with " << pending_transfers.size() << " total transfers";
    return ErrorCode::OK;
}

ErrorCode Client::Remove(const ObjectKey& key) {

    auto error_code = master_client_.Remove(key).error_code;
    if (storage_backend_) {
        // Remove from storage backend
        storage_backend_->RemoveFile(key);
    }
    return error_code;
}

long Client::RemoveAll() { 
    if (storage_backend_) {
        // Remove from storage backend
        storage_backend_->RemoveAll();
    }
    return master_client_.RemoveAll().removed_count; 
}

ErrorCode Client::MountSegment(const void* buffer, size_t size) {
    if (buffer == nullptr || size == 0 ||
        reinterpret_cast<uintptr_t>(buffer) % facebook::cachelib::Slab::kSize ||
        size % facebook::cachelib::Slab::kSize) {
        LOG(ERROR) << "buffer=" << buffer << " or size=" << size
                   << " is not aligned to " << facebook::cachelib::Slab::kSize;
        return ErrorCode::INVALID_PARAMS;
    }

    std::lock_guard<std::mutex> lock(mounted_segments_mutex_);

    // Check if the segment overlaps with any existing segment
    for (auto& it : mounted_segments_) {
        auto& mtseg = it.second;
        uintptr_t l1 = reinterpret_cast<uintptr_t>(mtseg.base);
        uintptr_t r1 = reinterpret_cast<uintptr_t>(mtseg.size) + l1;
        uintptr_t l2 = reinterpret_cast<uintptr_t>(buffer);
        uintptr_t r2 = reinterpret_cast<uintptr_t>(size) + l2;
        if (std::max(l1, l2) < std::min(r1, r2)) {
            LOG(ERROR) << "segment_overlaps base1=" << mtseg.base
                       << " size1=" << mtseg.size << " base2=" << buffer
                       << " size2=" << size;
            return ErrorCode::INVALID_PARAMS;
        }
    }

    int rc = transfer_engine_.registerLocalMemory(
        (void*)buffer, size, kWildcardLocation, true, true);
    if (rc != 0) {
        LOG(ERROR) << "register_local_memory_failed base=" << buffer
                   << " size=" << size << ", error=" << rc;
        return ErrorCode::INVALID_PARAMS;
    }

    Segment segment(generate_uuid(), local_hostname_,
                    reinterpret_cast<uintptr_t>(buffer), size);

    ErrorCode err = master_client_.MountSegment(segment, client_id_).error_code;
    if (err != ErrorCode::OK) {
        LOG(ERROR) << "mount_segment_to_master_failed base=" << buffer
                   << " size=" << size << ", error=" << err;
        return err;
    }

    mounted_segments_[segment.id] = segment;
    return ErrorCode::OK;
}

ErrorCode Client::UnmountSegment(const void* buffer, size_t size) {
    std::lock_guard<std::mutex> lock(mounted_segments_mutex_);
    auto segment = mounted_segments_.end();

    for (auto it = mounted_segments_.begin(); it != mounted_segments_.end();
         ++it) {
        if (it->second.base == reinterpret_cast<uintptr_t>(buffer) &&
            it->second.size == size) {
            segment = it;
            break;
        }
    }
    if (segment == mounted_segments_.end()) {
        LOG(ERROR) << "segment_not_found base=" << buffer << " size=" << size;
        return ErrorCode::INVALID_PARAMS;
    }

    ErrorCode err =
        master_client_.UnmountSegment(segment->second.id, client_id_)
            .error_code;
    if (err != ErrorCode::OK) {
        LOG(ERROR) << "Failed to unmount segment from master: "
                   << toString(err);
        return err;
    }

    int rc = transfer_engine_.unregisterLocalMemory(
        reinterpret_cast<void*>(segment->second.base));
    if (rc != 0) {
        LOG(ERROR) << "Failed to unregister transfer buffer with transfer "
                      "engine ret is "
                   << rc;
        if (rc != ERR_ADDRESS_NOT_REGISTERED) {
            return ErrorCode::INTERNAL_ERROR;
        }
        // Otherwise, the segment is already unregistered from transfer engine,
        // we can continue
    }

    mounted_segments_.erase(segment);
    return ErrorCode::OK;
}

ErrorCode Client::RegisterLocalMemory(void* addr, size_t length,
                                      const std::string& location,
                                      bool remote_accessible,
                                      bool update_metadata) {
    if (this->transfer_engine_.registerLocalMemory(
            addr, length, location, remote_accessible, update_metadata) != 0) {
        return ErrorCode::INVALID_PARAMS;
    }
    return ErrorCode::OK;
}

ErrorCode Client::unregisterLocalMemory(void* addr, bool update_metadata) {
    if (this->transfer_engine_.unregisterLocalMemory(addr, update_metadata) !=
        0) {
        return ErrorCode::INVALID_PARAMS;
    }
    return ErrorCode::OK;
}

ErrorCode Client::IsExist(const std::string& key) {
    auto response = master_client_.ExistKey(key);
    if ( response.error_code!=ErrorCode::OK && storage_backend_) {
        // Check if the key exists in the storage backend
        if (storage_backend_->Existkey(key) == ErrorCode::OK) {
            return ErrorCode::OK;
        }
    }
    return response.error_code;
}

<<<<<<< HEAD
void Client::PrepareStorageBackend(const std::string& storage_root_dir, 
                                   const std::string& session_id) {
    // Initialize storage backend
    storage_backend_ = StorageBackend::Create(storage_root_dir, session_id);
    if (!storage_backend_) {
        LOG(INFO) << "Failed to initialize storage backend";
    }
}

=======
ErrorCode Client::BatchIsExist(const std::vector<std::string>& keys,
                               std::vector<ErrorCode>& exist_results) {
    exist_results.resize(keys.size());
    auto response = master_client_.BatchExistKey(keys);

    // Check if we got the expected number of responses
    if (response.exist_responses.size() != keys.size()) {
        LOG(ERROR) << "BatchExistKey response size mismatch. Expected: "
                   << keys.size()
                   << ", Got: " << response.exist_responses.size();
        // Fill with RPC_FAIL error codes
        std::fill(exist_results.begin(), exist_results.end(),
                  ErrorCode::RPC_FAIL);
        return ErrorCode::RPC_FAIL;
    }

    exist_results = response.exist_responses;

    return ErrorCode::OK;
}
>>>>>>> 71334750

ErrorCode Client::TransferData(
    const Replica::Descriptor &replica_descriptor,
    std::vector<Slice>& slices, TransferRequest::OpCode op_code) {
    CHECK(transfer_submitter_) << "TransferSubmitter not initialized";

    auto future = transfer_submitter_->submit(replica_descriptor, slices, op_code);
    if (!future) {
        LOG(ERROR) << "Failed to submit transfer operation";
        return ErrorCode::TRANSFER_FAIL;
    }

    VLOG(1) << "Using transfer strategy: " << future->strategy();

    return future->get();
}

ErrorCode Client::TransferWrite(
    const Replica::Descriptor &replica_descriptor,
    std::vector<Slice>& slices) {
    return TransferData(replica_descriptor, slices, TransferRequest::WRITE);
}

ErrorCode Client::TransferRead(
    const Replica::Descriptor &replica_descriptor,
    std::vector<Slice>& slices) {
    auto &mem_desc=replica_descriptor.get_memory_descriptor();
    size_t total_size = 0;
    for (const auto& handle : mem_desc.buffer_descriptors) {
        total_size += handle.size_;
    }

    size_t slices_size = CalculateSliceSize(slices);
    if (slices_size < total_size) {
        LOG(ERROR) << "Slice size " << slices_size << " is smaller than total "
                   << "size " << total_size;
        return ErrorCode::INVALID_PARAMS;
    }

    return TransferData(replica_descriptor, slices, TransferRequest::READ);
}

void Client::PingThreadFunc() {
    // How many failed pings before getting latest master view from etcd
    const int max_ping_fail_count = 3;
    // How long to wait for next ping after success
    const int success_ping_interval_ms = 1000;
    // How long to wait for next ping after failure
    const int fail_ping_interval_ms = 1000;
    // Increment after a ping failure, reset after a ping success
    int ping_fail_count = 0;

    auto remount_segment = [this]() {
        // This lock must be held until the remount rpc is finished,
        // otherwise there will be corner cases, e.g., a segment is unmounted
        // successfully first, and then remounted again in this thread.
        std::lock_guard<std::mutex> lock(mounted_segments_mutex_);
        std::vector<Segment> segments;
        for (auto it : mounted_segments_) {
            auto& segment = it.second;
            segments.push_back(segment);
        }
        ErrorCode err =
            master_client_.ReMountSegment(segments, client_id_).error_code;
        if (err != ErrorCode::OK) {
            LOG(ERROR) << "Failed to remount segments: " << err;
        }
    };
    // Use another thread to remount segments to avoid blocking the ping thread
    std::future<void> remount_segment_future;

    while (ping_running_) {
        // Join the remount segment thread if it is ready
        if (remount_segment_future.valid() &&
            remount_segment_future.wait_for(std::chrono::seconds(0)) ==
                std::future_status::ready) {
            remount_segment_future = std::future<void>();
        }

        // Ping master
        auto ping_result = master_client_.Ping(client_id_);
        if (ping_result.error_code == ErrorCode::OK) {
            // Reset ping failure count
            ping_fail_count = 0;
            if (ping_result.client_status == ClientStatus::NEED_REMOUNT &&
                !remount_segment_future.valid()) {
                // Ensure at most one remount segment thread is running
                remount_segment_future =
                    std::async(std::launch::async, remount_segment);
            }
            std::this_thread::sleep_for(
                std::chrono::milliseconds(success_ping_interval_ms));
            continue;
        }

        ping_fail_count++;
        if (ping_fail_count < max_ping_fail_count) {
            LOG(ERROR) << "Failed to ping master";
            std::this_thread::sleep_for(
                std::chrono::milliseconds(fail_ping_interval_ms));
            continue;
        }

        // Too many ping failures, we need to check if the master view has
        // changed
        LOG(ERROR) << "Failed to ping master for " << ping_fail_count
                   << " times, try to get latest master view and reconnect";
        std::string master_address;
        ViewVersionId next_version = 0;
        auto err =
            master_view_helper_.GetMasterView(master_address, next_version);
        if (err != ErrorCode::OK) {
            LOG(ERROR) << "Failed to get new master view: " << toString(err);
            std::this_thread::sleep_for(
                std::chrono::milliseconds(fail_ping_interval_ms));
            continue;
        }

        err = master_client_.Connect(master_address);
        if (err != ErrorCode::OK) {
            LOG(ERROR) << "Failed to connect to master " << master_address
                       << ": " << toString(err);
            std::this_thread::sleep_for(
                std::chrono::milliseconds(fail_ping_interval_ms));
            continue;
        }

        LOG(INFO) << "Reconnected to master " << master_address;
        ping_fail_count = 0;
    }
    // Explicitly wait for the remount segment thread to finish
    if (remount_segment_future.valid()) {
        remount_segment_future.wait();
    }
}

ErrorCode Client::FindFirstCompleteReplica(
    const std::vector<Replica::Descriptor>& replica_list,
    Replica::Descriptor& replica) {

    // Find the first complete replica
    for (size_t i = 0; i < replica_list.size(); ++i) {
        if (replica_list[i].status == ReplicaStatus::COMPLETE) {
            replica = replica_list[i];
            return ErrorCode::OK;
        }
    }

    // No complete replica found
    return ErrorCode::INVALID_REPLICA;
}

}  // namespace mooncake<|MERGE_RESOLUTION|>--- conflicted
+++ resolved
@@ -767,17 +767,6 @@
     return response.error_code;
 }
 
-<<<<<<< HEAD
-void Client::PrepareStorageBackend(const std::string& storage_root_dir, 
-                                   const std::string& session_id) {
-    // Initialize storage backend
-    storage_backend_ = StorageBackend::Create(storage_root_dir, session_id);
-    if (!storage_backend_) {
-        LOG(INFO) << "Failed to initialize storage backend";
-    }
-}
-
-=======
 ErrorCode Client::BatchIsExist(const std::vector<std::string>& keys,
                                std::vector<ErrorCode>& exist_results) {
     exist_results.resize(keys.size());
@@ -798,7 +787,16 @@
 
     return ErrorCode::OK;
 }
->>>>>>> 71334750
+
+void Client::PrepareStorageBackend(const std::string& storage_root_dir, 
+                                   const std::string& session_id) {
+    // Initialize storage backend
+    storage_backend_ = StorageBackend::Create(storage_root_dir, session_id);
+    if (!storage_backend_) {
+        LOG(INFO) << "Failed to initialize storage backend";
+    }
+}
+
 
 ErrorCode Client::TransferData(
     const Replica::Descriptor &replica_descriptor,
