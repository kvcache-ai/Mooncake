--- conflicted
+++ resolved
@@ -310,7 +310,6 @@
     return ErrorCode::INVALID_REPLICA;
 }
 
-<<<<<<< HEAD
 ErrorCode Client::Get_From_Local_File(
     const std::string& object_key, std::vector<Slice>& slices, ObjectInfo& object_info) {
     if (!storage_backend_) {
@@ -349,7 +348,6 @@
     });
 }
 
-=======
 ErrorCode Client::BatchGet(
     const std::vector<std::string>& object_keys,
     BatchObjectInfo& batched_object_info,
@@ -376,7 +374,6 @@
     return ErrorCode::OK;
 }
 
->>>>>>> 9c95392d
 ErrorCode Client::Put(const ObjectKey& key, std::vector<Slice>& slices,
                       const ReplicateConfig& config) {
     // Prepare slice lengths
