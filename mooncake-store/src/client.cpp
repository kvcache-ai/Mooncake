--- conflicted
+++ resolved
@@ -121,7 +121,6 @@
 ErrorCode Client::InitTransferEngine(const std::string& local_hostname,
                                      const std::string& metadata_connstring,
                                      const std::string& protocol,
-<<<<<<< HEAD
                                      void** protocol_args,
                                      const std::string& device_name) {
     if (protocol_args) {
@@ -148,31 +147,6 @@
         } else {
             LOG(ERROR) << "unsupported_protocol protocol=" << protocol;
             return ErrorCode::INVALID_PARAMS;
-=======
-                                     void** protocol_args) {
-    // get auto_discover and filters from env
-    bool auto_discover = get_auto_discover();
-    transfer_engine_.setAutoDiscover(auto_discover);
-    transfer_engine_.setWhitelistFilters(get_auto_discover_filters(auto_discover));
-
-    auto [hostname, port] = parseHostNameWithPort(local_hostname);
-    int rc = transfer_engine_.init(metadata_connstring, local_hostname,
-                                   hostname, port);
-    CHECK_EQ(rc, 0) << "Failed to initialize transfer engine";
-
-    Transport* transport = nullptr;
-    if (protocol == "rdma") {
-        LOG(INFO) << "transport_type=rdma";
-        transport = transfer_engine_.installTransport("rdma", protocol_args);
-    } else if (protocol == "tcp") {
-        LOG(INFO) << "transport_type=tcp";
-        try {
-            transport = transfer_engine_.installTransport("tcp", protocol_args);
-        } catch (std::exception& e) {
-            LOG(ERROR) << "tcp_transport_install_failed error_message=\""
-                       << e.what() << "\"";
-            return ErrorCode::INTERNAL_ERROR;
->>>>>>> 42883ad7
         }
         CHECK(transport) << "Failed to install transport";
         return ErrorCode::OK;
