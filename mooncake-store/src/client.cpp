--- conflicted
+++ resolved
@@ -36,16 +36,10 @@
 }
 
 Client::Client(const std::string& local_hostname,
-<<<<<<< HEAD
                const std::string& metadata_connstring)
-    : local_hostname_(local_hostname),
-=======
-               const std::string& metadata_connstring,
-               const std::string& storage_root_dir)
     : metrics_(ClientMetric::Create()),
       master_client_(metrics_ ? &metrics_->master_client_metric : nullptr),
       local_hostname_(local_hostname),
->>>>>>> 57d1c712
       metadata_connstring_(metadata_connstring),
       write_thread_pool_(2) {
     client_id_ = generate_uuid();
@@ -536,7 +530,9 @@
         return tl::unexpected(err);
     }
 
-<<<<<<< HEAD
+    // Record Put transfer latency (all replicas)
+    auto t0_put = std::chrono::steady_clock::now();
+
     // We must deal with disk replica first, then the disk putrevoke/putend can
     // be called surely
     if (storage_backend_) {
@@ -552,12 +548,6 @@
         }
     }
 
-=======
-    // Record Put transfer latency (all replicas)
-    auto t0_put = std::chrono::steady_clock::now();
-
-    // Transfer data using allocated handles from all replicas
->>>>>>> 57d1c712
     for (const auto& replica : start_result.value()) {
         if (replica.is_memory_replica()) {
             // Transfer data using allocated handles from all replicas
