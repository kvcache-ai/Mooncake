#include "master_service.h"

#include <cassert>
#include <cstdint>
#include <queue>
#include <shared_mutex>

#include "master_metric_manager.h"
#include "types.h"

namespace mooncake {

MasterService::MasterService(bool enable_gc, uint64_t default_kv_lease_ttl,
                             double eviction_ratio,
                             double eviction_high_watermark_ratio,
                             ViewVersionId view_version,
                             int64_t client_live_ttl_sec, bool enable_ha)
    : allocation_strategy_(std::make_shared<RandomAllocationStrategy>()),
      enable_gc_(enable_gc),
      default_kv_lease_ttl_(default_kv_lease_ttl),
      eviction_ratio_(eviction_ratio),
      eviction_high_watermark_ratio_(eviction_high_watermark_ratio),
      client_live_ttl_sec_(client_live_ttl_sec),
      enable_ha_(enable_ha) {
    if (eviction_ratio_ < 0.0 || eviction_ratio_ > 1.0) {
        LOG(ERROR) << "Eviction ratio must be between 0.0 and 1.0, "
                   << "current value: " << eviction_ratio_;
        throw std::invalid_argument("Invalid eviction ratio");
    }
    if (eviction_high_watermark_ratio_ < 0.0 ||
        eviction_high_watermark_ratio_ > 1.0) {
        LOG(ERROR)
            << "Eviction high watermark ratio must be between 0.0 and 1.0, "
            << "current value: " << eviction_high_watermark_ratio_;
        throw std::invalid_argument("Invalid eviction high watermark ratio");
    }
    gc_running_ = true;
    gc_thread_ = std::thread(&MasterService::GCThreadFunc, this);
    session_id_ = std::to_string(
        std::chrono::duration_cast<std::chrono::microseconds>(
            std::chrono::steady_clock::now().time_since_epoch())
            .count());
    VLOG(1) << "action=start_gc_thread";

    if (enable_ha) {
        client_monitor_running_ = true;
        client_monitor_thread_ =
            std::thread(&MasterService::ClientMonitorFunc, this);
        VLOG(1) << "action=start_client_monitor_thread";
    }
}

MasterService::~MasterService() {
    // Stop and join the threads
    gc_running_ = false;
    client_monitor_running_ = false;
    if (gc_thread_.joinable()) {
        gc_thread_.join();
    }
    if (client_monitor_thread_.joinable()) {
        client_monitor_thread_.join();
    }

    // Clean up any remaining GC tasks
    GCTask* task = nullptr;
    while (gc_queue_.pop(task)) {
        if (task) {
            delete task;
        }
    }
}

ErrorCode MasterService::MountSegment(const Segment& segment,
                                      const UUID& client_id) {
    ScopedSegmentAccess segment_access = segment_manager_.getSegmentAccess();

    if (enable_ha_) {
        // Tell the client monitor thread to start timing for this client. To
        // avoid the following undesired situations, this message must be sent
        // after locking the segment mutex and before the mounting operation
        // completes:
        // 1. Sending the message before the lock: the client expires and
        // unmouting invokes before this mounting are completed, which prevents
        // this segment being able to be unmounted forever;
        // 2. Sending the message after mounting the segment: After mounting
        // this segment, when trying to push id to the queue, the queue is
        // already full. However, at this point, the message must be sent,
        // otherwise this client cannot be monitored and expired.
        PodUUID pod_client_id;
        pod_client_id.first = client_id.first;
        pod_client_id.second = client_id.second;
        if (!client_ping_queue_.push(pod_client_id)) {
            LOG(ERROR) << "segment_name=" << segment.name
                       << ", error=client_ping_queue_full";
            return ErrorCode::INTERNAL_ERROR;
        }
    }

    auto err = segment_access.MountSegment(segment, client_id);
    if (err == ErrorCode::SEGMENT_ALREADY_EXISTS) {
        // Return OK because this is an idempotent operation
        return ErrorCode::OK;
    } else {
        return err;
    }
}

ErrorCode MasterService::ReMountSegment(const std::vector<Segment>& segments,
                                        const UUID& client_id) {
    if (!enable_ha_) {
        LOG(ERROR) << "ReMountSegment is only available in HA mode";
        return ErrorCode::UNAVAILABLE_IN_CURRENT_MODE;
    }

    std::unique_lock<std::shared_mutex> lock(client_mutex_);
    if (ok_client_.contains(client_id)) {
        LOG(WARNING) << "client_id=" << client_id
                     << ", warn=client_already_remounted";
        // Return OK because this is an idempotent operation
        return ErrorCode::OK;
    }

    ScopedSegmentAccess segment_access = segment_manager_.getSegmentAccess();

    // Tell the client monitor thread to start timing for this client. To
    // avoid the following undesired situations, this message must be sent
    // after locking the segment mutex or client mutex and before the remounting
    // operation completes:
    // 1. Sending the message before the lock: the client expires and
    // unmouting invokes before this remounting are completed, which prevents
    // this segment being able to be unmounted forever;
    // 2. Sending the message after remounting the segments: After remounting
    // these segments, when trying to push id to the queue, the queue is
    // already full. However, at this point, the message must be sent,
    // otherwise this client cannot be monitored and expired.
    PodUUID pod_client_id;
    pod_client_id.first = client_id.first;
    pod_client_id.second = client_id.second;
    if (!client_ping_queue_.push(pod_client_id)) {
        LOG(ERROR) << "client_id=" << client_id
                   << ", error=client_ping_queue_full";
        return ErrorCode::INTERNAL_ERROR;
    }

    ErrorCode err = segment_access.ReMountSegment(segments, client_id);
    if (err != ErrorCode::OK) {
        return err;
    }

    // Change the client status to OK
    ok_client_.insert(client_id);
    MasterMetricManager::instance().inc_active_clients();

    return ErrorCode::OK;
}

void MasterService::ClearInvalidHandles() {
    for (auto& shard : metadata_shards_) {
        MutexLocker lock(&shard.mutex);
        auto it = shard.metadata.begin();
        while (it != shard.metadata.end()) {
            // Check if the object has any invalid replicas
            bool has_invalid = false;
            for (auto& replica : it->second.replicas) {
                if (replica.has_invalid_handle()) {
                    has_invalid = true;
                    break;
                }
            }
            // Remove the object if it has no valid replicas
            if (has_invalid || CleanupStaleHandles(it->second)) {
                it = shard.metadata.erase(it);
                MasterMetricManager::instance().dec_key_count(1);
            } else {
                ++it;
            }
        }
    }
}

ErrorCode MasterService::UnmountSegment(const UUID& segment_id,
                                        const UUID& client_id) {
    size_t metrics_dec_capacity = 0;  // to update the metrics

    // 1. Prepare to unmount the segment by deleting its allocator
    {
        ScopedSegmentAccess segment_access =
            segment_manager_.getSegmentAccess();
        ErrorCode err = segment_access.PrepareUnmountSegment(
            segment_id, metrics_dec_capacity);
        if (err == ErrorCode::SEGMENT_NOT_FOUND) {
            // Return OK because this is an idempotent operation
            return ErrorCode::OK;
        }
        if (err != ErrorCode::OK) {
            return err;
        }
    }  // Release the segment mutex before long-running step 2 and avoid
       // deadlocks

    // 2. Remove the metadata of the related objects
    ClearInvalidHandles();

    // 3. Commit the unmount operation
    ScopedSegmentAccess segment_access = segment_manager_.getSegmentAccess();
    return segment_access.CommitUnmountSegment(segment_id, client_id,
                                               metrics_dec_capacity);
}

ErrorCode MasterService::ExistKey(const std::string& key) {
    MetadataAccessor accessor(this, key);
    if (!accessor.Exists()) {
        VLOG(1) << "key=" << key << ", info=object_not_found";
        return ErrorCode::OBJECT_NOT_FOUND;
    }

    auto& metadata = accessor.Get();
    if (auto status = metadata.HasDiffRepStatus(ReplicaStatus::COMPLETE)) {
        LOG(WARNING) << "key=" << key << ", status=" << *status
                     << ", error=replica_not_ready";
        return ErrorCode::REPLICA_IS_NOT_READY;
    }

    // Grant a lease to the object as it may be further used by the client.
    metadata.GrantLease(default_kv_lease_ttl_);

    return ErrorCode::OK;
}

ErrorCode MasterService::GetAllKeys(std::vector<std::string>& all_keys) {
    all_keys.clear();
    for (size_t i = 0; i < kNumShards; i++) {
        MutexLocker lock(&metadata_shards_[i].mutex);
        for (const auto& item : metadata_shards_[i].metadata) {
            all_keys.push_back(item.first);
        }
    }
    return ErrorCode::OK;
}

ErrorCode MasterService::GetAllSegments(
    std::vector<std::string>& all_segments) {
    ScopedSegmentAccess segment_access = segment_manager_.getSegmentAccess();
    return segment_access.GetAllSegments(all_segments);
}

ErrorCode MasterService::QuerySegments(const std::string& segment, size_t& used,
                                       size_t& capacity) {
    ScopedSegmentAccess segment_access = segment_manager_.getSegmentAccess();
    return segment_access.QuerySegments(segment, used, capacity);
}

ErrorCode MasterService::GetReplicaList(
    const std::string& key, std::vector<Replica::Descriptor>& replica_list) {
    MetadataAccessor accessor(this, key);
    if (!accessor.Exists()) {
        VLOG(1) << "key=" << key << ", info=object_not_found";
        return ErrorCode::OBJECT_NOT_FOUND;
    }
    auto& metadata = accessor.Get();
    if (auto status = metadata.HasDiffRepStatus(ReplicaStatus::COMPLETE)) {
        LOG(WARNING) << "key=" << key << ", status=" << *status
                     << ", error=replica_not_ready";
        return ErrorCode::REPLICA_IS_NOT_READY;
    }

    replica_list.clear();
    replica_list.reserve(metadata.replicas.size());
    for (const auto& replica : metadata.replicas) {
        replica_list.emplace_back(replica.get_descriptor());
    }

    // Only mark for GC if enabled
    if (enable_gc_) {
        MarkForGC(key, 1000);  // After 1 second, the object will be removed
    } else {
        // Grant a lease to the object so it will not be removed
        // when the client is reading it.
        metadata.GrantLease(default_kv_lease_ttl_);
    }

    return ErrorCode::OK;
}

ErrorCode MasterService::BatchGetReplicaList(
    const std::vector<std::string>& keys,
    std::unordered_map<std::string, std::vector<Replica::Descriptor>>&
        batch_replica_list) {
    for (const auto& key : keys) {
        if (GetReplicaList(key, batch_replica_list[key]) != ErrorCode::OK) {
            LOG(ERROR) << "key=" << key << ", error=object_not_found";
            return ErrorCode::OBJECT_NOT_FOUND;
        };
    }
    return ErrorCode::OK;
}

ErrorCode MasterService::PutStart(
    const std::string& key, uint64_t value_length,
    const std::vector<uint64_t>& slice_lengths, const ReplicateConfig& config,
    std::vector<Replica::Descriptor>& replica_list) {
    if (config.replica_num == 0 || value_length == 0) {
        LOG(ERROR) << "key=" << key << ", replica_num=" << config.replica_num
                   << ", value_length=" << value_length
                   << ", error=invalid_params";
        return ErrorCode::INVALID_PARAMS;
    }

    // Validate slice lengths
    uint64_t total_length = 0;
    for (size_t i = 0; i < slice_lengths.size(); ++i) {
        if (slice_lengths[i] > kMaxSliceSize) {
            LOG(ERROR) << "key=" << key << ", slice_index=" << i
                       << ", slice_size=" << slice_lengths[i]
                       << ", max_size=" << kMaxSliceSize
                       << ", error=invalid_slice_size";
            return ErrorCode::INVALID_PARAMS;
        }
        total_length += slice_lengths[i];
    }

    if (total_length != value_length) {
        LOG(ERROR) << "key=" << key << ", total_length=" << total_length
                   << ", expected_length=" << value_length
                   << ", error=slice_length_mismatch";
        return ErrorCode::INVALID_PARAMS;
    }

    VLOG(1) << "key=" << key << ", value_length=" << value_length
            << ", slice_count=" << slice_lengths.size() << ", config=" << config
            << ", action=put_start_begin";

    // Lock the shard and check if object already exists
    size_t shard_idx = getShardIndex(key);
    MutexLocker lock(&metadata_shards_[shard_idx].mutex);

    auto it = metadata_shards_[shard_idx].metadata.find(key);
    if (it != metadata_shards_[shard_idx].metadata.end() &&
        !CleanupStaleHandles(it->second)) {
        LOG(INFO) << "key=" << key << ", info=object_already_exists";
        return ErrorCode::OBJECT_ALREADY_EXISTS;
    }

    // Initialize object metadata
    ObjectMetadata metadata;
    metadata.size = value_length;

    // Allocate replicas
    std::vector<Replica> replicas;
    replicas.reserve(config.replica_num);
    {
        ScopedAllocatorAccess allocator_access =
            segment_manager_.getAllocatorAccess();
        auto& allocators = allocator_access.getAllocators();
        auto& allocators_by_name = allocator_access.getAllocatorsByName();
        for (size_t i = 0; i < config.replica_num; ++i) {
            std::vector<std::unique_ptr<AllocatedBuffer>> handles;
            handles.reserve(slice_lengths.size());

            // Allocate space for each slice
            for (size_t j = 0; j < slice_lengths.size(); ++j) {
                auto chunk_size = slice_lengths[j];

                // Use the unified allocation strategy with replica config
                auto handle = allocation_strategy_->Allocate(
                    allocators, allocators_by_name, chunk_size, config);

                if (!handle) {
                    LOG(ERROR)
                        << "key=" << key << ", replica_id=" << i
                        << ", slice_index=" << j << ", error=allocation_failed";
                    replica_list.clear();
                    // If the allocation failed, we need to evict some objects
                    // to free up space for future allocations.
                    need_eviction_ = true;
                    return ErrorCode::NO_AVAILABLE_HANDLE;
                }

                VLOG(1) << "key=" << key << ", replica_id=" << i
                        << ", slice_index=" << j << ", handle=" << *handle
                        << ", action=slice_allocated";
                handles.emplace_back(std::move(handle));
            }

            replicas.emplace_back(std::move(handles),
                                  ReplicaStatus::PROCESSING);
        }
    }

    metadata.replicas = std::move(replicas);

    replica_list.clear();
    replica_list.reserve(metadata.replicas.size());
    for (const auto& replica : metadata.replicas) {
        replica_list.emplace_back(replica.get_descriptor());
    }

    // No need to set lease here. The object will not be evicted until
    // PutEnd is called.
    metadata_shards_[shard_idx].metadata[key] = std::move(metadata);
    return ErrorCode::OK;
}

ErrorCode MasterService::PutEnd(const std::string& key) {
    MetadataAccessor accessor(this, key);
    if (!accessor.Exists()) {
        LOG(ERROR) << "key=" << key << ", error=object_not_found";
        return ErrorCode::OBJECT_NOT_FOUND;
    }

    auto& metadata = accessor.Get();
    for (auto& replica : metadata.replicas) {
        replica.mark_complete();
    }
    // Set lease timeout to now, indicating that the object has no lease
    // at beginning
    metadata.GrantLease(0);
    return ErrorCode::OK;
}

ErrorCode MasterService::PutRevoke(const std::string& key) {
    MetadataAccessor accessor(this, key);
    if (!accessor.Exists()) {
        LOG(INFO) << "key=" << key << ", info=object_not_found";
        return ErrorCode::OBJECT_NOT_FOUND;
    }

    auto& metadata = accessor.Get();
    if (auto status = metadata.HasDiffRepStatus(ReplicaStatus::PROCESSING)) {
        LOG(ERROR) << "key=" << key << ", status=" << *status
                   << ", error=invalid_replica_status";
        return ErrorCode::INVALID_WRITE;
    }

    accessor.Erase();
    return ErrorCode::OK;
}

ErrorCode MasterService::BatchPutStart(
    const std::vector<std::string>& keys,
    const std::unordered_map<std::string, uint64_t>& value_lengths,
    const std::unordered_map<std::string, std::vector<uint64_t>>& slice_lengths,
    const ReplicateConfig& config,
    std::unordered_map<std::string, std::vector<Replica::Descriptor>>&
        batch_replica_list) {
    if (config.replica_num == 0 || keys.empty()) {
        LOG(ERROR) << "replica_num=" << config.replica_num
                   << ", keys_size=" << keys.size() << ", error=invalid_params";
        return ErrorCode::INVALID_PARAMS;
    }

    for (const auto& key : keys) {
        auto value_length_it = value_lengths.find(key);
        auto slice_length_it = slice_lengths.find(key);
        if (value_length_it == value_lengths.end() ||
            slice_length_it == slice_lengths.end()) {
            LOG(ERROR) << "Key not found in value_lengths or slice_lengths: "
                       << key;
            return ErrorCode::OBJECT_NOT_FOUND;
        }

        auto result =
            PutStart(key, value_length_it->second, slice_length_it->second,
                     config, batch_replica_list[key]);
        if (result != ErrorCode::OK &&
            result != ErrorCode::OBJECT_ALREADY_EXISTS) {
            return result;
        }
    }
    return ErrorCode::OK;
}

ErrorCode MasterService::BatchPutEnd(const std::vector<std::string>& keys) {
    for (const auto& key : keys) {
        auto result = PutEnd(key);
        if (result != ErrorCode::OK) {
            return result;
        }
    }
    return ErrorCode::OK;
}

ErrorCode MasterService::BatchPutRevoke(const std::vector<std::string>& keys) {
    for (const auto& key : keys) {
        auto result = PutRevoke(key);
        if (result != ErrorCode::OK) {
            return result;
        }
    }
    return ErrorCode::OK;
}

ErrorCode MasterService::Remove(const std::string& key) {
    MetadataAccessor accessor(this, key);
    if (!accessor.Exists()) {
        VLOG(1) << "key=" << key << ", error=object_not_found";
        return ErrorCode::OBJECT_NOT_FOUND;
    }

    auto& metadata = accessor.Get();

    if (!metadata.IsLeaseExpired()) {
        VLOG(1) << "key=" << key << ", error=object_has_lease";
        return ErrorCode::OBJECT_HAS_LEASE;
    }

    if (auto status = metadata.HasDiffRepStatus(ReplicaStatus::COMPLETE)) {
        LOG(ERROR) << "key=" << key << ", status=" << *status
                   << ", error=invalid_replica_status";
        return ErrorCode::REPLICA_IS_NOT_READY;
    }

    // Remove object metadata
    accessor.Erase();
    return ErrorCode::OK;
}

long MasterService::RemoveAll() {
    long removed_count = 0;
    uint64_t total_freed_size = 0;
    // Store the current time to avoid repeatedly
    // calling std::chrono::steady_clock::now()
    auto now = std::chrono::steady_clock::now();

    for (auto& shard : metadata_shards_) {
        MutexLocker lock(&shard.mutex);
        if (shard.metadata.empty()) {
            continue;
        }

        // Only remove objects with expired leases
        auto it = shard.metadata.begin();
        while (it != shard.metadata.end()) {
            if (it->second.IsLeaseExpired(now)) {
                total_freed_size +=
                    it->second.size * it->second.replicas.size();
                it = shard.metadata.erase(it);
                removed_count++;
            } else {
                ++it;
            }
        }
    }

    if (removed_count > 0) {
        // Update metrics only if objects were actually removed
        MasterMetricManager::instance().dec_key_count(removed_count);
    }
    VLOG(1) << "action=remove_all_objects"
            << ", removed_count=" << removed_count
            << ", total_freed_size=" << total_freed_size;
    return removed_count;
}

ErrorCode MasterService::MarkForGC(const std::string& key, uint64_t delay_ms) {
    // Create a new GC task and add it to the queue
    GCTask* task = new GCTask(key, std::chrono::milliseconds(delay_ms));
    if (!gc_queue_.push(task)) {
        // Queue is full, delete the task to avoid memory leak
        delete task;
        LOG(ERROR) << "key=" << key << ", error=gc_queue_full";
        return ErrorCode::INTERNAL_ERROR;
    }

    return ErrorCode::OK;
}

bool MasterService::CleanupStaleHandles(ObjectMetadata& metadata) {
    // Iterate through replicas and remove those with invalid allocators
    auto replica_it = metadata.replicas.begin();
    while (replica_it != metadata.replicas.end()) {
        // Use any_of algorithm to check if any handle has an invalid allocator
        bool has_invalid_handle = replica_it->has_invalid_handle();

        // Remove replicas with invalid handles using erase-remove idiom
        if (has_invalid_handle) {
            replica_it = metadata.replicas.erase(replica_it);
        } else {
            ++replica_it;
        }
    }

    // Return true if no valid replicas remain after cleanup
    return metadata.replicas.empty();
}

size_t MasterService::GetKeyCount() const {
    size_t total = 0;
    for (const auto& shard : metadata_shards_) {
        MutexLocker lock(&shard.mutex);
        total += shard.metadata.size();
    }
    return total;
}

<<<<<<< HEAD
ErrorCode MasterService::GetSessionId(std::string& session_id) const{
    if (session_id_.empty()) {
        LOG(ERROR) << "Session ID is not initialized";
        return ErrorCode::INTERNAL_ERROR;
    }
    session_id = session_id_;
    return ErrorCode::OK;
}


=======
ErrorCode MasterService::Ping(const UUID& client_id,
                              ViewVersionId& view_version,
                              ClientStatus& client_status) {
    if (!enable_ha_) {
        LOG(ERROR) << "Ping is only available in HA mode";
        return ErrorCode::UNAVAILABLE_IN_CURRENT_MODE;
    }

    std::shared_lock<std::shared_mutex> lock(client_mutex_);
    auto it = ok_client_.find(client_id);
    if (it != ok_client_.end()) {
        client_status = ClientStatus::OK;
    } else {
        client_status = ClientStatus::NEED_REMOUNT;
    }
    view_version = view_version_;
    PodUUID pod_client_id = {client_id.first, client_id.second};
    if (!client_ping_queue_.push(pod_client_id)) {
        // Queue is full
        LOG(ERROR) << "client_id=" << client_id
                   << ", error=client_ping_queue_full";
        return ErrorCode::INTERNAL_ERROR;
    }
    return ErrorCode::OK;
}

>>>>>>> 1a9f7f0b
void MasterService::GCThreadFunc() {
    VLOG(1) << "action=gc_thread_started";

    std::priority_queue<GCTask*, std::vector<GCTask*>, GCTaskComparator>
        local_pq;

    while (gc_running_) {
        GCTask* task = nullptr;
        long gc_count = 0;
        while (gc_queue_.pop(task)) {
            if (task) {
                local_pq.push(task);
            }
        }

        while (!local_pq.empty()) {
            task = local_pq.top();
            if (!task->is_ready()) {
                break;
            }

            local_pq.pop();
            VLOG(1) << "key=" << task->key << ", action=gc_removing_key";
            ErrorCode result = Remove(task->key);
            if (result != ErrorCode::OK &&
                result != ErrorCode::OBJECT_NOT_FOUND &&
                result != ErrorCode::OBJECT_HAS_LEASE) {
                LOG(WARNING)
                    << "key=" << task->key
                    << ", error=gc_remove_failed, error_code=" << result;
            }
            if (result == ErrorCode::OK) {
                gc_count++;
            }
            delete task;
        }
        if (gc_count > 0) {
            MasterMetricManager::instance().dec_key_count(gc_count);
        }

        double used_ratio =
            MasterMetricManager::instance().get_global_used_ratio();
        if (used_ratio > eviction_high_watermark_ratio_ ||
            (need_eviction_ && eviction_ratio_ > 0.0)) {
            BatchEvict(std::max(
                eviction_ratio_,
                used_ratio - eviction_high_watermark_ratio_ + eviction_ratio_));
        }

        std::this_thread::sleep_for(
            std::chrono::milliseconds(kGCThreadSleepMs));
    }

    while (!local_pq.empty()) {
        delete local_pq.top();
        local_pq.pop();
    }

    VLOG(1) << "action=gc_thread_stopped";
}

void MasterService::BatchEvict(double eviction_ratio) {
    auto now = std::chrono::steady_clock::now();
    long evicted_count = 0;
    long object_count = 0;
    uint64_t total_freed_size = 0;

    // Randomly select a starting shard to avoid imbalance eviction between
    // shards. No need to use expensive random_device here.
    size_t start_idx = rand() % metadata_shards_.size();
    for (size_t i = 0; i < metadata_shards_.size(); i++) {
        auto& shard =
            metadata_shards_[(start_idx + i) % metadata_shards_.size()];
        MutexLocker lock(&shard.mutex);

        // object_count must be updated at beginning as it will be used later
        // to compute ideal_evict_num
        object_count += shard.metadata.size();

        // To achieve evicted_count / object_count = eviction_ration,
        // ideally how many object should be evicted in this shard
        const long ideal_evict_num =
            std::ceil(object_count * eviction_ratio_) - evicted_count;

        if (ideal_evict_num <= 0) {
            // No need to evict any object in this shard
            continue;
        }

        std::vector<std::chrono::steady_clock::time_point>
            candidates;  // can be removed
        for (auto it = shard.metadata.begin(); it != shard.metadata.end();
             it++) {
            // Only evict objects that have not expired and are complete
            if (it->second.IsLeaseExpired(now) &&
                !it->second.HasDiffRepStatus(ReplicaStatus::COMPLETE)) {
                candidates.push_back(it->second.lease_timeout);
            }
        }

        if (!candidates.empty()) {
            long evict_num = std::min(ideal_evict_num, (long)candidates.size());
            long shard_evicted_count =
                0;  // number of objects evicted from this shard
            std::nth_element(candidates.begin(),
                             candidates.begin() + (evict_num - 1),
                             candidates.end());
            auto target_timeout = candidates[evict_num - 1];
            // Evict objects with lease timeout less than or equal to target.
            auto it = shard.metadata.begin();
            while (it != shard.metadata.end() &&
                   shard_evicted_count < evict_num) {
                if (it->second.lease_timeout <= target_timeout &&
                    !it->second.HasDiffRepStatus(ReplicaStatus::COMPLETE)) {
                    total_freed_size +=
                        it->second.size * it->second.replicas.size();
                    it = shard.metadata.erase(it);
                    shard_evicted_count++;
                } else {
                    ++it;
                }
            }
            evicted_count += shard_evicted_count;
        }
    }

    if (evicted_count > 0) {
        need_eviction_ = false;
        MasterMetricManager::instance().dec_key_count(evicted_count);
        MasterMetricManager::instance().inc_eviction_success(evicted_count,
                                                             total_freed_size);
    } else {
        if (object_count == 0) {
            // No objects to evict, no need to check again
            need_eviction_ = false;
        }
        MasterMetricManager::instance().inc_eviction_fail();
    }
    VLOG(1) << "action=evict_objects"
            << ", evicted_count=" << evicted_count
            << ", total_freed_size=" << total_freed_size;
}

void MasterService::ClientMonitorFunc() {
    std::unordered_map<UUID, std::chrono::steady_clock::time_point,
                       boost::hash<UUID>>
        client_ttl;
    while (client_monitor_running_) {
        auto now = std::chrono::steady_clock::now();

        // Update the client ttl
        PodUUID pod_client_id;
        while (client_ping_queue_.pop(pod_client_id)) {
            UUID client_id = {pod_client_id.first, pod_client_id.second};
            client_ttl[client_id] =
                now + std::chrono::seconds(client_live_ttl_sec_);
        }

        // Find out expired clients
        std::vector<UUID> expired_clients;
        for (auto it = client_ttl.begin(); it != client_ttl.end();) {
            if (it->second < now) {
                LOG(INFO) << "client_id=" << it->first
                          << ", action=client_expired";
                expired_clients.push_back(it->first);
                it = client_ttl.erase(it);
            } else {
                ++it;
            }
        }

        // Update the client status to NEED_REMOUNT
        if (!expired_clients.empty()) {
            // Record which segments are unmounted, will be used in the commit
            // phase.
            std::vector<UUID> unmount_segments;
            std::vector<size_t> dec_capacities;
            std::vector<UUID> client_ids;
            std::vector<std::string> segment_names;
            {
                // Lock client_mutex and segment_mutex
                std::unique_lock<std::shared_mutex> lock(client_mutex_);
                for (auto& client_id : expired_clients) {
                    auto it = ok_client_.find(client_id);
                    if (it != ok_client_.end()) {
                        ok_client_.erase(it);
                        MasterMetricManager::instance().dec_active_clients();
                    }
                }

                ScopedSegmentAccess segment_access =
                    segment_manager_.getSegmentAccess();
                for (auto& client_id : expired_clients) {
                    std::vector<Segment> segments;
                    segment_access.GetClientSegments(client_id, segments);
                    for (auto& seg : segments) {
                        size_t metrics_dec_capacity = 0;
                        if (segment_access.PrepareUnmountSegment(
                                seg.id, metrics_dec_capacity) ==
                            ErrorCode::OK) {
                            unmount_segments.push_back(seg.id);
                            dec_capacities.push_back(metrics_dec_capacity);
                            client_ids.push_back(client_id);
                            segment_names.push_back(seg.name);
                        } else {
                            LOG(ERROR) << "client_id=" << client_id
                                       << ", segment_name=" << seg.name
                                       << ", "
                                          "error=prepare_unmount_expired_"
                                          "segment_failed";
                        }
                    }
                }
            }  // Release the mutex before long-running ClearInvalidHandles and
               // avoid deadlocks

            if (!unmount_segments.empty()) {
                ClearInvalidHandles();

                ScopedSegmentAccess segment_access =
                    segment_manager_.getSegmentAccess();
                for (size_t i = 0; i < unmount_segments.size(); i++) {
                    segment_access.CommitUnmountSegment(
                        unmount_segments[i], client_ids[i], dec_capacities[i]);
                    LOG(INFO) << "client_id=" << client_ids[i]
                              << ", segment_name=" << segment_names[i]
                              << ", action=unmount_expired_segment";
                }
            }
        }

        std::this_thread::sleep_for(
            std::chrono::milliseconds(kClientMonitorSleepMs));
    }
}

}  // namespace mooncake<|MERGE_RESOLUTION|>--- conflicted
+++ resolved
@@ -593,18 +593,6 @@
     return total;
 }
 
-<<<<<<< HEAD
-ErrorCode MasterService::GetSessionId(std::string& session_id) const{
-    if (session_id_.empty()) {
-        LOG(ERROR) << "Session ID is not initialized";
-        return ErrorCode::INTERNAL_ERROR;
-    }
-    session_id = session_id_;
-    return ErrorCode::OK;
-}
-
-
-=======
 ErrorCode MasterService::Ping(const UUID& client_id,
                               ViewVersionId& view_version,
                               ClientStatus& client_status) {
@@ -631,7 +619,16 @@
     return ErrorCode::OK;
 }
 
->>>>>>> 1a9f7f0b
+ErrorCode MasterService::GetSessionId(std::string& session_id) const{
+    if (session_id_.empty()) {
+        LOG(ERROR) << "Session ID is not initialized";
+        return ErrorCode::INTERNAL_ERROR;
+    }
+    session_id = session_id_;
+    return ErrorCode::OK;
+}
+
+
 void MasterService::GCThreadFunc() {
     VLOG(1) << "action=gc_thread_started";
 
