--- conflicted
+++ resolved
@@ -8,22 +8,10 @@
 #include <vector>
 
 namespace mooncake {
-<<<<<<< HEAD
   
-tl::expected<void, ErrorCode> StorageBackend::StoreObject(const std::string& path,
-                                     const std::vector<Slice>& slices) {
-    ResolvePath(path);
-=======
-
 tl::expected<void, ErrorCode> StorageBackend::StoreObject(
-    const ObjectKey& key, const std::vector<Slice>& slices) {
-    std::string path = ResolvePath(key);
-
-    if (std::filesystem::exists(path)) {
-        return tl::make_unexpected(ErrorCode::FILE_OPEN_FAIL);
-    }
-
->>>>>>> e386b1bf
+    const std::string& path, const std::vector<Slice>& slices) {
+    ResolvePath(path);
     auto file = create_file(path, FileMode::Write);
     if (!file) {
         LOG(INFO) << "Failed to open file for writing: " << path;
@@ -56,30 +44,14 @@
     return {};
 }
 
-<<<<<<< HEAD
-tl::expected<void, ErrorCode> StorageBackend::StoreObject(const std::string& path,
-                                    const std::string& str) {
+tl::expected<void, ErrorCode> StorageBackend::StoreObject(
+    const std::string& path, const std::string& str) {
     return StoreObject(path, std::span<const char>(str.data(), str.size()));
 }
 
-tl::expected<void, ErrorCode> StorageBackend::StoreObject(const std::string& path,
-                                    std::span<const char> data) {
-    ResolvePath(path);
-=======
 tl::expected<void, ErrorCode> StorageBackend::StoreObject(
-    const ObjectKey& key, const std::string& str) {
-    return StoreObject(key, std::span<const char>(str.data(), str.size()));
-}
-
-tl::expected<void, ErrorCode> StorageBackend::StoreObject(
-    const ObjectKey& key, std::span<const char> data) {
-    std::string path = ResolvePath(key);
-
-    if (std::filesystem::exists(path)) {
-        return tl::make_unexpected(ErrorCode::FILE_OPEN_FAIL);
-    }
-
->>>>>>> e386b1bf
+    const std::string& path, std::span<const char> data) {
+    ResolvePath(path);
     auto file = create_file(path, FileMode::Write);
     if (!file) {
         LOG(INFO) << "Failed to open file for writing: " << path;
@@ -104,14 +76,9 @@
     return {};
 }
 
-<<<<<<< HEAD
-tl::expected<void, ErrorCode> StorageBackend::LoadObject(const std::string& path,
-                                    std::vector<Slice>& slices, size_t length) {
-    ResolvePath(path);
-=======
 tl::expected<void, ErrorCode> StorageBackend::LoadObject(
-    std::string& path, std::vector<Slice>& slices, size_t length) {
->>>>>>> e386b1bf
+    const std::string& path, std::vector<Slice>& slices, size_t length) {
+    ResolvePath(path);
     auto file = create_file(path, FileMode::Read);
     if (!file) {
         LOG(INFO) << "Failed to open file for reading: " << path;
@@ -140,15 +107,10 @@
     return {};
 }
 
-<<<<<<< HEAD
 tl::expected<void, ErrorCode> StorageBackend::LoadObject(const std::string& path,
-                                    std::string& str, size_t length) {
-    ResolvePath(path);
-=======
-tl::expected<void, ErrorCode> StorageBackend::LoadObject(std::string& path,
-                                                         std::string& str,
+                                                         std::string& str, 
                                                          size_t length) {
->>>>>>> e386b1bf
+    ResolvePath(path);
     auto file = create_file(path, FileMode::Read);
     if (!file) {
         LOG(INFO) << "Failed to open file for reading: " << path;
@@ -170,69 +132,7 @@
     return {};
 }
 
-<<<<<<< HEAD
 void StorageBackend::RemoveFile(const std::string& path) {
-=======
-bool StorageBackend::Existkey(const ObjectKey& key) {
-    std::string path = ResolvePath(key);
-    namespace fs = std::filesystem;
-
-    // Check if the file exists
-    if (fs::exists(path)) {
-        return true;
-    } else {
-        return false;
-    }
-}
-
-std::optional<Replica::Descriptor> StorageBackend::Querykey(
-    const ObjectKey& key) {
-    std::string path = ResolvePath(key);
-    namespace fs = std::filesystem;
-
-    // Check if the file exists
-    if (!fs::exists(path)) {
-        return std::nullopt;  // File does not exist
-    }
-
-    // Populate object_info with file metadata
-    Replica::Descriptor desc;
-    auto& disk_desc = desc.descriptor_variant.emplace<DiskDescriptor>();
-    disk_desc.file_path = path;
-    disk_desc.file_size = fs::file_size(path);
-    desc.status = ReplicaStatus::COMPLETE;
-
-    return desc;
-}
-
-std::unordered_map<ObjectKey, Replica::Descriptor>
-StorageBackend::BatchQueryKey(const std::vector<ObjectKey>& keys) {
-    namespace fs = std::filesystem;
-    std::unordered_map<ObjectKey, Replica::Descriptor> result;
-
-    for (const auto& key : keys) {
-        std::string path = ResolvePath(key);
-
-        if (!fs::exists(path)) {
-            LOG(WARNING) << "Key not found: " << key << ", skipping...";
-            return {};
-        }
-
-        Replica::Descriptor desc;
-        auto& disk_desc = desc.descriptor_variant.emplace<DiskDescriptor>();
-        disk_desc.file_path = path;
-        disk_desc.file_size = fs::file_size(path);
-        desc.status = ReplicaStatus::COMPLETE;
-
-        result.emplace(key, std::move(desc));
-    }
-
-    return result;
-}
-
-void StorageBackend::RemoveFile(const ObjectKey& key) {
-    std::string path = ResolvePath(key);
->>>>>>> e386b1bf
     namespace fs = std::filesystem;
     // TODO: attention: this function is not thread-safe, need to add lock if
     // used in multi-thread environment Check if the file exists before
@@ -266,65 +166,20 @@
     }
 }
 
-<<<<<<< HEAD
 void StorageBackend::ResolvePath(const std::string& path) const {
     // Safely construct path using std::filesystem
     namespace fs = std::filesystem;
     fs::path full_path = path;
-=======
-std::string StorageBackend::SanitizeKey(const ObjectKey& key) const {
-    // Set of invalid filesystem characters to be replaced
-    constexpr std::string_view kInvalidChars = "/\\:*?\"<>|";
-    std::string sanitized_key;
-    sanitized_key.reserve(key.size());
-
-    for (char c : key) {
-        // Replace invalid characters with underscore
-        sanitized_key.push_back(
-            kInvalidChars.find(c) != std::string_view::npos ? '_' : c);
-    }
-    return sanitized_key;
-}
-
-std::string StorageBackend::ResolvePath(const ObjectKey& key) const {
-    // Compute hash of the key
-    size_t hash = std::hash<std::string>{}(key);
-
-    // Use low 8 bits to create 2-level directory structure (e.g. "a1/b2")
-    char dir1 =
-        static_cast<char>('a' + (hash & 0x0F));  // Lower 4 bits -> 16 dirs
-    char dir2 = static_cast<char>(
-        'a' + ((hash >> 4) & 0x0F));  // Next 4 bits -> 16 subdirs
-
-    // Safely construct path using std::filesystem
-    namespace fs = std::filesystem;
-    fs::path dir_path = fs::path(root_dir_) / fsdir_ / std::string(1, dir1) /
-                        std::string(1, dir2);
->>>>>>> e386b1bf
 
     // Create all parent directories if they don't exist
     std::error_code ec;
-<<<<<<< HEAD
     fs::path parent_path = full_path.parent_path();
     if (!parent_path.empty() && !fs::exists(parent_path)) {
         if (!fs::create_directories(parent_path, ec) && ec) {
-            LOG(INFO) << "Failed to create directories: " << parent_path << ", error: " << ec.message();
-        }
-    }
-=======
-    if (!fs::exists(dir_path)) {
-        if (!fs::create_directories(dir_path, ec) && ec) {
-            LOG(INFO) << "Failed to create directory: " << dir_path
+            LOG(INFO) << "Failed to create directories: " << parent_path 
                       << ", error: " << ec.message();
-            return "";  // Empty string indicates failure
-        }
-    }
-
-    // Combine directory path with sanitized filename
-    fs::path full_path = dir_path / SanitizeKey(key);
-
-    return full_path.lexically_normal().string();
->>>>>>> e386b1bf
+        }
+    }
 }
 
 std::unique_ptr<StorageFile> StorageBackend::create_file(
