--- conflicted
+++ resolved
@@ -118,7 +118,6 @@
             << " size=" << size;
 
     try {
-<<<<<<< HEAD
         // 1k <= init_capacity <= 64k
         uint64_t init_capacity = size / 4096;
         init_capacity = std::max(init_capacity, static_cast<uint64_t>(1024));
@@ -130,13 +129,6 @@
             std::max(max_capacity, static_cast<uint64_t>(1024 * 1024));
         max_capacity =
             std::min(max_capacity, static_cast<uint64_t>(64 * 1024 * 1024));
-=======
-        uint32_t max_allocs = size < (1ull << 32)
-                                  ? size / 4096
-                                  : 1024 * 1024;  // min(size / 4K, 1M)
-        max_allocs =
-            std::max(max_allocs, 1024u * 64u);  // at least 64K allocations
->>>>>>> e386b1bf
         // Create the offset allocator
         offset_allocator_ =
             offset_allocator::OffsetAllocator::create(
