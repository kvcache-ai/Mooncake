--- conflicted
+++ resolved
@@ -37,28 +37,20 @@
 FileStorageConfig FileStorageConfig::FromEnvironment() {
     FileStorageConfig config;
 
-<<<<<<< HEAD
-    config.storage_backend_desciptor = 
-        GetEnvStringOr("STORAGE_BACKEND_DESCRIPTOR", config.storage_backend_desciptor);
-
-    config.storage_filepath =
-        GetEnvStringOr("FILE_STORAGE_PATH", config.storage_filepath);
-
-    config.fsdir = 
-        GetEnvStringOr("FSDIR", config.fsdir);
-
-    config.enable_eviction = 
-        GetEnvOr<bool>("ENABLE_EVICTION", config.enable_eviction);
-
-    config.local_buffer_size =
-        GetEnvOr<int64_t>("LOCAL_BUFFER_SIZE_BYTES", config.local_buffer_size);
-=======
+    config.storage_backend_desciptor = GetEnvStringOr(
+        "MOONCAKE_OFFLOAD_STORAGE_BACKEND_DESCRIPTOR", config.storage_backend_desciptor);
+    
     config.storage_filepath = GetEnvStringOr(
         "MOONCAKE_OFFLOAD_FILE_STORAGE_PATH", config.storage_filepath);
-
+    
+    config.fsdir = GetEnvStringOr(
+        "MOONCAKE_OFFLOAD_FSDIR", config.fsdir);
+    
+    config.enable_eviction = GetEnvOr<bool>(
+        "ENABLE_EVICTION", config.enable_eviction);
+    
     config.local_buffer_size = GetEnvOr<int64_t>(
         "MOONCAKE_OFFLOAD_LOCAL_BUFFER_SIZE_BYTES", config.local_buffer_size);
->>>>>>> 220c6381
 
     config.bucket_iterator_keys_limit =
         GetEnvOr<int64_t>("MOONCAKE_OFFLOAD_BUCKET_ITERATOR_KEYS_LIMIT",
