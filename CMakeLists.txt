--- conflicted
+++ resolved
@@ -5,21 +5,11 @@
 set(GLOBAL_CONFIG "true")
 
 include(mooncake-common/common.cmake)
-<<<<<<< HEAD
-=======
-
->>>>>>> 168cc22f
 # unit test
 if (BUILD_UNIT_TESTS)
   enable_testing()
 endif()
 
-<<<<<<< HEAD
-option(USE_LRU_MASTER "option for using LRU in master service" OFF)
-set(LRU_MAX_CAPACITY 1000)
-
-=======
->>>>>>> 168cc22f
 option(WITH_STORE "build mooncake store library and sample code" ON)
 option(WITH_P2P_STORE "build p2p store library and sample code" OFF)
 option(WITH_RUST_EXAMPLE "build the Rust interface and sample code for the transfer engine" OFF)
@@ -32,14 +22,7 @@
 )
 string(STRIP ${PYTHON_SYS_PATH} PYTHON_SYS_PATH)
 
-<<<<<<< HEAD
-if (USE_LRU_MASTER)
-  add_compile_definitions(USE_LRU_MASTER)
-  add_compile_definitions(LRU_MAX_CAPACITY)
-endif()
 
-=======
->>>>>>> 168cc22f
 if (USE_ETCD)
   add_compile_definitions(USE_ETCD)
   if (USE_ETCD_LEGACY)
