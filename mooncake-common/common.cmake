set(CMAKE_C_STANDARD 99)
set(CMAKE_CXX_STANDARD 20)

set(CMAKE_CXX_FLAGS "${CMAKE_CXX_FLAGS} -g -Wall -Wextra -Wno-unused-parameter -fPIC")
set(CMAKE_C_FLAGS "${CMAKE_C_FLAGS} -g -Wall -Wextra -Wno-unused-parameter -fPIC")

if(CMAKE_CXX_COMPILER_ID STREQUAL "GNU")
  set(CMAKE_CXX_FLAGS "${CMAKE_CXX_FLAGS} -fcoroutines")
  set(CMAKE_CXX_FLAGS_RELEASE "${CMAKE_CXX_FLAGS_RELEASE} -fno-tree-slp-vectorize")
endif()

set(CMAKE_C_FLAGS_RELEASE "-O3")
set(CMAKE_CXX_FLAGS_RELEASE "-O3")

set(CMAKE_C_FLAGS_DEBUG "-O0")
set(CMAKE_CXX_FLAGS_DEBUG "-O0")

if(CMAKE_CXX_COMPILER_ID STREQUAL "Clang")
  set(CMAKE_CXX_FLAGS "${CMAKE_CXX_FLAGS} -Werror=thread-safety")
endif()

option(ENABLE_ASAN "enable address sanitizer" OFF)

if (ENABLE_ASAN)
  set(CMAKE_C_FLAGS "${CMAKE_C_FLAGS} -fsanitize=leak")
  set(CMAKE_CXX_FLAGS "${CMAKE_CXX_FLAGS} -fsanitize=leak")
  set(CMAKE_C_FLAGS "${CMAKE_C_FLAGS} -fsanitize=address")
  set(CMAKE_CXX_FLAGS "${CMAKE_CXX_FLAGS} -fsanitize=address")
endif()

# keep debuginfo by default
if (NOT CMAKE_BUILD_TYPE)
  set(CMAKE_BUILD_TYPE "RelWithDebInfo")
endif()

message(CMAKE_BUILD_TYPE ": ${CMAKE_BUILD_TYPE}")

# Necessary if you are using Alibaba Cloud eRDMA
add_definitions(-DCONFIG_ERDMA)

set(CMAKE_EXPORT_COMPILE_COMMANDS ON)

option(ENABLE_SCCACHE "Whether to open sccache" OFF)
if (ENABLE_SCCACHE)
  find_program(SCCACHE sccache REQUIRED)
endif()
if(SCCACHE AND ENABLE_SCCACHE)
  message(STATUS "Building with SCCACHE enabled")
  set(CMAKE_C_COMPILER_LAUNCHER ${SCCACHE})
  set(CMAKE_CXX_COMPILER_LAUNCHER ${SCCACHE})
endif()

add_compile_definitions(GLOG_USE_GLOG_EXPORT)

option(BUILD_EXAMPLES "Build examples" ON)

option(BUILD_UNIT_TESTS "Build uint tests" ON)
option(USE_CUDA "option for enabling gpu features" OFF)
option(USE_NVMEOF "option for using NVMe over Fabric" OFF)
option(USE_TCP "option for using TCP transport" ON)
<<<<<<< HEAD
option(USE_CXL "option for using cxl protocol" OFF)
option(USE_ASCEND "option for using npu" ON)
=======
option(USE_MNNVL "option for using Multi-Node NVLink transport" OFF)
option(USE_CXL "option for using CXL protocol" OFF)
>>>>>>> 5ec47dd8
option(USE_ETCD "option for enable etcd as metadata server" OFF)
option(USE_ETCD_LEGACY "option for enable etcd based on etcd-cpp-api-v3" OFF)
option(USE_REDIS "option for enable redis as metadata server" OFF)
option(USE_HTTP "option for enable http as metadata server" ON)
option(WITH_RUST_EXAMPLE "build the Rust interface and sample code for the transfer engine" OFF)
option(WITH_METRICS "enable metrics and metrics reporting thread" ON)


option(USE_LRU_MASTER "option for using LRU in master service" OFF)
set(LRU_MAX_CAPACITY 1000)

if (USE_LRU_MASTER)
  add_compile_definitions(USE_LRU_MASTER)
  add_compile_definitions(LRU_MAX_CAPACITY)
endif()


if (USE_NVMEOF)
  set(USE_CUDA ON)
  add_compile_definitions(USE_NVMEOF)
  message(STATUS "NVMe-oF support is enabled")
endif()

if (USE_MNNVL)
  set(USE_CUDA ON)
  add_compile_definitions(USE_MNNVL)
  message(STATUS "Multi-Node NVLink support is enabled")
endif()

if (USE_CUDA)
  add_compile_definitions(USE_CUDA)
  message(STATUS "CUDA support is enabled")
  include_directories(/usr/local/cuda/include)
  link_directories(
    /usr/local/cuda/lib
    /usr/local/cuda/lib64
  )
endif()

if (USE_TCP)
  add_compile_definitions(USE_TCP)
endif()

if (USE_ASCEND)
  set(CMAKE_CXX_FLAGS "${CMAKE_CXX_FLAGS} -DOPEN_BUILD_PROJECT ")
  set(CMAKE_C_FLAGS "${CMAKE_C_FLAGS} -DOPEN_BUILD_PROJECT ")

  file(GLOB ASCEND_TOOLKIT_ROOT "/usr/local/Ascend/ascend-toolkit/latest/*-linux")
  set(ASCEND_LIB_DIR "${ASCEND_TOOLKIT_ROOT}/lib64")
  set(ASCEND_INCLUDE_DIR "${ASCEND_TOOLKIT_ROOT}/include")

  message(STATUS "Found lib64 directories: ${ASCEND_LIB_DIR}")
  message(STATUS "Found include directories: ${ASCEND_INCLUDE_DIR}")

  add_compile_definitions(USE_ASCEND)
  include_directories(/usr/local/include /usr/include ${ASCEND_INCLUDE_DIR} /usr/include/jsoncpp)
  link_directories(${ASCEND_LIB_DIR})
endif()

if (USE_REDIS)
  add_compile_definitions(USE_REDIS)
  message(STATUS "Redis as metadata server support is enabled")
endif()

if (USE_HTTP)
  add_compile_definitions(USE_HTTP)
  message(STATUS "Http as metadata server support is enabled")
endif()

if (NOT USE_ETCD AND NOT USE_REDIS AND NOT USE_HTTP)
  message(STATUS "None of USE_ETCD, USE_REDIS, USE_HTTP is selected, only \"P2PHANDSHAKE\" is supported as metadata server")
endif()

if (WITH_METRICS)
  add_compile_definitions(WITH_METRICS)
  message(STATUS "metrics is enabled")
endif()


set(GFLAGS_USE_TARGET_NAMESPACE "true")
find_package(gflags REQUIRED)
find_package(glog REQUIRED)
find_package(yalantinglibs CONFIG REQUIRED)<|MERGE_RESOLUTION|>--- conflicted
+++ resolved
@@ -58,13 +58,9 @@
 option(USE_CUDA "option for enabling gpu features" OFF)
 option(USE_NVMEOF "option for using NVMe over Fabric" OFF)
 option(USE_TCP "option for using TCP transport" ON)
-<<<<<<< HEAD
-option(USE_CXL "option for using cxl protocol" OFF)
-option(USE_ASCEND "option for using npu" ON)
-=======
+option(USE_ASCEND "option for using npu" OFF)
 option(USE_MNNVL "option for using Multi-Node NVLink transport" OFF)
 option(USE_CXL "option for using CXL protocol" OFF)
->>>>>>> 5ec47dd8
 option(USE_ETCD "option for enable etcd as metadata server" OFF)
 option(USE_ETCD_LEGACY "option for enable etcd based on etcd-cpp-api-v3" OFF)
 option(USE_REDIS "option for enable redis as metadata server" OFF)
