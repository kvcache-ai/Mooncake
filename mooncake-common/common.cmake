set(CMAKE_C_STANDARD 99)
set(CMAKE_CXX_STANDARD 20)

set(CMAKE_CXX_FLAGS "${CMAKE_CXX_FLAGS} -g -Wall -Wextra -Wno-unused-parameter -fPIC")
set(CMAKE_C_FLAGS "${CMAKE_C_FLAGS} -g -Wall -Wextra -Wno-unused-parameter -fPIC")

if(CMAKE_CXX_COMPILER_ID STREQUAL "GNU")
  set(CMAKE_CXX_FLAGS "${CMAKE_CXX_FLAGS} -fcoroutines")
  set(CMAKE_CXX_FLAGS_RELEASE "${CMAKE_CXX_FLAGS_RELEASE} -fno-tree-slp-vectorize")
endif()

set(CMAKE_C_FLAGS_RELEASE "-O3")
set(CMAKE_CXX_FLAGS_RELEASE "-O3")

set(CMAKE_C_FLAGS_DEBUG "-O0")
set(CMAKE_CXX_FLAGS_DEBUG "-O0")

option(ENABLE_ASAN "enable address sanitizer" OFF)

if (ENABLE_ASAN)
  set(CMAKE_C_FLAGS "${CMAKE_C_FLAGS} -fsanitize=leak")
  set(CMAKE_CXX_FLAGS "${CMAKE_CXX_FLAGS} -fsanitize=leak")
  set(CMAKE_C_FLAGS "${CMAKE_C_FLAGS} -fsanitize=address")
  set(CMAKE_CXX_FLAGS "${CMAKE_CXX_FLAGS} -fsanitize=address")
endif()

# keep debuginfo by default
if (NOT CMAKE_BUILD_TYPE)
  set(CMAKE_BUILD_TYPE "RelWithDebInfo")
endif()

message(CMAKE_BUILD_TYPE ": ${CMAKE_BUILD_TYPE}")

# Necessary if you are using Alibaba Cloud eRDMA
add_definitions(-DCONFIG_ERDMA)

set(CMAKE_EXPORT_COMPILE_COMMANDS ON)

option(ENABLE_SCCACHE "Whether to open sccache" OFF)
if (ENABLE_SCCACHE)
  find_program(SCCACHE sccache REQUIRED)
endif()
if(SCCACHE AND ENABLE_SCCACHE)
  message(STATUS "Building with SCCACHE enabled")
  set(CMAKE_C_COMPILER_LAUNCHER ${SCCACHE})
  set(CMAKE_CXX_COMPILER_LAUNCHER ${SCCACHE})
endif()

add_compile_definitions(GLOG_USE_GLOG_EXPORT)

option(BUILD_EXAMPLES "Build examples" ON)

option(BUILD_UNIT_TESTS "Build uint tests" ON)
option(USE_CUDA "option for enabling gpu features" OFF)
option(USE_NVMEOF "option for using NVMe over Fabric" OFF)
option(USE_TCP "option for using TCP transport" ON)
option(USE_NVLINK "option for using NVLink transport" OFF)
option(USE_CXL "option for using CXL protocol" OFF)
option(USE_ETCD "option for enable etcd as metadata server" OFF)
option(USE_ETCD_LEGACY "option for enable etcd based on etcd-cpp-api-v3" OFF)
option(USE_REDIS "option for enable redis as metadata server" OFF)
option(USE_HTTP "option for enable http as metadata server" ON)
option(WITH_RUST_EXAMPLE "build the Rust interface and sample code for the transfer engine" OFF)
option(WITH_METRICS "enable metrics and metrics reporting thread" ON)


option(USE_LRU_MASTER "option for using LRU in master service" OFF)
set(LRU_MAX_CAPACITY 1000)

if (USE_LRU_MASTER)
  add_compile_definitions(USE_LRU_MASTER)
  add_compile_definitions(LRU_MAX_CAPACITY)
endif()


if (USE_NVMEOF)
  set_option(USE_CUDA ON)
  add_compile_definitions(USE_NVMEOF)
  message(STATUS "NVMe-oF support is enabled")
endif()

if (USE_NVLINK)
  set_option(USE_CUDA ON)
  add_compile_definitions(USE_NVLINK)
  message(STATUS "NVLink support is enabled")
endif()

if (USE_CUDA)
  add_compile_definitions(USE_CUDA)
  message(STATUS "CUDA support is enabled")
<<<<<<< HEAD
=======

  if (USE_NVMEOF)
    add_compile_definitions(USE_NVMEOF)
    message(STATUS "NVMe-oF support is enabled")
  endif()

  if (USE_NVLINK)
    add_compile_definitions(USE_NVLINK)
    message(STATUS "NVLink support is enabled")
  endif()

>>>>>>> b3cac34b
  include_directories(/usr/local/cuda/include)
  link_directories(
    /usr/local/cuda/lib
    /usr/local/cuda/lib64
  )
<<<<<<< HEAD
=======
elseif(USE_NVMEOF)
  message(FATAL_ERROR "Cannot enable USE_NVMEOF without USE_CUDA")
elseif(USE_NVLINK)
  message(FATAL_ERROR "Cannot enable USE_NVLINK without USE_CUDA")
>>>>>>> b3cac34b
endif()

if (USE_TCP)
  add_compile_definitions(USE_TCP)
endif()

if (USE_REDIS)
  add_compile_definitions(USE_REDIS)
  message(STATUS "Redis as metadata server support is enabled")
endif()

if (USE_HTTP)
  add_compile_definitions(USE_HTTP)
  message(STATUS "Http as metadata server support is enabled")
endif()

if (NOT USE_ETCD AND NOT USE_REDIS AND NOT USE_HTTP)
  message(STATUS "None of USE_ETCD, USE_REDIS, USE_HTTP is selected, only \"P2PHANDSHAKE\" is supported as metadata server")
endif()

if (WITH_METRICS)
  add_compile_definitions(WITH_METRICS)
  message(STATUS "metrics is enabled")
endif()


set(GFLAGS_USE_TARGET_NAMESPACE "true")
find_package(gflags REQUIRED)
find_package(glog REQUIRED)
find_package(yalantinglibs CONFIG REQUIRED)<|MERGE_RESOLUTION|>--- conflicted
+++ resolved
@@ -88,32 +88,11 @@
 if (USE_CUDA)
   add_compile_definitions(USE_CUDA)
   message(STATUS "CUDA support is enabled")
-<<<<<<< HEAD
-=======
-
-  if (USE_NVMEOF)
-    add_compile_definitions(USE_NVMEOF)
-    message(STATUS "NVMe-oF support is enabled")
-  endif()
-
-  if (USE_NVLINK)
-    add_compile_definitions(USE_NVLINK)
-    message(STATUS "NVLink support is enabled")
-  endif()
-
->>>>>>> b3cac34b
   include_directories(/usr/local/cuda/include)
   link_directories(
     /usr/local/cuda/lib
     /usr/local/cuda/lib64
   )
-<<<<<<< HEAD
-=======
-elseif(USE_NVMEOF)
-  message(FATAL_ERROR "Cannot enable USE_NVMEOF without USE_CUDA")
-elseif(USE_NVLINK)
-  message(FATAL_ERROR "Cannot enable USE_NVLINK without USE_CUDA")
->>>>>>> b3cac34b
 endif()
 
 if (USE_TCP)
