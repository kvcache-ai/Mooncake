--- conflicted
+++ resolved
@@ -10,11 +10,7 @@
 DEFAULT_GLOBAL_SEGMENT_SIZE = 3355443200  # 3.125 GiB
 DEFAULT_LOCAL_BUFFER_SIZE = 1073741824  # 1.0 GiB
 
-<<<<<<< HEAD
-def _parse_segment_size(value) -> int:
-=======
 def _parse_global_segment_size(value) -> int:
->>>>>>> ea1ffe7a
     if isinstance(value, int):
         return value
     if isinstance(value, str):
@@ -23,11 +19,7 @@
             num = s[:-2].strip()
             if not num:
                 raise ValueError(
-<<<<<<< HEAD
-                    "Invalid segment size: missing number before 'gb'"
-=======
                     "Invalid global_segment_size: missing number before 'gb'"
->>>>>>> ea1ffe7a
                 )
             return int(num) * 1024 * 1024 * 1024
         return int(s)
@@ -81,20 +73,11 @@
         return MooncakeConfig(
             local_hostname=config.get("local_hostname"),
             metadata_server=config.get("metadata_server"),
-<<<<<<< HEAD
-            global_segment_size=_parse_segment_size(
-                config.get("global_segment_size", DEFAULT_GLOBAL_SEGMENT_SIZE)
-            ),
-            local_buffer_size=_parse_segment_size(
-                config.get("local_buffer_size", DEFAULT_LOCAL_BUFFER_SIZE)
-            ),
-=======
             global_segment_size=_parse_global_segment_size(
                 config.get("global_segment_size", DEFAULT_GLOBAL_SEGMENT_SIZE)
             ),
             local_buffer_size=config.get("local_buffer_size",
                                          DEFAULT_LOCAL_BUFFER_SIZE),
->>>>>>> ea1ffe7a
             protocol=config.get("protocol", "tcp"),
             device_name=config.get("device_name", ""),
             master_server_address=config.get("master_server_address"),
@@ -113,16 +96,6 @@
             if not os.getenv("MOONCAKE_MASTER"):
                 raise ValueError("Neither the environment variable 'MOONCAKE_CONFIG_PATH' nor 'MOONCAKE_MASTER' is set.")
             return MooncakeConfig(
-<<<<<<< HEAD
-                local_hostname=os.getenv("MOONCAKE_LOCAL_HOSTNAME", "localhost"),
-                metadata_server=os.getenv("MOONCAKE_TE_META_DATA_SERVER", "P2PHANDSHAKE"),
-                global_segment_size=_parse_segment_size(
-                    os.getenv("MOONCAKE_GLOBAL_SEGMENT_SIZE", DEFAULT_GLOBAL_SEGMENT_SIZE)
-                ),
-                local_buffer_size=_parse_segment_size(
-                    os.getenv("MOONCAKE_LOCAL_BUFFER_SIZE", DEFAULT_LOCAL_BUFFER_SIZE)
-                ),
-=======
                 local_hostname=os.getenv("LOCAL_HOSTNAME", "localhost"),
                 metadata_server=os.getenv("MOONCAKE_TE_META_DATA_SERVER", "P2PHANDSHAKE"),
                 global_segment_size=_parse_global_segment_size(
@@ -130,7 +103,6 @@
                 ),
                 # Zero copy interface does not need local buffer
                 local_buffer_size=DEFAULT_LOCAL_BUFFER_SIZE,
->>>>>>> ea1ffe7a
                 protocol=os.getenv("MOONCAKE_PROTOCOL", "tcp"),
                 device_name=os.getenv("MOONCAKE_DEVICE", ""),
                 master_server_address=os.getenv("MOONCAKE_MASTER"),
