<div align="center">
  <img src=image/mooncake-icon.png width=44% />
  <h2 align="center">
      A KVCache-centric Disaggregated Architecture for LLM Serving
  </h2>
  <a href="https://www.usenix.org/system/files/fast25-qin.pdf" target="_blank"><strong>Paper</strong></a>
  | <a href="https://www.usenix.org/system/files/fast25_slides-qin.pdf" target="_blank"><strong>Slides</strong></a>
  | <a href="FAST25-release/traces" target="_blank"><strong>Traces</strong></a>
  | <a href="https://arxiv.org/abs/2407.00079" target="_blank"><strong>Technical Report</strong></a>
</div>
<br/>

Mooncake is the serving platform for  <a href="https://kimi.ai/"><img src="image/kimi.png" alt="icon" style="height: 16px; vertical-align: middle;"> Kimi</a>, a leading LLM service provided by <a href="https://www.moonshot.cn/"><img src="image/moonshot.jpg" alt="icon" style="height: 16px; vertical-align: middle;"> Moonshot AI</a>.
Now both the Transfer Engine and Mooncake Store are open-sourced!
This repository also hosts its technical report and the open sourced traces. 

<h2 id="updates">🔄 Updates</h2>
<<<<<<< HEAD
=======

>>>>>>> fe3d3f43
 - **Apr 10, 2025**: SGLang officially supports Mooncake Transfer Engine for disaggregated prefilling and KV cache transfer.
 - **Mar 7, 2025**: We open sourced the Mooncake Store, a distributed KVCache based on Transfer Engine. vLLM's xPyD disaggregated prefilling & decoding based on Mooncake Store will be released soon.
 - **Feb 25, 2025**: Mooncake receives the **Best Paper Award** at **FAST 2025**!
 - **Feb 21, 2025**: The updated <a href="FAST25-release/traces" target="_blank">traces</a> used in our FAST'25 paper have been released.
 - **Dec 16, 2024**: vLLM officially supports Mooncake Transfer Engine for disaggregated prefilling and KV cache transfer.
 - **Nov 28, 2024**: We open sourced the Transfer Engine, the central component of Mooncake. We also provide two demonstrations of Transfer Engine: a P2P Store and vLLM integration.
 - **July 9, 2024**: We open sourced the trace as a <a href="https://github.com/kvcache-ai/Mooncake/blob/main/mooncake_trace.jsonl" target="_blank">jsonl file</a>.
 - **June 27, 2024**: We present a series of Chinese blogs with more discussions on <a href="https://zhuanlan.zhihu.com/p/705754254">zhihu 1</a>, <a href="https://zhuanlan.zhihu.com/p/705910725">2</a>, <a href="https://zhuanlan.zhihu.com/p/706204757">3</a>, <a href="https://zhuanlan.zhihu.com/p/707997501">4</a>.
 - **June 26, 2024**: Initial technical report release.


<h2 id="overview">🎉 Overview</h2>

Mooncake features a KVCache-centric disaggregated architecture that separates the prefill and decoding clusters. It also leverages the underutilized CPU, DRAM, and SSD resources of the GPU cluster to implement a disaggregated cache of KVCache. 

![architecture](image/architecture.png)

The core of Mooncake is its KVCache-centric scheduler, which balances maximizing overall effective throughput while meeting latency-related Service Level Objectives (SLOs) requirements. Unlike traditional studies that assume all requests will be processed, Mooncake faces challenges due to highly overloaded scenarios. To mitigate these, we developed a prediction-based early rejection policy. Experiments show that Mooncake excels in long-context scenarios. Compared to the baseline method, Mooncake can achieve up to a 525% increase in throughput in certain simulated scenarios while adhering to SLOs. Under real workloads, Mooncake’s innovative architecture enables <a href="https://kimi.ai/">Kimi</a> to handle 75% more requests.

<h2 id="components">🧩 Components</h2>

![components](image/components.png)

**Mooncake Core Component: Transfer Engine (TE)**  
The core of Mooncake is the Transfer Engine (TE), which provides a unified interface for batched data transfer across various storage devices and network links. Supporting multiple protocols including TCP, RDMA, CXL/shared-memory, and NVMe over Fabric (NVMe-of), TE is designed to enable fast and reliable data transfer for AI workloads. Compared to Gloo (used by Distributed PyTorch) and traditional TCP, TE achieves significantly lower I/O latency, making it a superior solution for efficient data transmission.

**P2P Store and Mooncake Store**  
Both P2P Store and Mooncake Store are built on the Transfer Engine and provide key/value caching for different scenarios. P2P Store focuses on sharing temporary objects (e.g., checkpoint files) across nodes in a cluster, preventing bandwidth saturation on a single machine. Mooncake Store, on the other hand, supports distributed pooled KVCache, specifically designed for XpYd disaggregation to enhance resource utilization and system performance.

**Mooncake Integration with Leading LLM Inference Systems**  
Mooncake has been seamlessly integrated with several popular large language model (LLM) inference systems. Through collaboration with the vLLM and SGLang teams, Mooncake now officially supports prefill-decode disaggregation. By leveraging the high-efficiency communication capabilities of RDMA devices, Mooncake significantly improves inference efficiency in prefill-decode disaggregation scenarios, providing robust technical support for large-scale distributed inference tasks.

<h2 id="show-cases">🔥 Show Cases</h2>

### Use Transfer Engine Standalone ([Guide](doc/en/transfer-engine.md))

Transfer Engine is a high-performance data transfer framework. Transfer Engine provides a unified interface to transfer data from DRAM, VRAM or NVMe, while the technical details related to hardware are hidden. Transfer Engine supports TCP, RDMA (InfiniBand/RoCEv2/eRDMA/NVIDIA GPUDirect) and NVMe over Fabric (NVMe-of) protocols.

#### Highlights
- **Efficient use of multiple RDMA NIC devices.** Transfer Engine supports the use of multiple RDMA NIC devices to achieve the *aggregation of transfer bandwidth*.

- **Topology aware path selection.** Transfer Engine can *select optimal devices* based on the location (NUMA affinity, etc.) of both source and destination.

- **More robust on temporary network error.** Once transmission fails, Transfer Engine will try to use alternative paths for data delivery automatically.

#### Performance
With 40 GB of data (equivalent to the size of the KVCache generated by 128k tokens in the LLaMA3-70B model), Mooncake Transfer Engine delivers up to **87 GB/s** and **190 GB/s** of bandwidth in 4×200 Gbps and 8×400 Gbps RoCE networks respectively, which are about **2.4x and 4.6x faster** than the TCP protocol.

<!-- ![transfer-engine-performance.png](image/transfer-engine-performance.png) -->
<img src=image/transfer-engine-performance.png width=75% />

### P2P Store  ([Guide](doc/en/p2p-store.md))
P2P Store is built on the Transfer Engine and supports sharing temporary objects between peer nodes in a cluster. P2P Store is ideal for scenarios like checkpoint transfer, where data needs to be rapidly and efficiently shared across a cluster. 
**P2P Store has been used in the checkpoint transfer service of Moonshot AI.**

#### Highlights
- **Decentralized architecture.** P2P Store leverages a pure client-side architecture with global metadata managed by the etcd service.

- **Efficient data distribution.** Designed to enhance the efficiency of large-scale data distribution, P2P Store *avoids bandwidth saturation* issues by allowing replicated nodes to share data directly. This reduces the CPU/RDMA NIC pressures of data providers (e.g., trainers).

<!-- #### Performance
Thanks to the high performance of Transfer Engine, P2P Stores can also distribute objects with full utilization of *hardware incoming bandwidth* (e.g., A 25Gbps NIC was used in the following figure, and the throughput of get replica is about 3.1 GB/s). -->

<!-- ![p2p-store.gif](image/p2p-store.gif) -->

### Mooncake Store ([Guide](doc/en/mooncake-store-preview.md))
Mooncake Store is a distributed KVCache storage engine specialized for LLM inference based on Transfer Engine. It is the central component of the KVCache-centric disaggregated architecture. The goal of Mooncake Store is to store the reusable KV caches across various locations in an inference cluster. Mooncake Store has been supported in [vLLM's prefill serving](https://docs.vllm.ai/en/latest/features/disagg_prefill.html).

#### Highlights
- **Multi-replica support**: Mooncake Store supports storing multiple data replicas for the same object, effectively alleviating hotspots in access pressure.

- **High bandwidth utilization**: Mooncake Store supports striping and parallel I/O transfer of large objects, fully utilizing multi-NIC aggregated bandwidth for high-speed data reads and writes.

### vLLM Integration ([Guide v0.2](doc/en/vllm-integration-v0.2.md))
To optimize LLM inference, the vLLM community is working on supporting [disaggregated prefilling (PR 10502)](https://github.com/vllm-project/vllm/pull/10502). This feature allows separating the **prefill** phase from the **decode** phase in different processes. The vLLM uses `nccl` and `gloo` as the transport layer by default, but currently it cannot efficiently decouple both phases in different machines.

We have implemented vLLM integration, which uses Transfer Engine as the network layer instead of `nccl` and `gloo`, to support **inter-node KVCache transfer** [(PR 10884)](https://github.com/vllm-project/vllm/pull/10884). Transfer Engine provides simpler interfaces and more efficient use of RDMA devices. 

We will soon release the new vLLM integration based on Mooncake Store, which supports xPyD prefill/decode disaggregation.

**_Update[Dec 16, 2024]: Here is the latest vLLM Integration ([Guide v0.2](doc/en/vllm-integration-v0.2.md)) that is based on vLLM's main branch._**

#### Performance
By supporting Topology Aware Path Selection and multi-card bandwidth aggregation, Mean TTFT of vLLM with Transfer Engine is up to 25% lower than traditional TCP-based transports.
In the future, we will further improve TTFT through GPUDirect RDMA and zero-copy.

| Backend/Setting                                         | Output Token Throughput (tok/s) | Total Token Throughput (tok/s) | Mean TTFT (ms) | Median TTFT (ms) | P99 TTFT (ms)|
|---------------------------------------------------------|---------------------------------|--------------------------------|----------------|------------------|---------------|
| Transfer Engine (RDMA) | 12.06                           | 2042.74                        | 1056.76        | 635.00           | 4006.59       |
| TCP  | 12.05                           | 2041.13                        | 1414.05        | 766.23          | 6035.36       |

- Click [here](doc/en/vllm-benchmark-results-v0.2.md) to access detailed benchmark results.

**More advanced features will coming soon, so stay tuned!**

<h2 id="quick-start">🚀 Quick Start</h2>

### Before using Mooncake

Mooncake is designed and optimized for high-speed RDMA networks. Though Mooncake supports TCP-only data transfer, we **strongly** recommend users to evaluate the functionality and performance of Mooncake with RDMA network support.

The following needs to be installed before running any component of Mooncake:
- RDMA Driver & SDK, such as Mellanox OFED. 
- Python 3.10, virtual environment is recommended.
- CUDA 12.1 and above, including NVIDIA GPUDirect Storage Support, if the package is build with `-DUSE_CUDA` (disabled by default). *You may install them from [here](https://developer.nvidia.com/cuda-downloads)*.

### Use Python package
The most simple way to use Mooncake Transfer Engine is using `pip`:
```python
pip install mooncake-transfer-engine
```
> [!IMPORTANT]
> If users encounter problems such as missing `lib*.so`, they should uninstall this package by `pip uninstall mooncake-transfer-engine`, and build the binaries manually.

### Use Docker image
Mooncake supports Docker-based deployment, see [Build Guide](doc/en/build.md) in detail.

### Build and use binaries
The following are additional dependencies of building Mooncake:
- Build essentials, including gcc, g++ (9.4+) and cmake (3.16+).
- Go 1.20+, if you want to build with `-DWITH_P2P_STORE` or `-DUSE_ETCD` (enabled by default). 
- CUDA 12.1 and above, including NVIDIA GPUDirect Storage Support, if the package is build with `-DUSE_CUDA` . *This is NOT included in the `dependencies.sh` script. You may install them from [here](https://developer.nvidia.com/cuda-downloads)*.
- [Optional] Rust Toolclain, if you want to build with `-DWITH_RUST_EXAMPLE`. *This is NOT included in the `dependencies.sh` script.*
- [Optional] `hiredis`, if you want to build with `-DUSE_REDIS`, so that you use Redis instead of etcd as metadata servers.
- [Optional] `curl`, if you want to build with `-DUSE_HTTP`, so that you use HTTP instead of etcd as metadata servers.

The building and installation steps are the following:
1. Retrieve source code from GitHub repo
   ```bash
   git clone https://github.com/kvcache-ai/Mooncake.git
   cd Mooncake
   ```

2. Install dependencies
   ```bash
   bash dependencies.sh
   ```

3. Compile Mooncake and examples
   ```bash
   mkdir build
   cd build
   cmake ..
   make -j
   sudo make install # optional, make it ready to be used by vLLM/SGLang
   ```


<h2 id="milestones"> 🛣️ Incoming Milestones</h2>

- [x] First release of Mooncake and integrate with latest vLLM
- [ ] Share KV caches across multiple serving engines
- [ ] User and developer documentation

<h2 id="trace">📦 Open Source Trace</h2>

```json
{
    "timestamp": 27482,
    "input_length": 6955,
    "output_length": 52,
    "hash_ids": [46, 47, 48, 49, 50, 51, 52, 53, 54, 55, 56, 57, 2353, 2354]
}
{
    "timestamp": 30535,
    "input_length": 6472,
    "output_length": 26,
    "hash_ids": [46, 47, 48, 49, 50, 51, 52, 53, 54, 55, 56, 57, 2366]
}
```
The above presents two samples from our trace dataset. The trace includes the timing of request arrivals, the number of input tokens, the number of output tokens, and the remapped block hash. To protect our customers' privacy, we applied several mechanisms to remove user-related information while preserving the dataset's utility for simulated evaluation. More descriptions of the trace (e.g., up to 50% cache hit ratio) can be found in Section 4 of the technical report.

**_Update[Feb 21, 2025]: The updated [traces](FAST25-release/traces) used in our FAST'25 paper have been released! Please refer to the paper's appendix (found [here](FAST25-release/Mooncake-FAST25.pdf)) for more details._**

<h2 id="citation">📑 Citation</h2>
Please kindly cite our paper if you find the paper or the traces are useful:

```bibtex
@article{qin2024mooncake,
  title        = {Mooncake: A KVCache-centric Disaggregated Architecture for LLM Serving},
  author       = {Ruoyu Qin, Zheming Li, Weiran He, Mingxing Zhang, Yongwei Wu, Weimin Zheng, and Xinran Xu},
  year         = {2024},
  url          = {https://arxiv.org/abs/2407.00079}
}

@inproceedings {qin2025mooncake,
  author       = {Ruoyu Qin and Zheming Li and Weiran He and Jialei Cui and Feng Ren and Mingxing Zhang and Yongwei Wu and Weimin Zheng and Xinran Xu},
  title        = {Mooncake: Trading More Storage for Less Computation {\textemdash} A {KVCache-centric} Architecture for Serving {LLM} Chatbot},
  booktitle    = {23rd USENIX Conference on File and Storage Technologies (FAST 25)},
  year         = {2025},
  isbn         = {978-1-939133-45-8},
  address      = {Santa Clara, CA},
  pages        = {155--170},
  url          = {https://www.usenix.org/conference/fast25/presentation/qin},
  publisher    = {USENIX Association},
  month        = feb
}
```<|MERGE_RESOLUTION|>--- conflicted
+++ resolved
@@ -15,10 +15,7 @@
 This repository also hosts its technical report and the open sourced traces. 
 
 <h2 id="updates">🔄 Updates</h2>
-<<<<<<< HEAD
-=======
-
->>>>>>> fe3d3f43
+
  - **Apr 10, 2025**: SGLang officially supports Mooncake Transfer Engine for disaggregated prefilling and KV cache transfer.
  - **Mar 7, 2025**: We open sourced the Mooncake Store, a distributed KVCache based on Transfer Engine. vLLM's xPyD disaggregated prefilling & decoding based on Mooncake Store will be released soon.
  - **Feb 25, 2025**: Mooncake receives the **Best Paper Award** at **FAST 2025**!
