--- conflicted
+++ resolved
@@ -95,13 +95,8 @@
 <!-- ![transfer-engine-performance.png](image/transfer-engine-performance.png) -->
 <img src=image/transfer-engine-performance.png width=75% />
 
-<<<<<<< HEAD
-### P2P Store  ([Guide](doc/en/p2p-store.md))
-P2P Store is built on the Transfer Engine and supports sharing temporary objects between peer nodes in a cluster. P2P Store is ideal for scenarios like checkpoint transfer, where data needs to be rapidly and efficiently shared across a cluster.
-=======
 ### P2P Store  ([Guide](https://kvcache-ai.github.io/Mooncake/design/p2p-store.html))
 P2P Store is built on the Transfer Engine and supports sharing temporary objects between peer nodes in a cluster. P2P Store is ideal for scenarios like checkpoint transfer, where data needs to be rapidly and efficiently shared across a cluster. 
->>>>>>> 38138f91
 **P2P Store has been used in the checkpoint transfer service of Moonshot AI.**
 
 #### Highlights
