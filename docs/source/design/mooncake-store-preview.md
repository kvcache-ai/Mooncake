--- conflicted
+++ resolved
@@ -383,7 +383,6 @@
 
 The default lease TTL is 200 ms and is configurable via a startup parameter of `master_service`.
 
-<<<<<<< HEAD
 ### Soft Pin (Upcoming)
 
 For important and frequently used objects, such as system prompts, Mooncake Store provides a soft pin mechanism. When putting an object, it can be configured to enable soft pin. During eviction, objects that are not soft pinned are prioritized for eviction. Soft pinned objects are only evicted when memory is insufficient and no other objects are eligible for eviction.
@@ -397,7 +396,7 @@
 - `allow_evict_soft_pinned_objects`: Whether soft pinned objects are allowed to be evicted. The default value is `true`.
 
 Notably, soft pinned objects can still be removed using APIs such as `Remove` or `RemoveAll`.
-=======
+
 ### Multi-layer Storage Support
 
 This system provides support for a hierarchical cache architecture, enabling efficient data access through a combination of in-memory caching and persistent storage. Data is initially stored in memory cache and asynchronously backed up to a Distributed File System (DFS), forming a two-tier "memory-SSD persistent storage" cache structure.
@@ -411,7 +410,6 @@
 In the current implementation, all operations on kvcache objects (e.g., read/write/query) are performed entirely on the client side, with no awareness by the master. The file system maintains the key-to-kvcache-object mapping through a fixed indexing mechanism, where each file corresponds to one kvcache object (the filename is the associated key).
 
 When persistence is enabled, every successful `Put`or`BatchPut` operation in memory triggers an asynchronous persistence write to DFS. During subsequent `Get`or `BatchGet` operations, if the requested kvcache is not found in the memory pool, the system attempts to read the corresponding file from DFS and returns the data to the user.
->>>>>>> 6515b50d
 
 ## Mooncake Store Python API
 
