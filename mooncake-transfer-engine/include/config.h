// Copyright 2024 KVCache.AI
//
// Licensed under the Apache License, Version 2.0 (the "License");
// you may not use this file except in compliance with the License.
// You may obtain a copy of the License at
//
//     http://www.apache.org/licenses/LICENSE-2.0
//
// Unless required by applicable law or agreed to in writing, software
// distributed under the License is distributed on an "AS IS" BASIS,
// WITHOUT WARRANTIES OR CONDITIONS OF ANY KIND, either express or implied.
// See the License for the specific language governing permissions and
// limitations under the License.

#ifndef CONFIG_H
#define CONFIG_H

#include <glog/logging.h>
#include <infiniband/verbs.h>

#include <cstddef>
#include <cstdint>
#include <mutex>

namespace mooncake {

enum class EndpointStoreType {
    FIFO = 0,
    SIEVE = 1,
};

struct GlobalConfig {
    size_t num_cq_per_ctx = 1;
    size_t num_comp_channels_per_ctx = 1;
    uint8_t port = 1;
    int gid_index = 0;
    uint64_t max_mr_size = 0x10000000000;
    size_t max_cqe = 4096;
    int max_ep_per_ctx = 65536;
    size_t num_qp_per_ep = 2;
    size_t max_sge = 4;
    size_t max_wr = 256;
    size_t max_inline = 64;
    ibv_mtu mtu_length = IBV_MTU_4096;
    uint16_t handshake_port = 12001;
    int workers_per_ctx = 2;
    size_t slice_size = 65536;
    int retry_cnt = 9;
    int handshake_listen_backlog = 128;
    bool metacache = true;
    int log_level = google::INFO;
    bool trace = false;
    int64_t slice_timeout = -1;
    uint16_t rpc_min_port = 15000;
    uint16_t rpc_max_port = 17000;
    bool use_ipv6 = false;
    size_t fragment_limit = 16384;
    bool enable_dest_device_affinity = false;
<<<<<<< HEAD
    size_t eic_max_block_size = 64UL * 1024 * 1024;
=======
    EndpointStoreType endpoint_store_type = EndpointStoreType::SIEVE;
>>>>>>> fda2ed21
};

void loadGlobalConfig(GlobalConfig &config);

void dumpGlobalConfig();

void updateGlobalConfig(ibv_device_attr &device_attr);

GlobalConfig &globalConfig();

uint16_t getDefaultHandshakePort();

}  // namespace mooncake

#endif  // CONFIG_H<|MERGE_RESOLUTION|>--- conflicted
+++ resolved
@@ -56,11 +56,8 @@
     bool use_ipv6 = false;
     size_t fragment_limit = 16384;
     bool enable_dest_device_affinity = false;
-<<<<<<< HEAD
     size_t eic_max_block_size = 64UL * 1024 * 1024;
-=======
     EndpointStoreType endpoint_store_type = EndpointStoreType::SIEVE;
->>>>>>> fda2ed21
 };
 
 void loadGlobalConfig(GlobalConfig &config);
