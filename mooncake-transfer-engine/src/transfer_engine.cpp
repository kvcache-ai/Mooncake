--- conflicted
+++ resolved
@@ -82,17 +82,7 @@
                     return -1;
                 }
             }
-<<<<<<< HEAD
-            local_server_name_ =
-                desc.ip_or_host_name + ":" + std::to_string(desc.rpc_port);
-=======
-#ifdef USE_ASCEND
-            local_server_name_ =
-                maybeWrapIpV6(desc.ip_or_host_name) + ":" + std::to_string(desc.rpc_port) + ":npu_" + std::to_string(device_id);
-#else
             local_server_name_ = maybeWrapIpV6(desc.ip_or_host_name) + ":" + std::to_string(desc.rpc_port);
-#endif
->>>>>>> e3a91787
         }
     } else {
         rpc_binding_method = "new RPC mapping";
