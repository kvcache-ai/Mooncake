--- conflicted
+++ resolved
@@ -143,14 +143,11 @@
 
 int TransferEngine::getRpcPort() { return metadata_->localRpcMeta().rpc_port; }
 
-<<<<<<< HEAD
 std::string TransferEngine::getLocalIpAndPort() {
     return metadata_->localRpcMeta().ip_or_host_name + ":" +
            std::to_string(metadata_->localRpcMeta().rpc_port);
 }
 
-=======
->>>>>>> 142e04e5
 Transport::SegmentHandle TransferEngine::openSegment(
     const std::string &segment_name) {
     if (segment_name.empty()) return ERR_INVALID_ARGUMENT;
