--- conflicted
+++ resolved
@@ -214,37 +214,24 @@
            std::to_string(metadata_->localRpcMeta().rpc_port);
 }
 
-<<<<<<< HEAD
 int TransferEngine::getNotifies(std::vector<TransferMetadata::NotifyDesc> &notifies) {
     return metadata_->getNotifies(notifies);
 }
 
 int TransferEngine::sendNotifyByID(SegmentID target_id,
                                    TransferMetadata::NotifyDesc notify_msg) {
-=======
-int TransferEngine::getNotifies(
-    std::vector<TransferMetadata::NotifyDesc> &notifies) {
-    return metadata_->getNotifies(notifies);
-}
-
-int TransferEngine::sendNotify(SegmentID target_id,
-                               TransferMetadata::NotifyDesc notify_msg) {
->>>>>>> 6515b50d
     auto desc = metadata_->getSegmentDescByID(target_id);
     Transport::NotifyDesc peer_desc;
     int ret = metadata_->sendNotify(desc->name, notify_msg, peer_desc);
     return ret;
 }
 
-<<<<<<< HEAD
 int TransferEngine::sendNotifyByName(std::string remote_agent, TransferMetadata::NotifyDesc notify_msg) {
     Transport::NotifyDesc peer_desc;
     int ret = metadata_->sendNotify(remote_agent, notify_msg, peer_desc);
     return ret;
 }
 
-=======
->>>>>>> 6515b50d
 Transport::SegmentHandle TransferEngine::openSegment(
     const std::string &segment_name) {
     if (segment_name.empty()) return ERR_INVALID_ARGUMENT;
