// Copyright 2024 KVCache.AI
//
// Licensed under the Apache License, Version 2.0 (the "License");
// you may not use this file except in compliance with the License.
// You may obtain a copy of the License at
//
//     http://www.apache.org/licenses/LICENSE-2.0
//
// Unless required by applicable law or agreed to in writing, software
// distributed under the License is distributed on an "AS IS" BASIS,
// WITHOUT WARRANTIES OR CONDITIONS OF ANY KIND, either express or implied.
// See the License for the specific language governing permissions and
// limitations under the License.

#include <glog/logging.h>

#include <fstream>
#include <iostream>
#include <map>
#include <set>
#include <string>
#include <utility>
#include <vector>
#include <ctype.h>
#include <dirent.h>
#include <infiniband/verbs.h>
#include <limits.h>
#include <stdlib.h>
#include <string.h>
#include <sys/types.h>

#include "cuda_alike.h"
#include "memory_location.h"
#include "topology.h"

namespace mooncake {

struct InfinibandDevice {
    std::string name;
    std::string pci_bus_id;
    int numa_node;
};

static std::vector<InfinibandDevice> listInfiniBandDevices(
    const std::vector<std::string> &filter) {
    int num_devices = 0;
    std::vector<InfinibandDevice> devices;

    struct ibv_device **device_list = ibv_get_device_list(&num_devices);
    if (!device_list) {
        LOG(WARNING) << "No RDMA devices found, check your device installation";
        return {};
    }
    if (device_list && num_devices <= 0) {
        LOG(WARNING) << "No RDMA devices found, check your device installation";
        ibv_free_device_list(device_list);
        return {};
    }

    for (int i = 0; i < num_devices; ++i) {
        std::string device_name = ibv_get_device_name(device_list[i]);
        if (!filter.empty() && std::find(filter.begin(), filter.end(),
                                         device_name) == filter.end())
            continue;
        char path[PATH_MAX + 32];
        char resolved_path[PATH_MAX];
        // Get the PCI bus id for the infiniband device. Note that
        // "/sys/class/infiniband/mlx5_X/" is a symlink to
        // "/sys/devices/pciXXXX:XX/XXXX:XX:XX.X/infiniband/mlx5_X/".
        snprintf(path, sizeof(path), "/sys/class/infiniband/%s/../..",
                 device_name.c_str());
        if (realpath(path, resolved_path) == NULL) {
            PLOG(ERROR) << "listInfiniBandDevices: realpath " << path
                        << " failed";
            continue;
        }
        std::string pci_bus_id = basename(resolved_path);

        int numa_node = -1;
        snprintf(path, sizeof(path), "%s/numa_node", resolved_path);
        std::ifstream(path) >> numa_node;

        devices.push_back(InfinibandDevice{.name = std::move(device_name),
                                           .pci_bus_id = std::move(pci_bus_id),
                                           .numa_node = numa_node});
    }
    ibv_free_device_list(device_list);
    return devices;
}

static std::vector<TopologyEntry> discoverCpuTopology(
    const std::vector<InfinibandDevice> &all_hca) {
    DIR *dir = opendir("/sys/devices/system/node");
    struct dirent *entry;
    std::vector<TopologyEntry> topology;

    if (dir == NULL) {
        PLOG(WARNING)
            << "discoverCpuTopology: open /sys/devices/system/node failed";
        return {};
    }
    while ((entry = readdir(dir))) {
        const char *prefix = "node";
        if (entry->d_type != DT_DIR ||
            strncmp(entry->d_name, prefix, strlen(prefix)) != 0) {
            continue;
        }
        int node_id = atoi(entry->d_name + strlen(prefix));
        std::vector<std::string> preferred_hca;
        std::vector<std::string> avail_hca;
        // an HCA connected to the same cpu NUMA node is preferred
        for (const auto &hca : all_hca) {
            if (hca.numa_node == node_id) {
                preferred_hca.push_back(hca.name);
            } else {
                avail_hca.push_back(hca.name);
            }
        }
        topology.push_back(
            TopologyEntry{.name = "cpu:" + std::to_string(node_id),
                          .preferred_hca = std::move(preferred_hca),
                          .avail_hca = std::move(avail_hca)});
    }
    (void)closedir(dir);
    return topology;
}

#if defined(USE_CUDA) || defined(USE_MUSA) || defined(USE_HIP)

static int getPciDistance(const char *bus1, const char *bus2) {
    char buf[PATH_MAX];
    char path1[PATH_MAX];
    char path2[PATH_MAX];
    snprintf(buf, sizeof(buf), "/sys/bus/pci/devices/%s", bus1);
    if (realpath(buf, path1) == NULL) {
        return -1;
    }
    snprintf(buf, sizeof(buf), "/sys/bus/pci/devices/%s", bus2);
    if (realpath(buf, path2) == NULL) {
        return -1;
    }

    char *ptr1 = path1;
    char *ptr2 = path2;
    while (*ptr1 && *ptr1 == *ptr2) {
        ptr1++;
        ptr2++;
    }
    int distance = 0;
    for (; *ptr1; ptr1++) {
        distance += (*ptr1 == '/');
    }
    for (; *ptr2; ptr2++) {
        distance += (*ptr2 == '/');
    }

    return distance;
}

static std::vector<TopologyEntry> discoverCudaTopology(
    const std::vector<InfinibandDevice> &all_hca) {
    std::vector<TopologyEntry> topology;
    int device_count;
    if (cudaGetDeviceCount(&device_count) != cudaSuccess) {
        device_count = 0;
    }
    for (int i = 0; i < device_count; i++) {
        char pci_bus_id[20];
        if (cudaDeviceGetPCIBusId(pci_bus_id, sizeof(pci_bus_id), i) !=
            cudaSuccess) {
            continue;
        }
        for (char *ch = pci_bus_id; (*ch = tolower(*ch)); ch++);

        std::vector<std::string> preferred_hca;
        std::vector<std::string> avail_hca;

        // Find HCAs with minimum distance in one pass
        int min_distance = INT_MAX;
        std::vector<std::string> min_distance_hcas;

        for (const auto &hca : all_hca) {
            int distance = getPciDistance(hca.pci_bus_id.c_str(), pci_bus_id);
            if (distance >= 0) {
                if (distance < min_distance) {
                    min_distance = distance;
                    min_distance_hcas.clear();
                    min_distance_hcas.push_back(hca.name);
                } else if (distance == min_distance) {
                    min_distance_hcas.push_back(hca.name);
                }
            }
        }

        // Add HCAs with minimum distance to preferred_hca, others to avail_hca
        for (const auto &hca : all_hca) {
            if (std::find(min_distance_hcas.begin(), min_distance_hcas.end(),
                          hca.name) != min_distance_hcas.end()) {
                preferred_hca.push_back(hca.name);
            } else {
                avail_hca.push_back(hca.name);
            }
        }
        topology.push_back(TopologyEntry{.name = "cuda:" + std::to_string(i),
                                         .preferred_hca = preferred_hca,
                                         .avail_hca = avail_hca});
        topology.push_back(
<<<<<<< HEAD
            TopologyEntry{.name = "gpu:" + std::to_string(i),
=======
            TopologyEntry{.name = GPU_PREFIX + std::to_string(i),
>>>>>>> 6d05c934
                          .preferred_hca = std::move(preferred_hca),
                          .avail_hca = std::move(avail_hca)});
    }
    return topology;
}

#endif  // USE_CUDA

Topology::Topology() {
    auto str = getenv("MC_PATH_ROUNDROBIN");
    if (str && (strcmp(str, "1") == 0 || strcasecmp(str, "true") == 0)) {
        use_round_robin_ = true;
    } else {
        use_round_robin_ = false;
    }
}

Topology::~Topology() {}

bool Topology::empty() const {
    for (const auto &entry : resolved_matrix_) {
        if (!entry.second.preferred_hca.empty() ||
            !entry.second.avail_hca.empty()) {
            return false;
        }
    }
    return true;
}

void Topology::clear() {
    matrix_.clear();
    hca_list_.clear();
    resolved_matrix_.clear();
}

int Topology::discover(const std::vector<std::string> &filter) {
    matrix_.clear();
    auto all_hca = listInfiniBandDevices(filter);
    for (auto &ent : discoverCpuTopology(all_hca)) {
        matrix_[ent.name] = ent;
    }
#if defined(USE_CUDA) || defined(USE_MUSA) || defined(USE_HIP)
    for (auto &ent : discoverCudaTopology(all_hca)) {
        matrix_[ent.name] = ent;
    }
#endif
    return resolve();
}

int Topology::parse(const std::string &topology_json) {
    std::set<std::string> rnic_set;
    Json::Value root;

    if (topology_json.empty()) {
        return ERR_MALFORMED_JSON;
    }

    // Use thread-safe CharReaderBuilder instead of deprecated Reader
    Json::CharReaderBuilder builder;
    std::unique_ptr<Json::CharReader> reader(builder.newCharReader());
    std::string errs;

    if (!reader->parse(topology_json.data(),
                       topology_json.data() + topology_json.size(), &root,
                       &errs)) {
        LOG(ERROR) << "Topology::parse: JSON parse error: " << errs;
        return ERR_MALFORMED_JSON;
    }

    matrix_.clear();
    for (const auto &key : root.getMemberNames()) {
        const Json::Value &value = root[key];
        if (value.isArray() && value.size() == 2) {
            TopologyEntry topo_entry;
            topo_entry.name = key;
            for (const auto &array : value[0]) {
                auto device_name = array.asString();
                topo_entry.preferred_hca.push_back(device_name);
            }
            for (const auto &array : value[1]) {
                auto device_name = array.asString();
                topo_entry.avail_hca.push_back(device_name);
            }
            matrix_[key] = topo_entry;
        } else {
            return ERR_MALFORMED_JSON;
        }
    }

    return resolve();
}

std::string Topology::toString() const {
    Json::Value value(Json::objectValue);
    for (auto &entry : matrix_) {
        value[entry.first] = entry.second.toJson();
    }
    return value.toStyledString();
}

Json::Value Topology::toJson() const {
    Json::Value root;
    for (const auto &pair : matrix_) {
        root[pair.first] = pair.second.toJson();
    }
    return root;
}

int Topology::selectDevice(const std::string storage_type,
                           std::string_view hint, int retry_count) {
    const auto it = resolved_matrix_.find(std::string(storage_type));
    if (it == resolved_matrix_.end()) {
        return ERR_DEVICE_NOT_FOUND;
    }

    const auto &entry = it->second;

    if (!hint.empty()) {
        auto hca_idx = entry.getHcaIndex(std::string(hint));
        if (hca_idx != -1) {
            return hca_idx;
        }
    }

    return selectDevice(storage_type, retry_count);
}

int Topology::selectDevice(const std::string storage_type, int retry_count) {
    if (resolved_matrix_.count(storage_type) == 0) return ERR_DEVICE_NOT_FOUND;

    auto &entry = resolved_matrix_[storage_type];
    if (retry_count == 0) {
        int rand_value;
        if (use_round_robin_) {
            thread_local int tl_counter = 0;
            rand_value = tl_counter;
            tl_counter = (tl_counter + 1) % 10000;
        } else
            rand_value = SimpleRandom::Get().next();
        if (!entry.preferred_hca.empty())
            return entry.preferred_hca[rand_value % entry.preferred_hca.size()];
        else
            return entry.avail_hca[rand_value % entry.avail_hca.size()];
    } else {
        size_t index = (retry_count - 1) %
                       (entry.preferred_hca.size() + entry.avail_hca.size());
        if (index < entry.preferred_hca.size())
            return entry.preferred_hca[index];
        else {
            index -= entry.preferred_hca.size();
            return entry.avail_hca[index];
        }
    }
    return 0;
}

int Topology::resolve() {
    resolved_matrix_.clear();
    hca_list_.clear();
    std::map<std::string, int> hca_id_map;
    int next_hca_map_index = 0;
    for (auto &entry : matrix_) {
        for (auto &hca : entry.second.preferred_hca) {
            if (!hca_id_map.count(hca)) {
                hca_list_.push_back(hca);
                hca_id_map[hca] = next_hca_map_index++;

                resolved_matrix_[kWildcardLocation].preferred_hca.push_back(
                    hca_id_map[hca]);
                resolved_matrix_[kWildcardLocation]
                    .preferred_hca_name_to_index_map_[hca] = hca_id_map[hca];
            }
            resolved_matrix_[entry.first].preferred_hca.push_back(
                hca_id_map[hca]);
            resolved_matrix_[entry.first]
                .preferred_hca_name_to_index_map_[hca] = hca_id_map[hca];
        }
        for (auto &hca : entry.second.avail_hca) {
            if (!hca_id_map.count(hca)) {
                hca_list_.push_back(hca);
                hca_id_map[hca] = next_hca_map_index++;

                resolved_matrix_[kWildcardLocation].preferred_hca.push_back(
                    hca_id_map[hca]);
                resolved_matrix_[kWildcardLocation]
                    .preferred_hca_name_to_index_map_[hca] = hca_id_map[hca];
            }
            resolved_matrix_[entry.first].avail_hca.push_back(hca_id_map[hca]);
            resolved_matrix_[entry.first].avail_hca_name_to_index_map_[hca] =
                hca_id_map[hca];
        }
    }
    return 0;
}

int Topology::disableDevice(const std::string &device_name) {
    for (auto &record : matrix_) {
        auto &preferred_hca = record.second.preferred_hca;
        auto preferred_hca_iter =
            std::find(preferred_hca.begin(), preferred_hca.end(), device_name);
        if (preferred_hca_iter != preferred_hca.end())
            preferred_hca.erase(preferred_hca_iter);
        auto &avail_hca = record.second.avail_hca;
        auto avail_hca_iter =
            std::find(avail_hca.begin(), avail_hca.end(), device_name);
        if (avail_hca_iter != avail_hca.end()) avail_hca.erase(avail_hca_iter);
    }
    return resolve();
}
}  // namespace mooncake<|MERGE_RESOLUTION|>--- conflicted
+++ resolved
@@ -205,11 +205,7 @@
                                          .preferred_hca = preferred_hca,
                                          .avail_hca = avail_hca});
         topology.push_back(
-<<<<<<< HEAD
-            TopologyEntry{.name = "gpu:" + std::to_string(i),
-=======
             TopologyEntry{.name = GPU_PREFIX + std::to_string(i),
->>>>>>> 6d05c934
                           .preferred_hca = std::move(preferred_hca),
                           .avail_hca = std::move(avail_hca)});
     }
