// Copyright 2024 KVCache.AI
//
// Licensed under the Apache License, Version 2.0 (the "License");
// you may not use this file except in compliance with the License.
// You may obtain a copy of the License at
//
//     http://www.apache.org/licenses/LICENSE-2.0
//
// Unless required by applicable law or agreed to in writing, software
// distributed under the License is distributed on an "AS IS" BASIS,
// WITHOUT WARRANTIES OR CONDITIONS OF ANY KIND, either express or implied.
// See the License for the specific language governing permissions and
// limitations under the License.

#include "transfer_engine_c.h"

#include <cstdint>
#include <memory>

#include "transfer_engine.h"
#include "transport/transport.h"
#include "v1/transfer_engine.h"

using namespace mooncake;

static bool g_enable_v1 = (getenv("MC_USE_TEV1") != nullptr);
#define CAST(ptr) ((mooncake::v1::TransferEngine *)ptr)

std::pair<std::string, std::string> parseConnectionString(
    const std::string &conn_string) {
    std::pair<std::string, std::string> result;
    std::string proto = "etcd";
    std::string domain;
    std::size_t pos = conn_string.find("://");

    if (pos != std::string::npos) {
        proto = conn_string.substr(0, pos);
        domain = conn_string.substr(pos + 3);
    } else if (conn_string == P2PHANDSHAKE) {
        proto = "p2p";
        domain = "";
    } else {
        domain = conn_string;
    }

    result.first = proto;
    result.second = domain;
    return result;
}

transfer_engine_t createTransferEngine(const char *metadata_conn_string,
                                       const char *local_server_name,
                                       const char *ip_or_host_name,
                                       uint64_t rpc_port, int auto_discover) {
    if (g_enable_v1) {
        auto conn_string = parseConnectionString(metadata_conn_string);
        auto config = std::make_shared<mooncake::v1::ConfigManager>();
        config->set("local_segment_name", local_server_name);
        config->set("metadata_type", conn_string.first);
        config->set("metadata_servers", conn_string.second);
        auto engine = new mooncake::v1::TransferEngine(config);
        if (!engine->available()) return nullptr;
        return (transfer_engine_t)engine;
    }
    TransferEngine *native = new TransferEngine(auto_discover);
    int ret = native->init(metadata_conn_string, local_server_name,
                           ip_or_host_name, rpc_port);
    if (ret) {
        delete native;
        return nullptr;
    }
    return (transfer_engine_t)native;
}

int getLocalIpAndPort(transfer_engine_t engine, char *buf_out, size_t buf_len) {
    if (g_enable_v1) {
        auto address = CAST(engine)->getRpcServerAddress() + ":" +
                       std::to_string(CAST(engine)->getRpcServerPort());
        strncpy(buf_out, address.c_str(), buf_len);
        return 0;
    }
    TransferEngine *native = (TransferEngine *)engine;
    auto str = native->getLocalIpAndPort();
    strncpy(buf_out, str.c_str(), buf_len);
    return 0;
}

transport_t installTransport(transfer_engine_t engine, const char *proto,
                             void **args) {
    if (g_enable_v1) return 0;
    TransferEngine *native = (TransferEngine *)engine;
    return (transport_t)native->installTransport(proto, args);
}

int uninstallTransport(transfer_engine_t engine, const char *proto) {
    if (g_enable_v1) return 0;
    TransferEngine *native = (TransferEngine *)engine;
    return native->uninstallTransport(proto);
}

void destroyTransferEngine(transfer_engine_t engine) {
    if (g_enable_v1) {
        delete CAST(engine);
        return;
    }
    TransferEngine *native = (TransferEngine *)engine;
    delete native;
}

segment_id_t openSegment(transfer_engine_t engine, const char *segment_name) {
    if (g_enable_v1) {
        SegmentID handle;
        auto status = CAST(engine)->openSegment(handle, segment_name);
        if (!status.ok()) {
            LOG(ERROR) << "openSegment: " << status.ToString();
            return -1;
        }
        return (segment_id_t)handle;
    }
    TransferEngine *native = (TransferEngine *)engine;
    return native->openSegment(segment_name);
}

segment_id_t openSegmentNoCache(transfer_engine_t engine,
                                const char *segment_name) {
    if (g_enable_v1) {
        SegmentID handle;
        auto status = CAST(engine)->openSegment(handle, segment_name);
        if (!status.ok()) {
            LOG(ERROR) << "openSegment: " << status.ToString();
            return -1;
        }
        return (segment_id_t)handle;
    }
    TransferEngine *native = (TransferEngine *)engine;
    int rc = native->syncSegmentCache(segment_name);
    if (rc) return rc;
    return native->openSegment(segment_name);
}

int closeSegment(transfer_engine_t engine, segment_id_t segment_id) {
    if (g_enable_v1) {
        auto status = CAST(engine)->closeSegment(segment_id);
        if (!status.ok()) {
            LOG(ERROR) << "mc_close_segment: " << status.ToString();
            return -1;
        }
        return 0;
    }
    TransferEngine *native = (TransferEngine *)engine;
    return native->closeSegment(segment_id);
}

int removeLocalSegment(transfer_engine_t engine, const char *segment_name) {
    if (g_enable_v1) return 0;
    TransferEngine *native = (TransferEngine *)engine;
    return native->removeLocalSegment(segment_name);
}

int registerLocalMemory(transfer_engine_t engine, void *addr, size_t length,
                        const char *location, int remote_accessible) {
    if (g_enable_v1) {
        auto status = CAST(engine)->registerLocalMemory(addr, length);
        if (!status.ok()) {
            LOG(ERROR) << "mc_register_memory: " << status.ToString();
            return -1;
        }
        return 0;
    }
    TransferEngine *native = (TransferEngine *)engine;
    return native->registerLocalMemory(addr, length, location,
                                       remote_accessible, true);
}

int unregisterLocalMemory(transfer_engine_t engine, void *addr) {
    if (g_enable_v1) {
        auto status = CAST(engine)->unregisterLocalMemory(addr, 0);
        if (!status.ok()) {
            LOG(ERROR) << "mc_unregister_memory: " << status.ToString();
            return -1;
        }
        return 0;
    }
    TransferEngine *native = (TransferEngine *)engine;
    return native->unregisterLocalMemory(addr);
}

int registerLocalMemoryBatch(transfer_engine_t engine,
                             buffer_entry_t *buffer_list, size_t buffer_len,
                             const char *location) {
    if (g_enable_v1) {
        for (size_t i = 0; i < buffer_len; ++i) {
            int rc = registerLocalMemory(engine, buffer_list[i].addr,
                                         buffer_list[i].length, location, true);
            if (rc) return rc;
        }
        return 0;
    }
    TransferEngine *native = (TransferEngine *)engine;
    std::vector<BufferEntry> native_buffer_list;
    for (size_t i = 0; i < buffer_len; ++i) {
        BufferEntry entry;
        entry.addr = buffer_list[i].addr;
        entry.length = buffer_list[i].length;
        native_buffer_list.push_back(entry);
    }
    return native->registerLocalMemoryBatch(native_buffer_list, location);
}

int unregisterLocalMemoryBatch(transfer_engine_t engine, void **addr_list,
                               size_t addr_len) {
    if (g_enable_v1) {
        for (size_t i = 0; i < addr_len; ++i) {
            int rc = unregisterLocalMemory(engine, addr_list[i]);
            if (rc) return rc;
        }
        return 0;
    }
    TransferEngine *native = (TransferEngine *)engine;
    std::vector<void *> native_addr_list;
    for (size_t i = 0; i < addr_len; ++i)
        native_addr_list.push_back(addr_list[i]);
    return native->unregisterLocalMemoryBatch(native_addr_list);
}

batch_id_t allocateBatchID(transfer_engine_t engine, size_t batch_size) {
    if (g_enable_v1) {
        return (batch_id_t)CAST(engine)->allocateBatch(batch_size);
    }
    TransferEngine *native = (TransferEngine *)engine;
    return (batch_id_t)native->allocateBatchID(batch_size);
}

int submitTransfer(transfer_engine_t engine, batch_id_t batch_id,
                   struct transfer_request *entries, size_t count) {
    if (g_enable_v1) {
        std::vector<mooncake::v1::Request> req_list;
        req_list.resize(count);
        for (size_t index = 0; index < count; index++) {
            req_list[index].opcode =
                (mooncake::v1::Request::OpCode)entries[index].opcode;
            req_list[index].source = entries[index].source;
            req_list[index].target_id = entries[index].target_id;
            req_list[index].target_offset = entries[index].target_offset;
            req_list[index].length = entries[index].length;
        }
        auto status = CAST(engine)->submitTransfer(batch_id, req_list);
        if (!status.ok()) {
            LOG(ERROR) << "mc_submit: " << status.ToString();
            return -1;
        }
        return 0;
    }
    TransferEngine *native = (TransferEngine *)engine;
    std::vector<Transport::TransferRequest> native_entries;
    native_entries.resize(count);
    for (size_t index = 0; index < count; index++) {
        native_entries[index].opcode =
            (Transport::TransferRequest::OpCode)entries[index].opcode;
        native_entries[index].source = entries[index].source;
        native_entries[index].target_id = entries[index].target_id;
        native_entries[index].target_offset = entries[index].target_offset;
        native_entries[index].length = entries[index].length;
    }
    Status s =
        native->submitTransfer((Transport::BatchID)batch_id, native_entries);
    return (int)s.code();
}

int submitTransferWithNotify(transfer_engine_t engine, batch_id_t batch_id,
                             struct transfer_request *entries, size_t count,
                             notify_msg_t notify_msg) {
<<<<<<< HEAD
    if (g_enable_v1) return -1;
    uint64_t target_id = entries[0].target_id;
    int rc = submitTransfer(engine, batch_id, entries, count);
    if (rc) {
        return rc;
    }
    // notify
=======
>>>>>>> 506231b6
    TransferEngine *native = (TransferEngine *)engine;
    std::vector<Transport::TransferRequest> native_entries;
    native_entries.resize(count);
    for (size_t index = 0; index < count; index++) {
        native_entries[index].opcode =
            (Transport::TransferRequest::OpCode)entries[index].opcode;
        native_entries[index].source = entries[index].source;
        native_entries[index].target_id = entries[index].target_id;
        native_entries[index].target_offset = entries[index].target_offset;
        native_entries[index].length = entries[index].length;
    }
    TransferMetadata::NotifyDesc native_notify_msg;
    native_notify_msg.name = notify_msg.name;
    native_notify_msg.notify_msg = notify_msg.msg;
    Status s = native->submitTransferWithNotify(
        (Transport::BatchID)batch_id, native_entries, native_notify_msg);
    return (int)s.code();
}

int getTransferStatus(transfer_engine_t engine, batch_id_t batch_id,
                      size_t task_id, struct transfer_status *status) {
    if (g_enable_v1) {
        mooncake::v1::TransferStatus internal_status;
        auto ret =
            CAST(engine)->getTransferStatus(batch_id, task_id, internal_status);
        if (!ret.ok()) {
            LOG(ERROR) << "mc_overall_status: " << ret.ToString();
            return -1;
        }
        status->status = (int)internal_status.s;
        status->transferred_bytes = internal_status.transferred_bytes;
        return 0;
    }
    TransferEngine *native = (TransferEngine *)engine;
    Transport::TransferStatus native_status;
    Status s = native->getTransferStatus((Transport::BatchID)batch_id, task_id,
                                         native_status);
    if (s.ok()) {
        status->status = (int)native_status.s;
        status->transferred_bytes = native_status.transferred_bytes;
    }
    return (int)s.code();
}

notify_msg_t *getNotifsFromEngine(transfer_engine_t engine, int *size) {
    if (g_enable_v1) return nullptr;
    TransferEngine *native = (TransferEngine *)engine;
    std::vector<TransferMetadata::NotifyDesc> notifies_desc;
    native->getNotifies(notifies_desc);
    *size = notifies_desc.size();
    notify_msg_t *notifies =
        (notify_msg_t *)malloc(*size * sizeof(notify_msg_t));
    memset(notifies, 0, *size * sizeof(notify_msg_t));
    for (int i = 0; i < *size; i++) {
        notifies[i].name = (char *)malloc(notifies_desc[i].name.size() + 1);
        notifies[i].msg =
            (char *)malloc(notifies_desc[i].notify_msg.size() + 1);
        if (!notifies[i].name || !notifies[i].msg) {
            freeNotifsMsgBuf(notifies, *size);
            return nullptr;
        }
        strcpy(notifies[i].name, notifies_desc[i].name.c_str());
        strcpy(notifies[i].msg, notifies_desc[i].notify_msg.c_str());
    }
    return notifies;
}

int freeNotifsMsgBuf(notify_msg_t *msg, int size) {
    for (int i = 0; i < size; i++) {
        if (msg[i].name) free(msg[i].name);
        if (msg[i].msg) free(msg[i].msg);
    }
    free(msg);
    return 0;
}

int genNotifyInEngine(transfer_engine_t engine, uint64_t target_id,
                      notify_msg_t notify_msg) {
    TransferEngine *native = (TransferEngine *)engine;
    TransferMetadata::NotifyDesc notify;
    notify.name.assign(notify_msg.name);
    notify.notify_msg.assign(notify_msg.msg);
    return native->sendNotifyByID(target_id, notify);
}

int freeBatchID(transfer_engine_t engine, batch_id_t batch_id) {
    if (g_enable_v1) {
        auto status = CAST(engine)->freeBatch(batch_id);
        if (!status.ok()) {
            LOG(ERROR) << "mc_free_batch: " << status.ToString();
            return -1;
        }
        return 0;
    }
    TransferEngine *native = (TransferEngine *)engine;
    Status s = native->freeBatchID(batch_id);
    return (int)s.code();
}

int syncSegmentCache(transfer_engine_t engine) {
    if (g_enable_v1) return 0;
    TransferEngine *native = (TransferEngine *)engine;
    return native->syncSegmentCache();
}<|MERGE_RESOLUTION|>--- conflicted
+++ resolved
@@ -270,7 +270,6 @@
 int submitTransferWithNotify(transfer_engine_t engine, batch_id_t batch_id,
                              struct transfer_request *entries, size_t count,
                              notify_msg_t notify_msg) {
-<<<<<<< HEAD
     if (g_enable_v1) return -1;
     uint64_t target_id = entries[0].target_id;
     int rc = submitTransfer(engine, batch_id, entries, count);
@@ -278,8 +277,6 @@
         return rc;
     }
     // notify
-=======
->>>>>>> 506231b6
     TransferEngine *native = (TransferEngine *)engine;
     std::vector<Transport::TransferRequest> native_entries;
     native_entries.resize(count);
