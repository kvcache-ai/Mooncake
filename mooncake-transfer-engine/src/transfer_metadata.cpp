--- conflicted
+++ resolved
@@ -165,7 +165,6 @@
             buffersJSON.append(bufferJSON);
         }
         segmentJSON["buffers"] = buffersJSON;
-<<<<<<< HEAD
     } else if (segmentJSON["protocol"] == "ascend"){
         Json::Value devicesJSON(Json::arrayValue);
         for (const auto &device : desc.devices) {
@@ -175,16 +174,12 @@
             devicesJSON.append(deviceJSON);
         }
         segmentJSON["devices"] = devicesJSON;
-=======
-    } else if (segmentJSON["protocol"] == "nvlink") {
->>>>>>> 5ec47dd8
         Json::Value buffersJSON(Json::arrayValue);
         for (const auto &buffer : desc.buffers) {
             Json::Value bufferJSON;
             bufferJSON["name"] = buffer.name;
             bufferJSON["addr"] = static_cast<Json::UInt64>(buffer.addr);
             bufferJSON["length"] = static_cast<Json::UInt64>(buffer.length);
-<<<<<<< HEAD
             buffersJSON.append(bufferJSON);
         }
         segmentJSON["buffers"] = buffersJSON;
@@ -201,12 +196,17 @@
         rankInfoJSON["pid"] = static_cast<Json::UInt64>(desc.rank_info.pid);
 
         segmentJSON["rank_info"] = rankInfoJSON;
-=======
+    } else if (segmentJSON["protocol"] == "nvlink") {
+        Json::Value buffersJSON(Json::arrayValue);
+        for (const auto &buffer : desc.buffers) {
+            Json::Value bufferJSON;
+            bufferJSON["name"] = buffer.name;
+            bufferJSON["addr"] = static_cast<Json::UInt64>(buffer.addr);
+            bufferJSON["length"] = static_cast<Json::UInt64>(buffer.length);
             bufferJSON["shm_name"] = buffer.shm_name;
             buffersJSON.append(bufferJSON);
         }
         segmentJSON["buffers"] = buffersJSON;
->>>>>>> 5ec47dd8
     } else {
         LOG(ERROR) << "Unsupported segment descriptor for register, name "
                    << desc.name << " protocol " << desc.protocol;
