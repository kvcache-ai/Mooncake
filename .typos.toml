--- conflicted
+++ resolved
@@ -1,12 +1,7 @@
 [default]
-extend-ignore-words = ["CANN"]
-
-[files]
-<<<<<<< HEAD
-extend-exclude = ["mooncake-ep/include/mooncake_ibgda/mlx5_ifc.h"]
-=======
-extend-exclude = ["mooncake-ep/csrc/*.h"]
+extend-ignore-words = ["CANN", "ASO", "fre"]
 
 [default.extend-words]
 CANN = "CANN"
->>>>>>> 03a26184
+ASO = "ASO"
+fre = "fre"