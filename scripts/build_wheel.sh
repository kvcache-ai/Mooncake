#!/bin/bash
# Script to build the mooncake wheel package
# Usage: ./scripts/build_wheel.sh [python_version] [output_dir]
# Example: ./scripts/build_wheel.sh 3.10 dist-3.10

set -e  # Exit immediately if a command exits with a non-zero status
set -x

# Get Python version from environment variable or argument
PYTHON_VERSION=${PYTHON_VERSION:-${1:-$(python -c "import sys; print(f'{sys.version_info.major}.{sys.version_info.minor}')")}}
# Get output directory from environment variable or argument
OUTPUT_DIR=${OUTPUT_DIR:-${2:-"dist"}}
echo "Building wheel for Python ${PYTHON_VERSION} with output directory ${OUTPUT_DIR}"

# Ensure LD_LIBRARY_PATH includes /usr/local/lib
export LD_LIBRARY_PATH=$LD_LIBRARY_PATH:/usr/local/lib

echo "Cleaning wheel-build directory"
rm -rf mooncake-wheel/mooncake_transfer_engine*
rm -rf mooncake-wheel/build/
rm -f mooncake-wheel/mooncake/*.so

echo "Creating directory structure..."

# Copy engine.so to mooncake directory (will be imported by transfer module)
cp build/mooncake-integration/engine.*.so mooncake-wheel/mooncake/engine.so

# Copy store.so to mooncake directory
if [ -f build/mooncake-integration/store.*.so ]; then
    echo "Copying store.so..."
    cp build/mooncake-integration/store.*.so mooncake-wheel/mooncake/store.so
    echo "Copying master binary..."
    # Copy master binary
    cp build/mooncake-store/src/mooncake_master mooncake-wheel/mooncake/
else
    echo "Skipping store.so (not built - likely WITH_STORE is set to OFF)"
fi

# Copy ep.so to mooncake directory
if [ -f build/mooncake-integration/ep.*.so ]; then
    echo "Copying ep.so..."
    cp build/mooncake-integration/ep.*.so mooncake-wheel/mooncake/ep.so
else
    echo "Skipping ep.so (not built - likely WITH_EP is set to OFF)"
fi

# Copy nvlink-allocator.so to mooncake directory (only if it exists - CUDA builds only)
if [ -f build/mooncake-transfer-engine/nvlink-allocator/nvlink_allocator.so ]; then
    echo "Copying CUDA nvlink_allocator.so..."
    cp build/mooncake-transfer-engine/nvlink-allocator/nvlink_allocator.so mooncake-wheel/mooncake/nvlink_allocator.so
    echo "Copying allocator libraries..."
    # Copy allocator.py
    cp mooncake-integration/allocator.py mooncake-wheel/mooncake/allocator.py
else
    echo "Skipping nvlink_allocator.so (not built - likely ARM64 or non-CUDA build)"
fi

echo "Copying transfer_engine_bench..."
# Copy transfer_engine_bench
cp build/mooncake-transfer-engine/example/transfer_engine_bench mooncake-wheel/mooncake/

if [ -f "build/mooncake-transfer-engine/src/transport/ascend_transport/hccl_transport/ascend_transport_c/libascend_transport_mem.so" ]; then
    cp build/mooncake-transfer-engine/src/transport/ascend_transport/hccl_transport/ascend_transport_c/libascend_transport_mem.so mooncake-wheel/mooncake/
    echo "Copying ascend_transport_mem libraries..."
else
    echo "Skipping libascend_transport_mem.so (not built - Ascend disabled)"
fi

echo "Building wheel package..."
# Build the wheel package
cd mooncake-wheel

echo "Cleaning up previous build artifacts..."
rm -rf ${OUTPUT_DIR}/ 
mkdir -p ${OUTPUT_DIR}

echo "Installing required build packages"
pip install --upgrade pip
pip install build setuptools wheel auditwheel

# Create directory for repaired wheels
REPAIRED_DIR="repaired_wheels_${PYTHON_VERSION}"
mkdir -p ${REPAIRED_DIR}

# Detect architecture and set appropriate platform tag
ARCH=$(uname -m)
if [ "$ARCH" = "aarch64" ] || [ "$ARCH" = "arm64" ]; then
    PLATFORM_TAG=${PLATFORM_TAG:-"manylinux_2_35_aarch64"}
    echo "Building for ARM64 architecture"
elif [ "$ARCH" = "x86_64" ]; then
    PLATFORM_TAG=${PLATFORM_TAG:-"manylinux_2_35_x86_64"}
    echo "Building for x86_64 architecture"
else
    echo "Error: Unknown or unsupported architecture $ARCH. Failing the build."
    exit 1
fi

<<<<<<< HEAD
echo "Repairing wheel with auditwheel for platform: $PLATFORM_TAG"
python -m build --wheel --outdir ${OUTPUT_DIR}
auditwheel repair ${OUTPUT_DIR}/*.whl \
--exclude libcurl.so* \
--exclude libibverbs.so* \
--exclude libmlx5.so* \
--exclude libnuma.so* \
--exclude libstdc++.so* \
--exclude libgcc_s.so* \
--exclude libc.so* \
--exclude libnghttp2.so* \
--exclude libidn2.so* \
--exclude librtmp.so* \
--exclude libssh.so* \
--exclude libpsl.so* \
--exclude libssl.so* \
--exclude libcrypto.so* \
--exclude libgssapi_krb5.so* \
--exclude libldap.so* \
--exclude liblber.so* \
--exclude libbrotlidec.so* \
--exclude libz.so* \
--exclude libnl-route-3.so* \
--exclude libnl-3.so* \
--exclude libm.so* \
--exclude liblzma.so* \
--exclude libunistring.so* \
--exclude libgnutls.so* \
--exclude libhogweed.so* \
--exclude libnettle.so* \
--exclude libgmp.so* \
--exclude libkrb5.so* \
--exclude libk5crypto.so* \
--exclude libcom_err.so* \
--exclude libkrb5support.so* \
--exclude libsasl2.so* \
--exclude libbrotlicommon.so* \
--exclude libp11-kit.so* \
--exclude libtasn1.so* \
--exclude libkeyutils.so* \
--exclude libresolv.so* \
--exclude libffi.so* \
--exclude libcuda.so* \
--exclude libcudart.so* \
--exclude libc10.so* \
--exclude libc10_cuda.so* \
--exclude libtorch.so* \
--exclude libtorch_cpu.so* \
--exclude libtorch_cuda.so* \
--exclude libtorch_python.so* \
--exclude libascendcl.so* \
--exclude libhccl.so* \
--exclude libmsprofiler.so* \
--exclude libgert.so* \
--exclude libascendcl_impl.so* \
--exclude libge_executor.so* \
--exclude libascend_dump.so* \
--exclude libgraph.so* \
--exclude libruntime.so* \
--exclude libascend_watchdog.so* \
--exclude libprofapi.so* \
--exclude liberror_manager.so* \
--exclude libascendalog.so* \
--exclude libc_sec.so* \
--exclude libhccl_alg.so* \
--exclude libhccl_plf.so* \
--exclude libascend_protobuf.so* \
--exclude libhybrid_executor.so* \
--exclude libdavinci_executor.so* \
--exclude libge_common.so* \
--exclude libge_common_base.so* \
--exclude liblowering.so* \
--exclude libregister.so* \
--exclude libexe_graph.so* \
--exclude libmmpa.so* \
--exclude libplatform.so* \
--exclude libgraph_base.so* \
--exclude libruntime_common.so* \
--exclude libqos_manager.so* \
--exclude libascend_trace.so* \
--exclude libmetadef*.so \
--exclude libadxl*.so \
-w ${REPAIRED_DIR}/ --plat ${PLATFORM_TAG}
=======
if [ "$PYTHON_VERSION" = "3.8" ]; then
    echo "Repairing wheel with auditwheel for platform: $PLATFORM_TAG"
    python -m build --wheel --outdir ${OUTPUT_DIR}

    echo "python 3.8 auditwheel does not support wild-cards..."
    PATTERNS=(
        "libcurl.so*"
        "libibverbs.so*"
        "libnuma.so*"
        "libstdc++.so*"
        "libgcc_s.so*"
        "libc.so*"
        "libnghttp2.so*"
        "libidn2.so*"
        "librtmp.so*" 
        "libssh.so*"
        "libpsl.so*"
        "libssl.so*"
        "libcrypto.so*"
        "libgssapi_krb5.so*" 
        "libldap.so*"
        "liblber.so*"
        "libbrotlidec.so*"
        "libz.so*" 
        "libnl-route-3.so*"
        "libnl-3.so*"
        "libm.so*"
        "liblzma.so*" 
        "libunistring.so*"
        "libgnutls.so*"
        "libhogweed.so*"
        "libnettle.so*"
        "libgmp.so*"
        "libkrb5.so*"
        "libk5crypto.so*"
        "libcom_err.so*"
        "libkrb5support.so*"
        "libsasl2.so*" 
        "libbrotlicommon.so*"
        "libp11-kit.so*"
        "libtasn1.so*"
        "libkeyutils.so*"
        "libresolv.so*"
        "libffi.so*"
        "libcuda.so*"
        "libcudart.so*"
        "libascendcl.so*"
        "libhccl.so*"
        "libmsprofiler.so*"
        "libgert.so*"
        "libascendcl_impl.so*"
        "libge_executor.so*"
        "libascend_dump.so*"
        "libgraph.so*"
        "libruntime.so*"
        "libascend_watchdog.so*"
        "libprofapi.so*"
        "liberror_manager.so*"
        "libascendalog.so*"
        "libc_sec.so*"
        "libhccl_alg.so*"
        "libhccl_plf.so*"
        "libascend_protobuf.so*"
        "libhybrid_executor.so*"
        "libdavinci_executor.so*"
        "libge_common.so*"
        "libge_common_base.so*" 
        "liblowering.so*"
        "libregister.so*"
        "libexe_graph.so*"
        "libmmpa.so*" 
        "libplatform.so*"
        "libgraph_base.so*"
        "libruntime_common.so*"
        "libqos_manager.so*"
        "libascend_trace.so*"
        "libmetadef*.so"
        "libadxl*.so"
    )

    for pattern in "${PATTERNS[@]}"; do
        for libpath in /usr/local/cuda* /usr/local/cuda-12.8/lib* /usr/lib* /usr/local/lib* /lib*; do
            if [ -d "$libpath" ]; then
                for lib in $(find $libpath -name "$pattern" 2>/dev/null); do
                    # Get just the filename
                    libname=$(basename "$lib")
                    EXCLUDE_OPTS="${EXCLUDE_OPTS} --exclude $libname "
                done
            fi
        done
    done

    # Manually fix for libcuda since it needs libcuda.so.1 but I didn't get it.
    EXCLUDE_OPTS="${EXCLUDE_OPTS} --exclude libcuda.so.1 "

    echo "Running auditwheel with exclude options: $EXCLUDE_OPTS"
    auditwheel repair ${OUTPUT_DIR}/*.whl $EXCLUDE_OPTS -w ${REPAIRED_DIR}/ --plat ${PLATFORM_TAG}
else
    echo "Repairing wheel with auditwheel for platform: $PLATFORM_TAG"
    python -m build --wheel --outdir ${OUTPUT_DIR}
    auditwheel repair ${OUTPUT_DIR}/*.whl \
    --exclude libcurl.so* \
    --exclude libibverbs.so* \
    --exclude libnuma.so* \
    --exclude libstdc++.so* \
    --exclude libgcc_s.so* \
    --exclude libc.so* \
    --exclude libnghttp2.so* \
    --exclude libidn2.so* \
    --exclude librtmp.so* \
    --exclude libssh.so* \
    --exclude libpsl.so* \
    --exclude libssl.so* \
    --exclude libcrypto.so* \
    --exclude libgssapi_krb5.so* \
    --exclude libldap.so* \
    --exclude liblber.so* \
    --exclude libbrotlidec.so* \
    --exclude libz.so* \
    --exclude libnl-route-3.so* \
    --exclude libnl-3.so* \
    --exclude libm.so* \
    --exclude liblzma.so* \
    --exclude libunistring.so* \
    --exclude libgnutls.so* \
    --exclude libhogweed.so* \
    --exclude libnettle.so* \
    --exclude libgmp.so* \
    --exclude libkrb5.so* \
    --exclude libk5crypto.so* \
    --exclude libcom_err.so* \
    --exclude libkrb5support.so* \
    --exclude libsasl2.so* \
    --exclude libbrotlicommon.so* \
    --exclude libp11-kit.so* \
    --exclude libtasn1.so* \
    --exclude libkeyutils.so* \
    --exclude libresolv.so* \
    --exclude libffi.so* \
    --exclude libcuda.so* \
    --exclude libcudart.so* \
    --exclude libascendcl.so* \
    --exclude libhccl.so* \
    --exclude libmsprofiler.so* \
    --exclude libgert.so* \
    --exclude libascendcl_impl.so* \
    --exclude libge_executor.so* \
    --exclude libascend_dump.so* \
    --exclude libgraph.so* \
    --exclude libruntime.so* \
    --exclude libascend_watchdog.so* \
    --exclude libprofapi.so* \
    --exclude liberror_manager.so* \
    --exclude libascendalog.so* \
    --exclude libc_sec.so* \
    --exclude libhccl_alg.so* \
    --exclude libhccl_plf.so* \
    --exclude libascend_protobuf.so* \
    --exclude libhybrid_executor.so* \
    --exclude libdavinci_executor.so* \
    --exclude libge_common.so* \
    --exclude libge_common_base.so* \
    --exclude liblowering.so* \
    --exclude libregister.so* \
    --exclude libexe_graph.so* \
    --exclude libmmpa.so* \
    --exclude libplatform.so* \
    --exclude libgraph_base.so* \
    --exclude libruntime_common.so* \
    --exclude libqos_manager.so* \
    --exclude libascend_trace.so* \
    --exclude libmetadef*.so \
    --exclude libadxl*.so \
    -w ${REPAIRED_DIR}/ --plat ${PLATFORM_TAG}
fi
>>>>>>> dedfbde5


# Replace original wheel with repaired wheel
rm -f ${OUTPUT_DIR}/*.whl
mv ${REPAIRED_DIR}/*.whl ${OUTPUT_DIR}/

cd ..

echo "Wheel package built and repaired successfully!"<|MERGE_RESOLUTION|>--- conflicted
+++ resolved
@@ -95,91 +95,6 @@
     exit 1
 fi
 
-<<<<<<< HEAD
-echo "Repairing wheel with auditwheel for platform: $PLATFORM_TAG"
-python -m build --wheel --outdir ${OUTPUT_DIR}
-auditwheel repair ${OUTPUT_DIR}/*.whl \
---exclude libcurl.so* \
---exclude libibverbs.so* \
---exclude libmlx5.so* \
---exclude libnuma.so* \
---exclude libstdc++.so* \
---exclude libgcc_s.so* \
---exclude libc.so* \
---exclude libnghttp2.so* \
---exclude libidn2.so* \
---exclude librtmp.so* \
---exclude libssh.so* \
---exclude libpsl.so* \
---exclude libssl.so* \
---exclude libcrypto.so* \
---exclude libgssapi_krb5.so* \
---exclude libldap.so* \
---exclude liblber.so* \
---exclude libbrotlidec.so* \
---exclude libz.so* \
---exclude libnl-route-3.so* \
---exclude libnl-3.so* \
---exclude libm.so* \
---exclude liblzma.so* \
---exclude libunistring.so* \
---exclude libgnutls.so* \
---exclude libhogweed.so* \
---exclude libnettle.so* \
---exclude libgmp.so* \
---exclude libkrb5.so* \
---exclude libk5crypto.so* \
---exclude libcom_err.so* \
---exclude libkrb5support.so* \
---exclude libsasl2.so* \
---exclude libbrotlicommon.so* \
---exclude libp11-kit.so* \
---exclude libtasn1.so* \
---exclude libkeyutils.so* \
---exclude libresolv.so* \
---exclude libffi.so* \
---exclude libcuda.so* \
---exclude libcudart.so* \
---exclude libc10.so* \
---exclude libc10_cuda.so* \
---exclude libtorch.so* \
---exclude libtorch_cpu.so* \
---exclude libtorch_cuda.so* \
---exclude libtorch_python.so* \
---exclude libascendcl.so* \
---exclude libhccl.so* \
---exclude libmsprofiler.so* \
---exclude libgert.so* \
---exclude libascendcl_impl.so* \
---exclude libge_executor.so* \
---exclude libascend_dump.so* \
---exclude libgraph.so* \
---exclude libruntime.so* \
---exclude libascend_watchdog.so* \
---exclude libprofapi.so* \
---exclude liberror_manager.so* \
---exclude libascendalog.so* \
---exclude libc_sec.so* \
---exclude libhccl_alg.so* \
---exclude libhccl_plf.so* \
---exclude libascend_protobuf.so* \
---exclude libhybrid_executor.so* \
---exclude libdavinci_executor.so* \
---exclude libge_common.so* \
---exclude libge_common_base.so* \
---exclude liblowering.so* \
---exclude libregister.so* \
---exclude libexe_graph.so* \
---exclude libmmpa.so* \
---exclude libplatform.so* \
---exclude libgraph_base.so* \
---exclude libruntime_common.so* \
---exclude libqos_manager.so* \
---exclude libascend_trace.so* \
---exclude libmetadef*.so \
---exclude libadxl*.so \
--w ${REPAIRED_DIR}/ --plat ${PLATFORM_TAG}
-=======
 if [ "$PYTHON_VERSION" = "3.8" ]; then
     echo "Repairing wheel with auditwheel for platform: $PLATFORM_TAG"
     python -m build --wheel --outdir ${OUTPUT_DIR}
@@ -188,26 +103,27 @@
     PATTERNS=(
         "libcurl.so*"
         "libibverbs.so*"
+        "libmlx5.so*"
         "libnuma.so*"
         "libstdc++.so*"
         "libgcc_s.so*"
         "libc.so*"
         "libnghttp2.so*"
         "libidn2.so*"
-        "librtmp.so*" 
+        "librtmp.so*"
         "libssh.so*"
         "libpsl.so*"
         "libssl.so*"
         "libcrypto.so*"
-        "libgssapi_krb5.so*" 
+        "libgssapi_krb5.so*"
         "libldap.so*"
         "liblber.so*"
         "libbrotlidec.so*"
-        "libz.so*" 
+        "libz.so*"
         "libnl-route-3.so*"
         "libnl-3.so*"
         "libm.so*"
-        "liblzma.so*" 
+        "liblzma.so*"
         "libunistring.so*"
         "libgnutls.so*"
         "libhogweed.so*"
@@ -217,7 +133,7 @@
         "libk5crypto.so*"
         "libcom_err.so*"
         "libkrb5support.so*"
-        "libsasl2.so*" 
+        "libsasl2.so*"
         "libbrotlicommon.so*"
         "libp11-kit.so*"
         "libtasn1.so*"
@@ -226,6 +142,12 @@
         "libffi.so*"
         "libcuda.so*"
         "libcudart.so*"
+        "libc10.so*"
+        "libc10_cuda.so*"
+        "libtorch.so*"
+        "libtorch_cpu.so*"
+        "libtorch_cuda.so*"
+        "libtorch_python.so*"
         "libascendcl.so*"
         "libhccl.so*"
         "libmsprofiler.so*"
@@ -246,11 +168,11 @@
         "libhybrid_executor.so*"
         "libdavinci_executor.so*"
         "libge_common.so*"
-        "libge_common_base.so*" 
+        "libge_common_base.so*"
         "liblowering.so*"
         "libregister.so*"
         "libexe_graph.so*"
-        "libmmpa.so*" 
+        "libmmpa.so*"
         "libplatform.so*"
         "libgraph_base.so*"
         "libruntime_common.so*"
@@ -283,6 +205,7 @@
     auditwheel repair ${OUTPUT_DIR}/*.whl \
     --exclude libcurl.so* \
     --exclude libibverbs.so* \
+    --exclude libmlx5.so* \
     --exclude libnuma.so* \
     --exclude libstdc++.so* \
     --exclude libgcc_s.so* \
@@ -321,6 +244,12 @@
     --exclude libffi.so* \
     --exclude libcuda.so* \
     --exclude libcudart.so* \
+    --exclude libc10.so* \
+    --exclude libc10_cuda.so* \
+    --exclude libtorch.so* \
+    --exclude libtorch_cpu.so* \
+    --exclude libtorch_cuda.so* \
+    --exclude libtorch_python.so* \
     --exclude libascendcl.so* \
     --exclude libhccl.so* \
     --exclude libmsprofiler.so* \
@@ -355,7 +284,6 @@
     --exclude libadxl*.so \
     -w ${REPAIRED_DIR}/ --plat ${PLATFORM_TAG}
 fi
->>>>>>> dedfbde5
 
 
 # Replace original wheel with repaired wheel
