#!/bin/bash
# Script to build the mooncake wheel package
# Usage: ./scripts/build_wheel.sh [python_version] [output_dir]
# Example: ./scripts/build_wheel.sh 3.10 dist-3.10

set -e  # Exit immediately if a command exits with a non-zero status
set -x

# Get Python version from environment variable or argument
PYTHON_VERSION=${PYTHON_VERSION:-${1:-$(python -c "import sys; print(f'{sys.version_info.major}.{sys.version_info.minor}')")}}
# Get output directory from environment variable or argument
OUTPUT_DIR=${OUTPUT_DIR:-${2:-"dist"}}
echo "Building wheel for Python ${PYTHON_VERSION} with output directory ${OUTPUT_DIR}"

# Ensure LD_LIBRARY_PATH includes /usr/local/lib
export LD_LIBRARY_PATH=$LD_LIBRARY_PATH:/usr/local/lib

echo "Cleaning wheel-build directory"
rm -rf mooncake-wheel/mooncake_transfer_engine*
rm -rf mooncake-wheel/build/
rm -f mooncake-wheel/mooncake/*.so

echo "Creating directory structure..."

# Copy engine.so to mooncake directory (will be imported by transfer module)
cp build/mooncake-integration/engine.*.so mooncake-wheel/mooncake/engine.so

# Copy store.so to mooncake directory
if [ -f build/mooncake-integration/store.*.so ]; then
    echo "Copying store.so..."
    cp build/mooncake-integration/store.*.so mooncake-wheel/mooncake/store.so
    echo "Copying master binary..."
    # Copy master binary
    cp build/mooncake-store/src/mooncake_master mooncake-wheel/mooncake/
else
    echo "Skipping store.so (not built - likely WITH_STORE is set to OFF)"
fi

# Copy ep.so to mooncake directory
if [ -f build/mooncake-integration/ep.*.so ]; then
    echo "Copying ep.so..."
    cp build/mooncake-integration/ep.*.so mooncake-wheel/mooncake/ep.so
else
    echo "Skipping ep.so (not built - likely WITH_EP is set to OFF)"
fi

# Copy nvlink-allocator.so to mooncake directory (only if it exists - CUDA builds only)
if [ -f build/mooncake-transfer-engine/nvlink-allocator/nvlink_allocator.so ]; then
    echo "Copying CUDA nvlink_allocator.so..."
    cp build/mooncake-transfer-engine/nvlink-allocator/nvlink_allocator.so mooncake-wheel/mooncake/nvlink_allocator.so
    echo "Copying allocator libraries..."
    # Copy allocator.py
    cp mooncake-integration/allocator.py mooncake-wheel/mooncake/allocator.py
else
    echo "Skipping nvlink_allocator.so (not built - likely ARM64 or non-CUDA build)"
fi

echo "Copying transfer_engine_bench..."
# Copy transfer_engine_bench
cp build/mooncake-transfer-engine/example/transfer_engine_bench mooncake-wheel/mooncake/

if [ -f "build/mooncake-transfer-engine/src/transport/ascend_transport/hccl_transport/ascend_transport_c/libascend_transport_mem.so" ]; then
    cp build/mooncake-transfer-engine/src/transport/ascend_transport/hccl_transport/ascend_transport_c/libascend_transport_mem.so mooncake-wheel/mooncake/
    echo "Copying ascend_transport_mem libraries..."
else
    echo "Skipping libascend_transport_mem.so (not built - Ascend disabled)"
fi

echo "Building wheel package..."
# Build the wheel package
cd mooncake-wheel

echo "Cleaning up previous build artifacts..."
rm -rf ${OUTPUT_DIR}/ 
mkdir -p ${OUTPUT_DIR}

echo "Installing required build packages"
pip install --upgrade pip
pip install build setuptools wheel auditwheel

# Create directory for repaired wheels
REPAIRED_DIR="repaired_wheels_${PYTHON_VERSION}"
mkdir -p ${REPAIRED_DIR}

# Detect architecture and set appropriate platform tag
ARCH=$(uname -m)
if [ "$ARCH" = "aarch64" ] || [ "$ARCH" = "arm64" ]; then
    PLATFORM_TAG=${PLATFORM_TAG:-"manylinux_2_35_aarch64"}
    echo "Building for ARM64 architecture"
elif [ "$ARCH" = "x86_64" ]; then
    PLATFORM_TAG=${PLATFORM_TAG:-"manylinux_2_35_x86_64"}
    echo "Building for x86_64 architecture"
else
    echo "Error: Unknown or unsupported architecture $ARCH. Failing the build."
    exit 1
fi

echo "Repairing wheel with auditwheel for platform: $PLATFORM_TAG"
python -m build --wheel --outdir ${OUTPUT_DIR}
auditwheel repair ${OUTPUT_DIR}/*.whl \
--exclude libcurl.so* \
--exclude libibverbs.so* \
--exclude libmlx5.so* \
--exclude libnuma.so* \
--exclude libstdc++.so* \
--exclude libgcc_s.so* \
--exclude libc.so* \
--exclude libnghttp2.so* \
--exclude libidn2.so* \
--exclude librtmp.so* \
--exclude libssh.so* \
--exclude libpsl.so* \
--exclude libssl.so* \
--exclude libcrypto.so* \
--exclude libgssapi_krb5.so* \
--exclude libldap.so* \
--exclude liblber.so* \
--exclude libbrotlidec.so* \
--exclude libz.so* \
--exclude libnl-route-3.so* \
--exclude libnl-3.so* \
--exclude libm.so* \
--exclude liblzma.so* \
--exclude libunistring.so* \
--exclude libgnutls.so* \
--exclude libhogweed.so* \
--exclude libnettle.so* \
--exclude libgmp.so* \
--exclude libkrb5.so* \
--exclude libk5crypto.so* \
--exclude libcom_err.so* \
--exclude libkrb5support.so* \
--exclude libsasl2.so* \
--exclude libbrotlicommon.so* \
--exclude libp11-kit.so* \
--exclude libtasn1.so* \
--exclude libkeyutils.so* \
--exclude libresolv.so* \
--exclude libffi.so* \
--exclude libcuda.so* \
--exclude libcudart.so* \
<<<<<<< HEAD
--exclude libc10.so* \
--exclude libc10_cuda.so* \
--exclude libtorch.so* \
--exclude libtorch_cpu.so* \
--exclude libtorch_cuda.so* \
--exclude libtorch_python.so* \
=======
--exclude libascendcl.so* \
--exclude libhccl.so* \
--exclude libmsprofiler.so* \
--exclude libgert.so* \
--exclude libascendcl_impl.so* \
--exclude libge_executor.so* \
--exclude libascend_dump.so* \
--exclude libgraph.so* \
--exclude libruntime.so* \
--exclude libascend_watchdog.so* \
--exclude libprofapi.so* \
--exclude liberror_manager.so* \
--exclude libascendalog.so* \
--exclude libc_sec.so* \
--exclude libhccl_alg.so* \
--exclude libhccl_plf.so* \
--exclude libascend_protobuf.so* \
--exclude libhybrid_executor.so* \
--exclude libdavinci_executor.so* \
--exclude libge_common.so* \
--exclude libge_common_base.so* \
--exclude liblowering.so* \
--exclude libregister.so* \
--exclude libexe_graph.so* \
--exclude libmmpa.so* \
--exclude libplatform.so* \
--exclude libgraph_base.so* \
--exclude libruntime_common.so* \
--exclude libqos_manager.so* \
--exclude libascend_trace.so* \
--exclude libmetadef*.so \
--exclude libadxl*.so \
>>>>>>> 03a26184
-w ${REPAIRED_DIR}/ --plat ${PLATFORM_TAG}


# Replace original wheel with repaired wheel
rm -f ${OUTPUT_DIR}/*.whl
mv ${REPAIRED_DIR}/*.whl ${OUTPUT_DIR}/

cd ..

echo "Wheel package built and repaired successfully!"<|MERGE_RESOLUTION|>--- conflicted
+++ resolved
@@ -139,14 +139,12 @@
 --exclude libffi.so* \
 --exclude libcuda.so* \
 --exclude libcudart.so* \
-<<<<<<< HEAD
 --exclude libc10.so* \
 --exclude libc10_cuda.so* \
 --exclude libtorch.so* \
 --exclude libtorch_cpu.so* \
 --exclude libtorch_cuda.so* \
 --exclude libtorch_python.so* \
-=======
 --exclude libascendcl.so* \
 --exclude libhccl.so* \
 --exclude libmsprofiler.so* \
@@ -179,7 +177,6 @@
 --exclude libascend_trace.so* \
 --exclude libmetadef*.so \
 --exclude libadxl*.so \
->>>>>>> 03a26184
 -w ${REPAIRED_DIR}/ --plat ${PLATFORM_TAG}
 
 
