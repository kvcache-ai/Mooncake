name: 'Build & Test (Linux)'

on:
  push:
    branches: [ "main" ]
  pull_request:
    branches: [ "main" ]

jobs:
  build:
    runs-on: ubuntu-22.04
    strategy:
      matrix:
        python-version: ['3.10', '3.12']
    env:
      SCCACHE_GHA_ENABLED: "true"

    steps:
    - uses: actions/checkout@v4

    - name: Set up Python ${{ matrix.python-version }}
      uses: actions/setup-python@v5
      with:
        python-version: ${{ matrix.python-version }}

<<<<<<< HEAD
    - name: Install and start etcd
      run: |
        wget https://github.com/etcd-io/etcd/releases/download/v3.6.1/etcd-v3.6.1-linux-amd64.tar.gz
        tar xzf etcd-v3.6.1-linux-amd64.tar.gz
        sudo mv etcd-v3.6.1-linux-amd64/etcd* /usr/local/bin/
        etcd --advertise-client-urls http://127.0.0.1:2379 --listen-client-urls http://127.0.0.1:2379 &
        sleep 3 # Give etcd time to start
        etcdctl --endpoints=http://127.0.0.1:2379 endpoint health
      shell: bash
=======
    - name: Free up disk space
      run: |
        sudo rm -rf /usr/share/dotnet
        sudo rm -rf /opt/ghc
        sudo rm -rf /opt/hostedtoolcache/CodeQL

    - name: Install CUDA Toolkit
      uses: Jimver/cuda-toolkit@v0.2.24
      with:
        cuda: '12.8.1'
        linux-local-args: '["--toolkit"]'
        method: 'network'
        sub-packages: '["nvcc"]'
>>>>>>> 9c95392d

    - name: Run sccache-cache
      uses: mozilla-actions/sccache-action@v0.0.9

    - name: Configure sccache
      uses: actions/github-script@v7
      with:
        script: |
          core.exportVariable('ACTIONS_RESULTS_URL', process.env.ACTIONS_RESULTS_URL || '');
          core.exportVariable('ACTIONS_RUNTIME_TOKEN', process.env.ACTIONS_RUNTIME_TOKEN || '');

    - name: Run sccache stat for check
      shell: bash
      run: ${SCCACHE_PATH} --show-stats

    - name: Configure project
      run: |
        sudo apt update -y
        sudo bash -x dependencies.sh -y
        mkdir build
        cd build
        cmake .. -DUSE_HTTP=ON -DUSE_ETCD=ON -DENABLE_ASAN=ON -DENABLE_SCCACHE=ON
      shell: bash

    - name: Build project
      run: |
        cd build
        make -j
        sudo make install
      shell: bash

    - name: Build hook.so
      run: |
        mkdir -p build/mooncake-transfer-engine/nvlink-hook
        cd mooncake-transfer-engine/nvlink-hook
        bash build.sh ../../build/mooncake-transfer-engine/nvlink-hook/
      shell: bash

    - name: Start Metadata Server
      run: |
        cd mooncake-transfer-engine/example/http-metadata-server-python
        pip install aiohttp
        python ./bootstrap_server.py &
      shell: bash

    - name: Start Mooncake Master
      run: |
        export LD_LIBRARY_PATH=$LD_LIBRARY_PATH:/usr/local/lib
        mooncake_master &
      shell: bash

    - name: Test (in build env)
      run: |
        cd build
        export LD_LIBRARY_PATH=$LD_LIBRARY_PATH:/usr/local/lib
        ldconfig -v || echo "always continue"
        MC_METADATA_SERVER=http://127.0.0.1:8080/metadata make test -j ARGS="-V"
      shell: bash

    - name: Stop Mooncake Master Service
      run: |
        pkill mooncake_master || true
      shell: bash

    - name: Generate Python version tag
      id: generate_tag_build
      run: |
        echo "python_version_tag=$(echo ${{ matrix.python-version }} | tr -d '.')" >> $GITHUB_OUTPUT
      shell: bash

    - name: Build Python wheel
      run: |
        # Build wheel with specific Python version
        PYTHON_VERSION=${{ matrix.python-version }} OUTPUT_DIR=dist-py${{ steps.generate_tag_build.outputs.python_version_tag }} ./scripts/build_wheel.sh
      shell: bash

  test-wheel-ubuntu:
    needs: build-flags
    strategy:
      matrix:
        ubuntu-version: [ubuntu-22.04, ubuntu-24.04]
        python-version: ['3.10', '3.12']
    runs-on: ${{ matrix.ubuntu-version }}
    steps:
    - uses: actions/checkout@v4

    - name: Set up Python ${{ matrix.python-version }}
      uses: actions/setup-python@v5
      with:
        python-version: ${{ matrix.python-version }}

    - name: Generate Python version tag
      id: generate_tag_test
      run: |
        echo "python_version_tag=$(echo ${{ matrix.python-version }} | tr -d '.')" >> $GITHUB_OUTPUT
      shell: bash

    - name: Download wheel artifact
      uses: actions/download-artifact@v4
      with:
        name: mooncake-wheel-ubuntu-py${{ steps.generate_tag_test.outputs.python_version_tag }}
        path: mooncake-wheel/dist

    - name: Verify wheel file exists
      run: |
        ls -la mooncake-wheel/dist/
        if [ ! -f mooncake-wheel/dist/*.whl ]; then
          echo "ERROR: No wheel file found in mooncake-wheel/dist/"
          exit 1
        fi
      shell: bash

    - name: Run installation test script
      run: |
        bash scripts/test_installation.sh
      shell: bash

    - name: Start metadata server
      run: |
        source test_env/bin/activate
        mooncake_http_metadata_server --port 8080 &
      shell: bash

    - name: Run tests
      run: |
        source test_env/bin/activate
        ./scripts/run_tests.sh
        deactivate
      shell: bash

  build-flags:
    runs-on: ubuntu-22.04
    strategy:
      matrix:
        python-version: ['3.10', '3.12']
    env:
      SCCACHE_GHA_ENABLED: "true"

    steps:
    - uses: actions/checkout@v4

    - name: Set up Python ${{ matrix.python-version }}
      uses: actions/setup-python@v5
      with:
        python-version: ${{ matrix.python-version }}

    - name: Free up disk space
      run: |
        sudo rm -rf /usr/share/dotnet
        sudo rm -rf /opt/ghc
        sudo rm -rf /opt/hostedtoolcache/CodeQL

    - name: Install CUDA Toolkit
      uses: Jimver/cuda-toolkit@v0.2.24
      with:
        cuda: '12.8.1'
        linux-local-args: '["--toolkit"]'
        method: 'network'
        sub-packages: '["nvcc"]'

    - name: Run sccache-cache
      uses: mozilla-actions/sccache-action@v0.0.9

    - name: Configure sccache
      uses: actions/github-script@v7
      with:
        script: |
          core.exportVariable('ACTIONS_RESULTS_URL', process.env.ACTIONS_RESULTS_URL || '');
          core.exportVariable('ACTIONS_RUNTIME_TOKEN', process.env.ACTIONS_RUNTIME_TOKEN || '');

    - name: Run sccache stat for check
      shell: bash
      run: ${SCCACHE_PATH} --show-stats

    - name: Install dependencies
      run: |
        sudo apt update -y
        sudo bash -x dependencies.sh -y
      shell: bash

    - name: Build transfer engine only
      run: |
        cd mooncake-transfer-engine
        mkdir build
        cd build
        export PATH=/usr/local/nvidia/bin:/usr/local/nvidia/lib64:$PATH
        export LD_LIBRARY_PATH=/usr/local/cuda/lib64/stubs:$LD_LIBRARY_PATH
        cmake .. -DUSE_ETCD=OFF -DUSE_REDIS=ON -DUSE_HTTP=ON -DWITH_METRICS=ON -DBUILD_UNIT_TESTS=ON -DBUILD_EXAMPLES=ON -DENABLE_SCCACHE=ON -DUSE_CUDA=OFF -DUSE_NVLINK=OFF -DCMAKE_EXE_LINKER_FLAGS="-L/usr/local/cuda/lib64/stubs"
        make -j
        sudo make install
      shell: bash

    - name: Configure project with all settings are ON
      run: |
        mkdir build
        cd build
        cmake .. -DUSE_ETCD=ON -DUSE_REDIS=ON -DUSE_HTTP=ON -DWITH_STORE=ON -DWITH_P2P_STORE=ON -DWITH_METRICS=ON -DBUILD_UNIT_TESTS=ON -DBUILD_EXAMPLES=ON -DENABLE_SCCACHE=ON -DUSE_CUDA=OFF -DUSE_NVLINK=OFF -DCMAKE_EXE_LINKER_FLAGS="-L/usr/local/cuda/lib64/stubs"
      shell: bash
      # TODO: lack USE_NVMEOF,USE_CUDA,USE_NVLINK

    - name: Build project with all settings are ON
      run: |
        cd build
        make -j
        sudo make install
      shell: bash

    - name: Configure project with unit tests and examples
      run: |
        cd build
        cmake .. -DBUILD_UNIT_TESTS=ON -DBUILD_EXAMPLES=ON -DENABLE_SCCACHE=ON
      shell: bash
      # TODO: lack WITH_RUST_EXAMPLE

    - name: Build project with unit tests and examples
      run: |
        cd build
        make -j
        sudo make install
      shell: bash

    - name: Configure project
      run: |
        cd build
        cmake .. -DUSE_HTTP=ON -DENABLE_SCCACHE=ON
      shell: bash

    - name: Build project
      run: |
        cd build
        make -j
        sudo make install
      shell: bash

    - name: Build hook.so
      run: |
        mkdir -p build/mooncake-transfer-engine/nvlink-hook
        cd mooncake-transfer-engine/nvlink-hook
        bash build.sh ../../build/mooncake-transfer-engine/nvlink-hook/
      shell: bash

    - name: Generate Python version tag
      id: generate_tag_flags
      run: |
        echo "python_version_tag=$(echo ${{ matrix.python-version }} | tr -d '.')" >> $GITHUB_OUTPUT
      shell: bash

    - name: Build Python wheel
      run: |
        # Build wheel with specific Python version
        PYTHON_VERSION=${{ matrix.python-version }} OUTPUT_DIR=dist-py${{ steps.generate_tag_flags.outputs.python_version_tag }} ./scripts/build_wheel.sh
      shell: bash

    - name: Upload Python wheel artifact
      uses: actions/upload-artifact@v4
      with:
        name: mooncake-wheel-ubuntu-py${{ steps.generate_tag_flags.outputs.python_version_tag }}
        path: mooncake-wheel/dist-py${{ steps.generate_tag_flags.outputs.python_version_tag }}/*.whl

  build-docker:
    name: Builcd Docker Image
    runs-on: ubuntu-22.04
    steps:
    - uses: actions/checkout@v4
  
    - name: Set up Docker Buildx
      uses: docker/setup-buildx-action@v2
    
    - name: Build Docker image
      run: docker build -t mooncake-app .

  spell-check:
    name: Spell Check with Typos
    runs-on: ubuntu-22.04
    steps:
    - name: Checkout Actions Repository
      uses: actions/checkout@v4
    - name: Spell Check Repo
      uses: crate-ci/typos@v1.30.2<|MERGE_RESOLUTION|>--- conflicted
+++ resolved
@@ -23,7 +23,6 @@
       with:
         python-version: ${{ matrix.python-version }}
 
-<<<<<<< HEAD
     - name: Install and start etcd
       run: |
         wget https://github.com/etcd-io/etcd/releases/download/v3.6.1/etcd-v3.6.1-linux-amd64.tar.gz
@@ -33,7 +32,7 @@
         sleep 3 # Give etcd time to start
         etcdctl --endpoints=http://127.0.0.1:2379 endpoint health
       shell: bash
-=======
+
     - name: Free up disk space
       run: |
         sudo rm -rf /usr/share/dotnet
@@ -47,7 +46,6 @@
         linux-local-args: '["--toolkit"]'
         method: 'network'
         sub-packages: '["nvcc"]'
->>>>>>> 9c95392d
 
     - name: Run sccache-cache
       uses: mozilla-actions/sccache-action@v0.0.9
