--- conflicted
+++ resolved
@@ -133,7 +133,11 @@
     int32_t* warmup_recv_region_;
     static MooncakeWorker worker_;
     TransferGroupMeta meta_;
-<<<<<<< HEAD
+    bool isShutdown_{false};
+    int nextRankForConnection_ = 0;
+
+    void connectionPoller(c10::intrusive_ptr<::c10d::Store> store,
+                          int backendIndex);
 
     // P2P async infrastructure: separate queues and threads for send/recv
     std::queue<P2POp> p2pSendQueue_;
@@ -147,13 +151,6 @@
     std::condition_variable p2pRecvQueueCv_;
     std::atomic<bool> p2pRecvWorkerRunning_{false};
     std::thread p2pRecvWorkerThread_;
-=======
-    bool isShutdown_{false};
-    int nextRankForConnection_ = 0;
-
-    void connectionPoller(c10::intrusive_ptr<::c10d::Store> store,
-                          int backendIndex);
->>>>>>> 832ae194
 };
 
 }  // namespace mooncake
