#ifndef MOONCAKE_WORKER_CUH
#define MOONCAKE_WORKER_CUH

#include <ATen/cuda/CUDAContext.h>
#include <cuda_bf16.h>
#include <cuda_runtime.h>
#include <torch/torch.h>
#include <torch/csrc/distributed/c10d/Types.hpp>
#include <torch/csrc/distributed/c10d/Work.hpp>
#include <torch/csrc/distributed/c10d/Store.hpp>
#include <transfer_engine.h>

namespace mooncake {

static constexpr size_t kBufferSize = 1u << 24;
static constexpr size_t kMaxNumRanks = 64;
<<<<<<< HEAD
// Number of slots in the circular buffer for P2P operations.
static constexpr size_t kP2PNumSlots = 256;
static constexpr size_t kP2PSlotSize = kBufferSize / kP2PNumSlots;
=======
>>>>>>> 832ae194

struct TransferGroupMeta {
    int rank;
    int size;
    int taskCount;
    bool* activeRanks;
    bool* activeRanksDevice;
    at::Tensor activeRanksTensor;
    bool peerConnected[kMaxNumRanks]{};
    TransferEngine* engine;
    c10::intrusive_ptr<::c10d::Store> store;
    int bufferBaseIndex;
<<<<<<< HEAD
    std::vector<TransferMetadata::SegmentID> segmentIDs;
    std::vector<std::shared_ptr<TransferMetadata::SegmentDesc>> segmentDescs;
    // Torch store and backend index used for point-to-point ops and
    // associated control messages.
    c10::intrusive_ptr<c10d::Store> store;
    int backendIndex{0};
    // Monotonically increasing sequence numbers to guarantee per-(src,dst,tag)
    // ordering for P2P send/recv built on top of the transfer engine.
    int64_t p2pSendSeq[kMaxNumRanks]{};
    int64_t p2pRecvSeq[kMaxNumRanks]{};
    // Track lowest in-flight sequence per peer for slot reuse.
    int64_t p2pSendLowestInFlight[kMaxNumRanks]{};
    int64_t p2pRecvLowestInFlight[kMaxNumRanks]{};
=======
    int backendIndex;
    TransferMetadata::SegmentID segmentIDs[kMaxNumRanks];
    std::shared_ptr<TransferMetadata::SegmentDesc> segmentDescs[kMaxNumRanks];
>>>>>>> 832ae194
};

__global__ struct Task {
    volatile bool active = false;
    c10d::OpType opType = c10d::OpType::UNKNOWN;
    size_t tensorSize;  // In bytes
    int64_t broadcastRoot;
    int bufferOffset;
    BatchID batchID;
    void* transferGroupMeta;
};

void launchReduceKernel(at::Tensor dst, size_t pos, size_t realSize, void* src,
                        size_t numRanks, c10d::ReduceOp op, bool* activeRanks,
                        cudaStream_t stream);

void launchReduceCpu(at::Tensor dst, size_t pos, size_t realSize, void* src,
                     size_t numRanks, c10d::ReduceOp op, bool* activeRanks);

class MooncakeWorker {
   public:
    explicit MooncakeWorker();

    c10::intrusive_ptr<c10d::Work> putTaskCpu(
        c10d::OpType opType, size_t tensorSize, int64_t broadcastRoot,
        TransferGroupMeta* meta,
        const std::function<void(void* dst, size_t pos, size_t realSize)>&
            tensorToBuffer,
        const std::function<void(void* src, size_t pos, size_t realSize)>&
            bufferToTensor);

    c10::intrusive_ptr<c10d::Work> putTaskCuda(
        c10d::OpType opType, size_t tensorSize, int64_t broadcastRoot,
        TransferGroupMeta* meta, const at::cuda::CUDAStream& stream,
        const std::function<void(void* dst, size_t pos, size_t realSize)>&
            tensorToBuffer,
        const std::function<void(void* src, size_t pos, size_t realSize)>&
            bufferToTensor);

    void startWorker();

    void stopWorker() { running_ = false; }

   private:
    static constexpr size_t kNumTasks_ = 4;

    static constexpr size_t kPingTimeoutMicroseconds_ = 100;

    bool running_ = false;

    Task *tasks_, *tasks_device_;
    bool hasCallback_[kNumTasks_]{};
    std::function<void()> callbacks_[kNumTasks_]{};

    int cpuTaskCount = 0;
    int cudaTaskCount = 0;
};

}  // namespace mooncake

#endif  // MOONCAKE_WORKER_CUH<|MERGE_RESOLUTION|>--- conflicted
+++ resolved
@@ -14,12 +14,9 @@
 
 static constexpr size_t kBufferSize = 1u << 24;
 static constexpr size_t kMaxNumRanks = 64;
-<<<<<<< HEAD
 // Number of slots in the circular buffer for P2P operations.
 static constexpr size_t kP2PNumSlots = 256;
 static constexpr size_t kP2PSlotSize = kBufferSize / kP2PNumSlots;
-=======
->>>>>>> 832ae194
 
 struct TransferGroupMeta {
     int rank;
@@ -32,13 +29,9 @@
     TransferEngine* engine;
     c10::intrusive_ptr<::c10d::Store> store;
     int bufferBaseIndex;
-<<<<<<< HEAD
-    std::vector<TransferMetadata::SegmentID> segmentIDs;
-    std::vector<std::shared_ptr<TransferMetadata::SegmentDesc>> segmentDescs;
-    // Torch store and backend index used for point-to-point ops and
-    // associated control messages.
-    c10::intrusive_ptr<c10d::Store> store;
-    int backendIndex{0};
+    int backendIndex;
+    TransferMetadata::SegmentID segmentIDs[kMaxNumRanks];
+    std::shared_ptr<TransferMetadata::SegmentDesc> segmentDescs[kMaxNumRanks];
     // Monotonically increasing sequence numbers to guarantee per-(src,dst,tag)
     // ordering for P2P send/recv built on top of the transfer engine.
     int64_t p2pSendSeq[kMaxNumRanks]{};
@@ -46,11 +39,6 @@
     // Track lowest in-flight sequence per peer for slot reuse.
     int64_t p2pSendLowestInFlight[kMaxNumRanks]{};
     int64_t p2pRecvLowestInFlight[kMaxNumRanks]{};
-=======
-    int backendIndex;
-    TransferMetadata::SegmentID segmentIDs[kMaxNumRanks];
-    std::shared_ptr<TransferMetadata::SegmentDesc> segmentDescs[kMaxNumRanks];
->>>>>>> 832ae194
 };
 
 __global__ struct Task {
